--- conflicted
+++ resolved
@@ -95,7 +95,7 @@
     }
 
     @Getter(attributes = Attribute.NOT_ENUMERABLE | Attribute.NOT_WRITABLE | Attribute.NOT_CONFIGURABLE)
-    public static Object byteOffset(final Object self) {
+    public static int byteOffset(final Object self) {
         return ((ArrayBufferView)self).byteOffset;
     }
 
@@ -244,8 +244,7 @@
         return (int)(length & Integer.MAX_VALUE);
     }
 
-<<<<<<< HEAD
-    protected static Object subarrayImpl(final Object self, final Object begin0, final Object end0) {
+    protected static ScriptObject subarrayImpl(final Object self, final Object begin0, final Object end0) {
         final ArrayBufferView arrayView       = (ArrayBufferView)self;
         final int             byteOffset      = arrayView.byteOffset;
         final int             bytesPerElement = arrayView.bytesPerElement();
@@ -276,14 +275,5 @@
             return inv;
         }
         return super.findSetIndexMethod(desc, request);
-=======
-    protected static ScriptObject subarrayImpl(final Object self, final Object begin0, final Object end0) {
-        final ArrayBufferView arrayView = ((ArrayBufferView)self);
-        final int elementLength = arrayView.elementLength();
-        final int begin = NativeArrayBuffer.adjustIndex(JSType.toInt32(begin0), elementLength);
-        final int end = NativeArrayBuffer.adjustIndex(end0 != ScriptRuntime.UNDEFINED ? JSType.toInt32(end0) : elementLength, elementLength);
-        final ArrayDataImpl arrayData = (ArrayDataImpl)arrayView.getArray();
-        return arrayView.factory().construct(arrayData.buffer, arrayData.byteIndex(begin), Math.max(end - begin, 0));
->>>>>>> db62a418
     }
 }