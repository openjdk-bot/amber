--- conflicted
+++ resolved
@@ -25,25 +25,18 @@
 
 package java.lang;
 
-<<<<<<< HEAD
 import jdk.internal.lang.annotation.Foldable;
 
-import java.io.Serializable;
-=======
->>>>>>> f1ec6199
 import java.io.IOException;
 import java.io.InvalidObjectException;
 import java.io.ObjectInputStream;
 import java.io.ObjectStreamException;
-<<<<<<< HEAD
-import java.lang.constant.*;
-=======
 import java.io.Serializable;
 import java.lang.constant.ClassDesc;
 import java.lang.constant.Constable;
+import java.lang.constant.ConstantDesc;
 import java.lang.constant.ConstantDescs;
 import java.lang.constant.DynamicConstantDesc;
->>>>>>> f1ec6199
 import java.lang.invoke.MethodHandles;
 import java.util.Optional;
 
@@ -326,10 +319,7 @@
          * @jvms 4.2.2 Unqualified Names
          * @since 12
          */
-<<<<<<< HEAD
         @Foldable
-=======
->>>>>>> f1ec6199
         public static<E extends Enum<E>> EnumDesc<E> of(ClassDesc enumClass,
                                                         String constantName) {
             return new EnumDesc<>(enumClass, constantName);
@@ -346,13 +336,10 @@
         public String toString() {
             return String.format("EnumDesc[%s.%s]", constantType().displayName(), constantName());
         }
-<<<<<<< HEAD
 
         @Override
         public Optional<? extends ConstantDesc> describeConstable() {
             return Optional.empty();
         }
-=======
->>>>>>> f1ec6199
     }
 }