/*
 * Copyright (c) 2018, Oracle and/or its affiliates. All rights reserved.
 * DO NOT ALTER OR REMOVE COPYRIGHT NOTICES OR THIS FILE HEADER.
 *
 * This code is free software; you can redistribute it and/or modify it
 * under the terms of the GNU General Public License version 2 only, as
 * published by the Free Software Foundation.  Oracle designates this
 * particular file as subject to the "Classpath" exception as provided
 * by Oracle in the LICENSE file that accompanied this code.
 *
 * This code is distributed in the hope that it will be useful, but WITHOUT
 * ANY WARRANTY; without even the implied warranty of MERCHANTABILITY or
 * FITNESS FOR A PARTICULAR PURPOSE.  See the GNU General Public License
 * version 2 for more details (a copy is included in the LICENSE file that
 * accompanied this code).
 *
 * You should have received a copy of the GNU General Public License version
 * 2 along with this work; if not, write to the Free Software Foundation,
 * Inc., 51 Franklin St, Fifth Floor, Boston, MA 02110-1301 USA.
 *
 * Please contact Oracle, 500 Oracle Parkway, Redwood Shores, CA 94065 USA
 * or visit www.oracle.com if you need additional information or have any
 * questions.
 */
package java.lang.invoke.constant;

<<<<<<< HEAD
import jdk.internal.lang.annotation.Foldable;

=======
import java.lang.Enum.EnumDesc;
>>>>>>> 9606d887
import java.lang.invoke.CallSite;
import java.lang.invoke.ConstantBootstraps;
import java.lang.invoke.MethodHandle;
import java.lang.invoke.MethodHandles;
import java.lang.invoke.MethodHandles.Lookup;
import java.lang.invoke.MethodType;
import java.lang.invoke.VarHandle;
import java.lang.invoke.VarHandle.VarHandleDesc;
import java.util.Collection;
import java.util.List;
import java.util.Map;
import java.util.Set;

import static java.lang.invoke.constant.MethodHandleDesc.Kind.STATIC;

/**
 * Predefined values of <a href="package-summary.html#nominal">nominal descriptor</a>
 * for common constants, including descriptors for primitive class types and
 * other common platform types, and descriptors for method handles for standard
 * bootstrap methods.
 *
 * @see ConstantDesc
 */
public final class ConstantDescs {
    // No instances
    private ConstantDescs() { }

    /** Invocation name to use when no name is needed, such as the name of a
     * constructor, or the invocation name of a dynamic constant or dynamic
     * callsite when the bootstrap is known to ignore the invocation name.
     */
    public static final String DEFAULT_NAME = "_";

    // Don't change the order of these declarations!

    /** {@link ClassDesc} representing {@link Object} */
    @Foldable
    public static final ClassDesc CR_Object = ClassDesc.of("java.lang.Object");

    /** {@link ClassDesc} representing {@link String} */
    @Foldable
    public static final ClassDesc CR_String = ClassDesc.of("java.lang.String");

    /** {@link ClassDesc} representing {@link Class} */
    @Foldable
    public static final ClassDesc CR_Class = ClassDesc.of("java.lang.Class");

    /** {@link ClassDesc} representing {@link Number} */
    @Foldable
    public static final ClassDesc CR_Number = ClassDesc.of("java.lang.Number");

    /** {@link ClassDesc} representing {@link Integer} */
    @Foldable
    public static final ClassDesc CR_Integer = ClassDesc.of("java.lang.Integer");

    /** {@link ClassDesc} representing {@link Long} */
    @Foldable
    public static final ClassDesc CR_Long = ClassDesc.of("java.lang.Long");

    /** {@link ClassDesc} representing {@link Float} */
    @Foldable
    public static final ClassDesc CR_Float = ClassDesc.of("java.lang.Float");

    /** {@link ClassDesc} representing {@link Double} */
    @Foldable
    public static final ClassDesc CR_Double = ClassDesc.of("java.lang.Double");

    /** {@link ClassDesc} representing {@link Short} */
    @Foldable
    public static final ClassDesc CR_Short = ClassDesc.of("java.lang.Short");

    /** {@link ClassDesc} representing {@link Byte} */
    @Foldable
    public static final ClassDesc CR_Byte = ClassDesc.of("java.lang.Byte");

    /** {@link ClassDesc} representing {@link Character} */
    @Foldable
    public static final ClassDesc CR_Character = ClassDesc.of("java.lang.Character");

    /** {@link ClassDesc} representing {@link Boolean} */
    @Foldable
    public static final ClassDesc CR_Boolean = ClassDesc.of("java.lang.Boolean");

    /** {@link ClassDesc} representing {@link Void} */
    @Foldable
    public static final ClassDesc CR_Void = ClassDesc.of("java.lang.Void");

    /** {@link ClassDesc} representing {@link Throwable} */
    @Foldable
    public static final ClassDesc CR_Throwable = ClassDesc.of("java.lang.Throwable");

    /** {@link ClassDesc} representing {@link Exception} */
    @Foldable
    public static final ClassDesc CR_Exception = ClassDesc.of("java.lang.Exception");

    /** {@link ClassDesc} representing {@link Enum} */
    @Foldable
    public static final ClassDesc CR_Enum = ClassDesc.of("java.lang.Enum");

    /** {@link ClassDesc} representing {@link VarHandle} */
    @Foldable
    public static final ClassDesc CR_VarHandle = ClassDesc.of("java.lang.invoke.VarHandle");

    /** {@link ClassDesc} representing {@link MethodHandles} */
    @Foldable
    public static final ClassDesc CR_MethodHandles = ClassDesc.of("java.lang.invoke.MethodHandles");

    /** {@link ClassDesc} representing {@link MethodHandles.Lookup} */
    @Foldable
    public static final ClassDesc CR_MethodHandles_Lookup = CR_MethodHandles.inner("Lookup");

    /** {@link ClassDesc} representing {@link MethodHandle} */
    @Foldable
    public static final ClassDesc CR_MethodHandle = ClassDesc.of("java.lang.invoke.MethodHandle");

    /** {@link ClassDesc} representing {@link MethodType} */
    @Foldable
    public static final ClassDesc CR_MethodType = ClassDesc.of("java.lang.invoke.MethodType");

    /** {@link ClassDesc} representing {@link CallSite} */
    @Foldable
    public static final ClassDesc CR_CallSite = ClassDesc.of("java.lang.invoke.CallSite");

    /** {@link ClassDesc} representing {@link Collection} */
    @Foldable
    public static final ClassDesc CR_Collection = ClassDesc.of("java.util.Collection");

    /** {@link ClassDesc} representing {@link List} */
    @Foldable
    public static final ClassDesc CR_List = ClassDesc.of("java.util.List");

    /** {@link ClassDesc} representing {@link Set} */
    @Foldable
    public static final ClassDesc CR_Set = ClassDesc.of("java.util.Set");

    /** {@link ClassDesc} representing {@link Map} */
    @Foldable
    public static final ClassDesc CR_Map = ClassDesc.of("java.util.Map");

    /** {@link ClassDesc} representing {@link ConstantDesc} */
    @Foldable
    public static final ClassDesc CR_ConstantDesc = ClassDesc.of("java.lang.invoke.constant.ConstantDesc");

    /** {@link ClassDesc} representing {@link ClassDesc} */
    @Foldable
    public static final ClassDesc CR_ClassDesc = ClassDesc.of("java.lang.invoke.constant.ClassDesc");

    /** {@link ClassDesc} representing {@link EnumDesc} */
<<<<<<< HEAD
    @Foldable
    public static final ClassDesc CR_EnumDesc = ClassDesc.of("java.lang.invoke.constant.EnumDesc");
=======
    public static final ClassDesc CR_EnumDesc = CR_Enum.inner("EnumDesc");
>>>>>>> 9606d887

    /** {@link ClassDesc} representing {@link MethodTypeDesc} */
    @Foldable
    public static final ClassDesc CR_MethodTypeDesc = ClassDesc.of("java.lang.invoke.constant.MethodTypeDesc");

    /** {@link ClassDesc} representing {@link ConstantClassDesc} */
    public static final ClassDesc CR_ConstantClassDesc = ClassDesc.of("java.lang.invoke.constant.ConstantClassDesc");

    /** {@link ClassDesc} representing {@link ConstantMethodTypeDesc} */
    @Foldable
    public static final ClassDesc CR_ConstantMethodTypeDesc = ClassDesc.of("java.lang.invoke.constant.ConstantMethodTypeDesc");

    /** {@link ClassDesc} representing {@link MethodHandleDesc} */
    @Foldable
    public static final ClassDesc CR_MethodHandleDesc = ClassDesc.of("java.lang.invoke.constant.MethodHandleDesc");

    /** {@link ClassDesc} representing {@link ConstantMethodHandleDesc} */
    @Foldable
    public static final ClassDesc CR_ConstantMethodHandleDesc = ClassDesc.of("java.lang.invoke.constant.ConstantMethodHandleDesc");

    /** {@link ClassDesc} representing {@link VarHandleDesc} */
<<<<<<< HEAD
    @Foldable
    public static final ClassDesc CR_VarHandleDesc = ClassDesc.of("java.lang.invoke.constant.VarHandleDesc");
=======
    public static final ClassDesc CR_VarHandleDesc = CR_VarHandle.inner("VarHandleDesc");
>>>>>>> 9606d887

    /** {@link ClassDesc} representing {@link MethodHandleDesc.Kind} */
    @Foldable
    public static final ClassDesc CR_MethodHandleDesc_Kind = CR_MethodHandleDesc.inner("Kind");

    /** {@link ClassDesc} representing {@link DynamicConstantDesc} */
    @Foldable
    public static final ClassDesc CR_DynamicConstantDesc = ClassDesc.of("java.lang.invoke.constant.DynamicConstantDesc");

    /** {@link ClassDesc} representing {@link DynamicCallSiteDesc} */
    @Foldable
    public static final ClassDesc CR_DynamicCallSiteDesc = ClassDesc.of("java.lang.invoke.constant.DynamicCallSiteDesc");

    /** {@link ClassDesc} representing {@link ConstantBootstraps} */
    @Foldable
    public static final ClassDesc CR_ConstantBootstraps = ClassDesc.of("java.lang.invoke.ConstantBootstraps");

    // Used by MethodHandleDesc, but initialized here before reference to
    // MethodHandleDesc to avoid static initalization circularities
    /* non-public */ static final ClassDesc[] INDY_BOOTSTRAP_ARGS = {
            ConstantDescs.CR_MethodHandles_Lookup,
            ConstantDescs.CR_String,
            ConstantDescs.CR_MethodType };

    /* non-public */ static final ClassDesc[] CONDY_BOOTSTRAP_ARGS = {
            ConstantDescs.CR_MethodHandles_Lookup,
            ConstantDescs.CR_String,
            ConstantDescs.CR_Class };

    /** {@link MethodHandleDesc} representing {@link ConstantBootstraps#primitiveClass(Lookup, String, Class)} */
    @Foldable
    public static final ConstantMethodHandleDesc BSM_PRIMITIVE_CLASS
            = ofConstantBootstrap(CR_ConstantBootstraps, "primitiveClass",
                                  CR_Class);

    /** {@link MethodHandleDesc} representing {@link ConstantBootstraps#enumConstant(Lookup, String, Class)} */
    @Foldable
    public static final ConstantMethodHandleDesc BSM_ENUM_CONSTANT
            = ofConstantBootstrap(CR_ConstantBootstraps, "enumConstant",
                                  CR_Enum);

    /** {@link MethodHandleDesc} representing {@link ConstantBootstraps#nullConstant(Lookup, String, Class)} */
    @Foldable
    public static final ConstantMethodHandleDesc BSM_NULL_CONSTANT
            = ofConstantBootstrap(CR_ConstantBootstraps, "nullConstant",
                                  ConstantDescs.CR_Object);

    /** {@link MethodHandleDesc} representing {@link ConstantBootstraps#fieldVarHandle(Lookup, String, Class, Class, Class)} */
    @Foldable
    public static final ConstantMethodHandleDesc BSM_VARHANDLE_FIELD
            = ofConstantBootstrap(CR_ConstantBootstraps, "fieldVarHandle",
                                  CR_VarHandle, CR_Class, CR_Class);

    /** {@link MethodHandleDesc} representing {@link ConstantBootstraps#staticFieldVarHandle(Lookup, String, Class, Class, Class)} */
    @Foldable
    public static final ConstantMethodHandleDesc BSM_VARHANDLE_STATIC_FIELD
            = ofConstantBootstrap(CR_ConstantBootstraps, "staticFieldVarHandle",
                                  CR_VarHandle, CR_Class, CR_Class);

    /** {@link MethodHandleDesc} representing {@link ConstantBootstraps#arrayVarHandle(Lookup, String, Class, Class)} */
    @Foldable
    public static final ConstantMethodHandleDesc BSM_VARHANDLE_ARRAY
            = ofConstantBootstrap(CR_ConstantBootstraps, "arrayVarHandle",
                                  CR_VarHandle, CR_Class);

    /** {@link MethodHandleDesc} representing {@link ConstantBootstraps#invoke(Lookup, String, Class, MethodHandle, Object...)} */
    @Foldable
    public static final ConstantMethodHandleDesc BSM_INVOKE
            = ofConstantBootstrap(CR_ConstantBootstraps, "invoke",
                                  CR_Object, CR_MethodHandle, CR_Object.arrayType());

    /** {@link ClassDesc} representing the primitive type {@code int} */
    @Foldable
    public static final ClassDesc CR_int = ClassDesc.ofDescriptor("I");

    /** {@link ClassDesc} representing the primitive type {@code long} */
    @Foldable
    public static final ClassDesc CR_long = ClassDesc.ofDescriptor("J");

    /** {@link ClassDesc} representing the primitive type {@code float} */
    @Foldable
    public static final ClassDesc CR_float = ClassDesc.ofDescriptor("F");

    /** {@link ClassDesc} representing the primitive type {@code double} */
    @Foldable
    public static final ClassDesc CR_double = ClassDesc.ofDescriptor("D");

    /** {@link ClassDesc} representing the primitive type {@code short} */
    @Foldable
    public static final ClassDesc CR_short = ClassDesc.ofDescriptor("S");

    /** {@link ClassDesc} representing the primitive type {@code byte} */
    @Foldable
    public static final ClassDesc CR_byte = ClassDesc.ofDescriptor("B");

    /** {@link ClassDesc} representing the primitive type {@code char} */
    @Foldable
    public static final ClassDesc CR_char = ClassDesc.ofDescriptor("C");

    /** {@link ClassDesc} representing the primitive type {@code boolean} */
    @Foldable
    public static final ClassDesc CR_boolean = ClassDesc.ofDescriptor("Z");

    /** {@link ClassDesc} representing the primitive type {@code void} */
    @Foldable
    public static final ClassDesc CR_void = ClassDesc.ofDescriptor("V");

    /** Nominal descriptor representing the constant {@code null} */
    @Foldable
    public static final ConstantDesc<?> NULL
            = DynamicConstantDesc.of(ConstantDescs.BSM_NULL_CONSTANT,
                                     ConstantDescs.CR_Object);

    // Used by XxxDesc classes, but need to be here to avoid bootstrap cycles
    static final ConstantMethodHandleDesc MHR_METHODTYPEDESC_FACTORY
            = MethodHandleDesc.of(MethodHandleDesc.Kind.STATIC, CR_MethodTypeDesc, "ofDescriptor",
                                  CR_MethodTypeDesc, CR_String);

    static final ConstantMethodHandleDesc MHR_CLASSDESC_FACTORY
            = MethodHandleDesc.of(MethodHandleDesc.Kind.STATIC, CR_ClassDesc, "ofDescriptor",
                                  CR_ClassDesc, CR_String);

    static final ConstantMethodHandleDesc MHR_METHODHANDLEDESC_FACTORY
            = MethodHandleDesc.of(MethodHandleDesc.Kind.STATIC, CR_MethodHandleDesc, "of",
                                  CR_MethodHandleDesc, CR_MethodHandleDesc_Kind, CR_ClassDesc, CR_String, CR_MethodTypeDesc);

    static final ConstantMethodHandleDesc MHR_METHODHANDLE_ASTYPE
            = MethodHandleDesc.of(MethodHandleDesc.Kind.VIRTUAL, CR_MethodHandle, "asType",
                                  CR_MethodHandle, CR_MethodType);

    static final ConstantMethodHandleDesc MHR_METHODHANDLEDESC_ASTYPE
            = MethodHandleDesc.of(MethodHandleDesc.Kind.VIRTUAL, CR_MethodHandleDesc, "asType",
                                  CR_MethodHandleDesc, CR_MethodTypeDesc);

    static final ConstantMethodHandleDesc MHR_DYNAMICCONSTANTDESC_FACTORY
            = MethodHandleDesc.of(MethodHandleDesc.Kind.STATIC, CR_DynamicConstantDesc, "of",
                                  CR_DynamicConstantDesc, CR_MethodHandleDesc, CR_String, CR_ClassDesc);

    static final ConstantMethodHandleDesc MHR_DYNAMICCONSTANTDESC_WITHARGS
            = MethodHandleDesc.of(MethodHandleDesc.Kind.VIRTUAL, CR_DynamicConstantDesc, "withArgs",
                                  CR_DynamicConstantDesc, CR_ConstantDesc.arrayType());

    static final ConstantMethodHandleDesc MHR_ENUMDESC_FACTORY
            = MethodHandleDesc.of(MethodHandleDesc.Kind.STATIC, CR_EnumDesc, "of",
                                  CR_EnumDesc, CR_ClassDesc, CR_String);

    /** {@link MethodHandleDesc} representing {@link VarHandleDesc#ofField(Lookup, String, Class, Class, String, Class)} */
    public static final ConstantMethodHandleDesc MHR_VARHANDLEDESC_OFFIELD
            = MethodHandleDesc.of(MethodHandleDesc.Kind.STATIC, CR_VarHandleDesc, "ofField",
                                  CR_VarHandleDesc, CR_ClassDesc, CR_String, CR_ClassDesc);
    /** {@link MethodHandleDesc} representing {@link VarHandleDesc#ofStaticField(Lookup, String, Class, Class, String, Class)} */
    public static final ConstantMethodHandleDesc MHR_VARHANDLEDESC_OFSTATIC
            = MethodHandleDesc.of(MethodHandleDesc.Kind.STATIC, CR_VarHandleDesc, "ofStaticField",
                                  CR_VarHandleDesc, CR_ClassDesc, CR_String, CR_ClassDesc);

    /** {@link MethodHandleDesc} representing {@link VarHandleDesc#ofArray(Lookup, String, Class, Class, Class)} */
    public static final ConstantMethodHandleDesc MHR_VARHANDLEDESC_OFARRAY
            = MethodHandleDesc.of(MethodHandleDesc.Kind.STATIC, CR_VarHandleDesc, "ofArray",
                                  CR_VarHandleDesc, CR_ClassDesc);

    static final ConstantMethodHandleDesc BSM_CLASSDESC
            = ConstantDescs.ofConstantBootstrap(CR_ConstantClassDesc,
                                                "constantBootstrap", CR_ClassDesc, CR_String);

    static final ConstantMethodHandleDesc BSM_METHODTYPEDESC
            = ConstantDescs.ofConstantBootstrap(CR_ConstantMethodTypeDesc,
                                                "constantBootstrap", CR_ConstantMethodTypeDesc, CR_String);

    static final ConstantMethodHandleDesc BSM_METHODHANDLEDESC
            = ConstantDescs.ofConstantBootstrap(CR_ConstantMethodHandleDesc,
                                                "constantBootstrap", CR_ConstantMethodHandleDesc,
                                                CR_String, CR_String, CR_String, CR_String);

    /** {@link MethodHandleDesc} representing {@link EnumDesc#constantBootstrap(Lookup, String, Class, String, String)} */
    public static final ConstantMethodHandleDesc BSM_ENUMDESC
            = ConstantDescs.ofConstantBootstrap(CR_EnumDesc, "constantBootstrap", CR_EnumDesc, CR_String, CR_String);

    static final ConstantMethodHandleDesc BSM_DYNAMICCONSTANTDESC
            = ConstantDescs.ofConstantBootstrap(CR_DynamicConstantDesc,
                                                "constantBootstrap",
                                                CR_DynamicConstantDesc,
                                                CR_String, CR_String, CR_String, CR_String, CR_String, CR_ConstantDesc.arrayType());


    /**
     * Return a {@link MethodHandleDesc} corresponding to a bootstrap method for
     * an {@code invokedynamic} callsite, which is a static method whose leading
     * parameter types are {@code Lookup}, {@code String}, and {@code MethodType}.
     *
     * @param clazz the class declaring the method
     * @param name the name of the method, as per JVMS 4.2.2
     * @param returnType the return type of the method
     * @param paramTypes the types of the static bootstrap arguments, if any
     * @return the {@link MethodHandleDesc}
     * @throws NullPointerException if any of the arguments are null
     */
    @Foldable
    public static ConstantMethodHandleDesc ofCallsiteBootstrap(ClassDesc clazz,
                                                               String name,
                                                               ClassDesc returnType,
                                                               ClassDesc... paramTypes) {
        return MethodHandleDesc.of(STATIC, clazz, name, MethodTypeDesc.of(returnType, paramTypes).insertParameterTypes(0, INDY_BOOTSTRAP_ARGS));
    }

    /**
     * Return a {@link MethodHandleDesc} corresponding to a bootstrap method for a
     * dynamic constant, which is a static method whose leading arguments are
     * {@code Lookup}, {@code String}, and {@code Class}.
     *
     * @param clazz the class declaring the method
     * @param name the name of the method, as per JVMS 4.2.2
     * @param returnType the return type of the method
     * @param paramTypes the types of the static bootstrap arguments, if any
     * @return the {@link MethodHandleDesc}
     * @throws NullPointerException if any of the arguments are null
     */
    @Foldable
    public static ConstantMethodHandleDesc ofConstantBootstrap(ClassDesc clazz,
                                                               String name,
                                                               ClassDesc returnType,
                                                               ClassDesc... paramTypes) {
        return MethodHandleDesc.of(STATIC, clazz, name, MethodTypeDesc.of(returnType, paramTypes).insertParameterTypes(0, CONDY_BOOTSTRAP_ARGS));
    }
}<|MERGE_RESOLUTION|>--- conflicted
+++ resolved
@@ -24,12 +24,9 @@
  */
 package java.lang.invoke.constant;
 
-<<<<<<< HEAD
 import jdk.internal.lang.annotation.Foldable;
 
-=======
 import java.lang.Enum.EnumDesc;
->>>>>>> 9606d887
 import java.lang.invoke.CallSite;
 import java.lang.invoke.ConstantBootstraps;
 import java.lang.invoke.MethodHandle;
@@ -178,20 +175,13 @@
     public static final ClassDesc CR_ClassDesc = ClassDesc.of("java.lang.invoke.constant.ClassDesc");
 
     /** {@link ClassDesc} representing {@link EnumDesc} */
-<<<<<<< HEAD
-    @Foldable
-    public static final ClassDesc CR_EnumDesc = ClassDesc.of("java.lang.invoke.constant.EnumDesc");
-=======
+    @Foldable
     public static final ClassDesc CR_EnumDesc = CR_Enum.inner("EnumDesc");
->>>>>>> 9606d887
 
     /** {@link ClassDesc} representing {@link MethodTypeDesc} */
     @Foldable
     public static final ClassDesc CR_MethodTypeDesc = ClassDesc.of("java.lang.invoke.constant.MethodTypeDesc");
 
-    /** {@link ClassDesc} representing {@link ConstantClassDesc} */
-    public static final ClassDesc CR_ConstantClassDesc = ClassDesc.of("java.lang.invoke.constant.ConstantClassDesc");
-
     /** {@link ClassDesc} representing {@link ConstantMethodTypeDesc} */
     @Foldable
     public static final ClassDesc CR_ConstantMethodTypeDesc = ClassDesc.of("java.lang.invoke.constant.ConstantMethodTypeDesc");
@@ -205,12 +195,8 @@
     public static final ClassDesc CR_ConstantMethodHandleDesc = ClassDesc.of("java.lang.invoke.constant.ConstantMethodHandleDesc");
 
     /** {@link ClassDesc} representing {@link VarHandleDesc} */
-<<<<<<< HEAD
-    @Foldable
-    public static final ClassDesc CR_VarHandleDesc = ClassDesc.of("java.lang.invoke.constant.VarHandleDesc");
-=======
+    @Foldable
     public static final ClassDesc CR_VarHandleDesc = CR_VarHandle.inner("VarHandleDesc");
->>>>>>> 9606d887
 
     /** {@link ClassDesc} representing {@link MethodHandleDesc.Kind} */
     @Foldable
