/*
 * Copyright (c) 2008, 2017, Oracle and/or its affiliates. All rights reserved.
 * DO NOT ALTER OR REMOVE COPYRIGHT NOTICES OR THIS FILE HEADER.
 *
 * This code is free software; you can redistribute it and/or modify it
 * under the terms of the GNU General Public License version 2 only, as
 * published by the Free Software Foundation.  Oracle designates this
 * particular file as subject to the "Classpath" exception as provided
 * by Oracle in the LICENSE file that accompanied this code.
 *
 * This code is distributed in the hope that it will be useful, but WITHOUT
 * ANY WARRANTY; without even the implied warranty of MERCHANTABILITY or
 * FITNESS FOR A PARTICULAR PURPOSE.  See the GNU General Public License
 * version 2 for more details (a copy is included in the LICENSE file that
 * accompanied this code).
 *
 * You should have received a copy of the GNU General Public License version
 * 2 along with this work; if not, write to the Free Software Foundation,
 * Inc., 51 Franklin St, Fifth Floor, Boston, MA 02110-1301 USA.
 *
 * Please contact Oracle, 500 Oracle Parkway, Redwood Shores, CA 94065 USA
 * or visit www.oracle.com if you need additional information or have any
 * questions.
 */

/**
 * The {@code java.lang.invoke} package contains dynamic language support provided directly by
 * the Java core class libraries and virtual machine.
 *
 * <p>
 * As described in the Java Virtual Machine Specification,
 * certain types in this package have special relations to dynamic
 * language support in the virtual machine:
 * <ul>
 * <li>The classes {@link java.lang.invoke.MethodHandle MethodHandle}
 * {@link java.lang.invoke.VarHandle VarHandle} contain
 * <a href="MethodHandle.html#sigpoly">signature polymorphic methods</a>
 * which can be linked regardless of their type descriptor.
 * Normally, method linkage requires exact matching of type descriptors.
 * </li>
 *
 * <li>The JVM bytecode format supports immediate constants of
 * the classes {@link java.lang.invoke.MethodHandle MethodHandle} and {@link java.lang.invoke.MethodType MethodType}.
 * </li>
 * </ul>
 *
 * <h1><a id="jvm_mods"></a>Summary of relevant Java Virtual Machine changes</h1>
 * The following low-level information summarizes relevant parts of the
 * Java Virtual Machine specification.  For full details, please see the
 * current version of that specification.
 *
 * Each occurrence of an {@code invokedynamic} instruction is called a <em>dynamic call site</em>.
 * Each occurrence of an {@code CONSTANT_ConstantDynamic} constant pool entry is called a <em>dynamic constant</em>.
 *
 * <h2><a id="indyinsn"></a>{@code invokedynamic} instructions</h2>
 * Bytecode may contain <em>dynamic call sites</em> equipped with
 * bootstrap methods which perform their resolution.
 * A dynamic call site is originally in an unlinked state.  In this state, there is
 * no target method for the call site to invoke.
 * <p>
 * Before the JVM can execute a dynamic call site (an {@code invokedynamic} instruction),
 * the call site must first be <em>linked</em>.
 * Linking is accomplished by calling a <em>bootstrap method</em>
 * which is given the static information content of the call site,
 * and which must produce a {@link java.lang.invoke.MethodHandle method handle}
 * that gives the behavior of the call site.
 * <p>
 * Each {@code invokedynamic} instruction statically specifies its own
 * bootstrap method as a constant pool reference.
 * The constant pool reference also specifies the call site's name and method type descriptor,
 * just like {@code invokestatic} and the other invoke instructions.
 *
 * <h2><a id="condycon"></a>constants with tag {@code CONSTANT_ConstantDynamic}</h2>
 * The constant pool may contain constants tagged {@code CONSTANT_ConstantDynamic},
 * equipped with bootstrap methods which perform their resolution.
 * Such a <em>dynamic constant</em> is originally in an unresolved state.
 * Before the JVM can evaluate a dynamic constant, it must first be <em>resolved</em>.
 * Dynamic constant resolution is accomplished by calling a <em>bootstrap method</em>
 * which is given the static information content of the constant,
 * and which must produce a value of the constant's statically declared type.
 * <p>
 * Each {@code CONSTANT_ConstantDynamic} constant statically specifies its own
 * bootstrap method as a constant pool reference.
 * The constant pool reference also specifies the constant's name and field type descriptor,
 * just like {@code getstatic} and the other field reference instructions.
 * (Roughly speaking, a dynamic constant is to a dynamic call descriptor
 * as a {@code CONSTANT_Fieldref} is to a {@code CONSTANT_Methodref}.)
 *
 * <h2><a id="bsm"></a>execution of bootstrap methods</h2>
 * Linking a dynamic call site or dynamic constant
 * starts with resolving constants from the constant pool for the
 * following items:
 * <ul>
 * <li>the bootstrap method, either a {@code CONSTANT_MethodHandle}
 * or a {@code CONSTANT_ConstantDynamic} entry</li>
 * <li>if linking a dynamic call site, the {@code MethodType} derived from
 * type component of the {@code CONSTANT_NameAndType} descriptor of the call</li>
 * <li>if linking a dynamic constant, the {@code Class} derived from
 * type component of the {@code CONSTANT_NameAndType} descriptor of the constant</li>
 * </ul>
 * This resolution process may trigger class loading.
 * It may therefore throw an error if a class fails to load.
 * This error becomes the abnormal termination of the dynamic
 * call site execution or dynamic constant evaluation.
 * Linkage does not trigger class initialization.
 * Static arguments, if any, are resolved in the following phase.
 * (Note that static arguments can themselves be dynamic constants.)
 * <p>
 * The arity of the bootstrap method determines its invocation for linkage.
 * If the bootstrap method accepts at least three parameters, or if it
 * is a variable-arity method handle, the linkage information is <em>pushed</em>
 * into the bootstrap method, by invoking it on these values:
 * <ul>
 * <li>a {@code MethodHandles.Lookup}, which is a lookup object on the <em>caller class</em>
 * in which dynamic call site or constant occurs </li>
 * <li>a {@code String}, the method or constant name mentioned in the call site or constant </li>
 * <li>a {@code MethodType}, the resolved type descriptor of the call site, if it is a dynamic call site </li>
 * <li>a {@code Class}, the resolved type descriptor of the constant, if it is a dynamic constant </li>
 * <li>optionally, any number of additional static arguments taken from the constant pool </li>
 * </ul>
 * In this case the static arguments are resolved before the bootstrap method
 * is invoked.  If this resolution causes exceptions they are processed without
 * calling the bootstrap method.
 * <p>
 * If the bootstrap method accepts two parameters, and it is <em>not</em>
 * a variable-arity method handle, then the linkage information is presented
 * to the bootstrap method by a API which allows it to <em>pull</em> the static arguments.
 * This allows the bootstrap logic the ability to order the resolution of constants and catch
 * linkage exceptions.  For this mode of linkage, the bootstrap method is
 * is invoked on just two values:
 * <ul>
 * <li>a {@code MethodHandles.Lookup}, a lookup object on the <em>caller class</em>
<<<<<<< HEAD
 * (as in the "push" mode) </li>
 * <li>a {@link java.lang.invoke.BootstrapCallInfo BootstrapCallInfo} object
 * describing the linkage parameters of the dynamic call site or constant </li>
=======
 *     in which dynamic call site occurs </li>
 * <li>a {@code String}, the method name mentioned in the call site </li>
 * <li>a {@code MethodType}, the resolved type descriptor of the call </li>
 * <li>optionally, any number of additional static arguments taken from the constant pool </li>
>>>>>>> dca8480e
 * </ul>
 * <p>
 * In all cases, bootstrap method invocation is as if by
 * {@link java.lang.invoke.MethodHandle#invokeWithArguments MethodHandle.invokeWithArguments},
 * (This is also equivalent to
 * {@linkplain java.lang.invoke.MethodHandle#invoke generic invocation}
 * if the number of arguments is small enough.)
 * <p>
 * For an {@code invokedynamic} instruction, the
 * returned result must be convertible to a non-null reference to a
 * {@link java.lang.invoke.CallSite CallSite}.
 * If the returned result cannot be converted to the expected type,
 * {@link java.lang.BootstrapMethodError BootstrapMethodError} is thrown.
 * The type of the call site's target must be exactly equal to the type
 * derived from the dynamic call site's type descriptor and passed to
 * the bootstrap method, otherwise a {@code BootstrapMethodError} is thrown.
 * On success the call site then becomes permanently linked to the dynamic call
 * site.
 * <p>
 * For a {@code ConstantDynamic} constant, the result returned from the
 * bootstrap method must be convertible (by the same conversions as
 * {@linkplain java.lang.invoke.MethodHandle#asType a method handle transformed by {@code asType}})
 * to the statically declared type of the {@code ConstantDynamic} constant.
 * On success the constant then becomes permanently linked to the
 * converted result of the bootstrap method.
 * <p>
 * If an exception, {@code E} say, occurs when linking the call site or constant then the
 * linkage fails and terminates abnormally. {@code E} is rethrown if the type of
 * {@code E} is {@code Error} or a subclass, otherwise a
 * {@code BootstrapMethodError} that wraps {@code E} is thrown.
 * If this happens, the same {@code Error} or subclass will the thrown for all
 * subsequent attempts to execute the dynamic call site or load the dynamic constant.
 * <h2>timing of linkage</h2>
 * A dynamic call site is linked just before its first execution.
 * A dynamic constant is linked just before the first time it is used
 * (by pushing on the stack or linking it as a bootstrap method parameter).
 * The bootstrap method call implementing the linkage occurs within
 * a thread that is attempting a first execution or first use.
 * <p>
 * If there are several such threads, the bootstrap method may be
 * invoked in several threads concurrently.
 * Therefore, bootstrap methods which access global application
 * data must take the usual precautions against race conditions.
 * In any case, every {@code invokedynamic} instruction is either
 * unlinked or linked to a unique {@code CallSite} object.
 * <p>
 * In an application which requires dynamic call sites with individually
 * mutable behaviors, their bootstrap methods should produce distinct
 * {@link java.lang.invoke.CallSite CallSite} objects, one for each linkage request.
 * Alternatively, an application can link a single {@code CallSite} object
 * to several {@code invokedynamic} instructions, in which case
 * a change to the target method will become visible at each of
 * the instructions.
 * <p>
 * If several threads simultaneously execute a bootstrap method for a single dynamic
 * call site or constant, the JVM must choose one bootstrap method result and install it visibly to
 * all threads.  Any other bootstrap method calls are allowed to complete, but their
 * results are ignored, and their dynamic call site invocations
 * or constant loads proceed with the originally
 * chosen target object.

 * <p style="font-size:smaller;">
 * <em>Discussion:</em>
 * These rules do not enable the JVM to duplicate dynamic call sites,
 * or to issue &ldquo;causeless&rdquo; bootstrap method calls.
 * Every dynamic call site transitions at most once from unlinked to linked,
 * just before its first invocation.
 * There is no way to undo the effect of a completed bootstrap method call.
 *
 * <h2>types of bootstrap methods</h2>
 * As long as each bootstrap method can be correctly invoked
 * by {@code MethodHandle.invoke}, its detailed type is arbitrary.
 * For example, the first argument could be {@code Object}
 * instead of {@code MethodHandles.Lookup}, and the return type
 * could also be {@code Object} instead of {@code CallSite}.
 * (Note that the types and number of the stacked arguments limit
 * the legal kinds of bootstrap methods to appropriately typed
 * static methods and constructors of {@code CallSite} subclasses.)
 * <p>
 * If a given {@code invokedynamic} instruction specifies no static arguments,
 * the instruction's bootstrap method will be invoked on three arguments,
 * conveying the instruction's caller class, name, and method type.
 * If the {@code invokedynamic} instruction specifies one or more static arguments,
 * those values will be passed as additional arguments to the method handle.
 * (Note that because there is a limit of 255 arguments to any method,
 * at most 251 extra arguments can be supplied to a non-varargs bootstrap method,
 * since the bootstrap method
 * handle itself and its first three arguments must also be stacked.)
 * The bootstrap method will be invoked as if by {@code MethodHandle.invokeWithArguments}.
 * A variable-arity bootstrap method can accept thousands of static arguments,
 * subject only by limits imposed by the class-file format.
 * <p>
 * The normal argument conversion rules for {@code MethodHandle.invoke} apply to all stacked arguments.
 * For example, if a pushed value is a primitive type, it may be converted to a reference by boxing conversion.
 * If the bootstrap method is a variable arity method (its modifier bit {@code 0x0080} is set),
 * then some or all of the arguments specified here may be collected into a trailing array parameter.
 * (This is not a special rule, but rather a useful consequence of the interaction
 * between {@code CONSTANT_MethodHandle} constants, the modifier bit for variable arity methods,
 * and the {@link java.lang.invoke.MethodHandle#asVarargsCollector asVarargsCollector} transformation.)
 * <p>
 * Given these rules, here are examples of legal bootstrap method declarations,
 * given various numbers {@code N} of extra arguments.
 * The first row (marked {@code *}) will work for any number of extra arguments.
 * <table class="plain" style="vertical-align:top">
 * <caption style="display:none">Static argument types</caption>
 * <thead>
 * <tr><th scope="col">N</th><th scope="col">Sample bootstrap method</th></tr>
 * </thead>
 * <tbody>
 * <tr><th scope="row" style="font-weight:normal; vertical-align:top">*</th><td>
 *     <ul style="list-style:none; padding-left: 0; margin:0">
 *     <li><code>CallSite bootstrap(Lookup caller, String name, MethodType type, Object... args)</code>
 *     <li><code>CallSite bootstrap(Object... args)</code>
 *     <li><code>CallSite bootstrap(Object caller, Object... nameAndTypeWithArgs)</code>
 *     <li><code>CallSite bootstrap(Lookup caller, BootstrapCallInfo bsci)</code>
 *     </ul></td></tr>
 * <tr><th scope="row" style="font-weight:normal; vertical-align:top">0</th><td>
 *     <ul style="list-style:none; padding-left: 0; margin:0">
 *     <li><code>CallSite bootstrap(Lookup caller, String name, MethodType type)</code>
 *     <li><code>CallSite bootstrap(Lookup caller, Object... nameAndType)</code>
 *     </ul></td></tr>
 * <tr><th scope="row" style="font-weight:normal; vertical-align:top">1</th><td>
 *     <code>CallSite bootstrap(Lookup caller, String name, MethodType type, Object arg)</code></td></tr>
 * <tr><th scope="row" style="font-weight:normal; vertical-align:top">2</th><td>
 *     <ul style="list-style:none; padding-left: 0; margin:0">
 *     <li><code>CallSite bootstrap(Lookup caller, String name, MethodType type, Object... args)</code>
 *     <li><code>CallSite bootstrap(Lookup caller, String name, MethodType type, String... args)</code>
 *     <li><code>CallSite bootstrap(Lookup caller, String name, MethodType type, String x, int y)</code>
 *     </ul></td></tr>
 * </tbody>
 * </table>
 * The last example assumes that the extra arguments are of type
 * {@code String} and {@code Integer} (or {@code int}), respectively.
 * The second-to-last example assumes that all extra arguments are of type
 * {@code String}.
 * The other examples work with all types of extra arguments.
 * <p>
 * The fourth example (which is the only example that does
 * <em>not</em> use variable arity <em>and</em> takes two arguments)
 * is the normal signature under which a "pull" mode bootstrap method
 * is invoked.  For such a bootstrap method, the two parameters may
 * also be {@code Object}, since that is a supertype of {@code Lookup}
 * and {@link java.lang.invoke.BootstrapCallInfo BootstrapCallInfo}.
 * See {@linkplain java.lang.invoke.BootstrapCallInfo BootstrapCallInfo}
 * the documentation for that interface} for further notes about the
 * relation between the two modes of bootstrap method invocation.
 * <p>
 * As noted above, the actual method type of the bootstrap method can vary.
 * For example, the fourth argument could be {@code MethodHandle},
 * if that is the type of the corresponding constant in
 * the {@code CONSTANT_InvokeDynamic} entry.
 * In that case, the {@code MethodHandle.invoke} call will pass the extra method handle
 * constant as an {@code Object}, but the type matching machinery of {@code MethodHandle.invoke}
 * will cast the reference back to {@code MethodHandle} before invoking the bootstrap method.
 * (If a string constant were passed instead, by badly generated code, that cast would then fail,
 * resulting in a {@code BootstrapMethodError}.)
 * <p>
 * Since dynamic constants can be provided as static arguments to bootstrap
 * methods, there are no limitations on the types of bootstrap arguments.
 * However, arguments of type {@code boolean}, {@code byte}, {@code short}, or {@code char}
 * cannot be <em>directly</em> supplied by {@code CONSTANT_Integer}
 * constant pool entries, since the {@code asType} conversions do
 * not perform the necessary narrowing primitive conversions.
 * <p>
 * In the above examples, the return type is always {@code CallSite},
 * but that is not a necessary feature of bootstrap methods.
 * In the case of a dynamic call site, the only requirement is that
 * the value returned by the bootstrap method must be convertible
 * (using the {@code asType} conversions) to {@code CallSite}, which
 * means the bootstrap method return type might be {@code Object} or
 * {@code ConstantCallSite}
 * In the case of a dynamic constant, the result of the bootstrap
 * method must be convertible to the type of the constant, as
 * represented by its field type descriptor.  For example, if the
 * dynamic constant has a field type descriptor of {@code "C"}
 * ({@code char}) then the bootstrap method return type could be
 * {@code Object}, {@code Character}, or {@code char}, but not
 * {@code int} or {@code Integer}.
 * <p>
 * Extra bootstrap method arguments are intended to allow language implementors
 * to safely and compactly encode metadata.
 * In principle, the name and extra arguments are redundant,
 * since each call site could be given its own unique bootstrap method.
 * Such a practice would be likely to produce large class files and constant pools.
 *
 * @author John Rose, JSR 292 EG
 * @since 1.7
 */

package java.lang.invoke;<|MERGE_RESOLUTION|>--- conflicted
+++ resolved
@@ -130,16 +130,9 @@
  * is invoked on just two values:
  * <ul>
  * <li>a {@code MethodHandles.Lookup}, a lookup object on the <em>caller class</em>
-<<<<<<< HEAD
  * (as in the "push" mode) </li>
  * <li>a {@link java.lang.invoke.BootstrapCallInfo BootstrapCallInfo} object
  * describing the linkage parameters of the dynamic call site or constant </li>
-=======
- *     in which dynamic call site occurs </li>
- * <li>a {@code String}, the method name mentioned in the call site </li>
- * <li>a {@code MethodType}, the resolved type descriptor of the call </li>
- * <li>optionally, any number of additional static arguments taken from the constant pool </li>
->>>>>>> dca8480e
  * </ul>
  * <p>
  * In all cases, bootstrap method invocation is as if by
