/*
 * Copyright (c) 2018, Oracle and/or its affiliates. All rights reserved.
 * DO NOT ALTER OR REMOVE COPYRIGHT NOTICES OR THIS FILE HEADER.
 *
 * This code is free software; you can redistribute it and/or modify it
 * under the terms of the GNU General Public License version 2 only, as
 * published by the Free Software Foundation.  Oracle designates this
 * particular file as subject to the "Classpath" exception as provided
 * by Oracle in the LICENSE file that accompanied this code.
 *
 * This code is distributed in the hope that it will be useful, but WITHOUT
 * ANY WARRANTY; without even the implied warranty of MERCHANTABILITY or
 * FITNESS FOR A PARTICULAR PURPOSE.  See the GNU General Public License
 * version 2 for more details (a copy is included in the LICENSE file that
 * accompanied this code).
 *
 * You should have received a copy of the GNU General Public License version
 * 2 along with this work; if not, write to the Free Software Foundation,
 * Inc., 51 Franklin St, Fifth Floor, Boston, MA 02110-1301 USA.
 *
 * Please contact Oracle, 500 Oracle Parkway, Redwood Shores, CA 94065 USA
 * or visit www.oracle.com if you need additional information or have any
 * questions.
 */
package java.lang.constant;

import jdk.internal.lang.annotation.Foldable;

import java.lang.Enum.EnumDesc;
import java.lang.invoke.CallSite;
import java.lang.invoke.ConstantBootstraps;
import java.lang.invoke.MethodHandle;
import java.lang.invoke.MethodHandles;
import java.lang.invoke.MethodHandles.Lookup;
import java.lang.invoke.MethodType;
import java.lang.invoke.VarHandle;
import java.lang.invoke.VarHandle.VarHandleDesc;
import java.util.Collection;
import java.util.List;
import java.util.Map;
import java.util.Set;

import static java.lang.constant.DirectMethodHandleDesc.Kind.STATIC;

/**
 * Predefined values of <a href="package-summary.html#nominal">nominal descriptor</a>
 * for common constants, including descriptors for primitive class types and
 * other common platform types, and descriptors for method handles for standard
 * bootstrap methods.
 *
 * @see ConstantDesc
 *
 * @since 12
 */
public final class ConstantDescs {
    // No instances
    private ConstantDescs() { }

    /** Invocation name to use when no name is needed, such as the name of a
     * constructor, or the invocation name of a dynamic constant or dynamic
     * callsite when the bootstrap is known to ignore the invocation name.
     */
    public static final String DEFAULT_NAME = "_";

    // Don't change the order of these declarations!

    /** {@link ClassDesc} representing {@link Object} */
    @Foldable
    public static final ClassDesc CD_Object = ClassDesc.of("java.lang.Object");

    /** {@link ClassDesc} representing {@link String} */
    @Foldable
    public static final ClassDesc CD_String = ClassDesc.of("java.lang.String");

    /** {@link ClassDesc} representing {@link Class} */
    @Foldable
    public static final ClassDesc CD_Class = ClassDesc.of("java.lang.Class");

    /** {@link ClassDesc} representing {@link Number} */
    @Foldable
    public static final ClassDesc CD_Number = ClassDesc.of("java.lang.Number");

    /** {@link ClassDesc} representing {@link Integer} */
    @Foldable
    public static final ClassDesc CD_Integer = ClassDesc.of("java.lang.Integer");

    /** {@link ClassDesc} representing {@link Long} */
    @Foldable
    public static final ClassDesc CD_Long = ClassDesc.of("java.lang.Long");

    /** {@link ClassDesc} representing {@link Float} */
    @Foldable
    public static final ClassDesc CD_Float = ClassDesc.of("java.lang.Float");

    /** {@link ClassDesc} representing {@link Double} */
    @Foldable
    public static final ClassDesc CD_Double = ClassDesc.of("java.lang.Double");

    /** {@link ClassDesc} representing {@link Short} */
    @Foldable
    public static final ClassDesc CD_Short = ClassDesc.of("java.lang.Short");

    /** {@link ClassDesc} representing {@link Byte} */
    @Foldable
    public static final ClassDesc CD_Byte = ClassDesc.of("java.lang.Byte");

    /** {@link ClassDesc} representing {@link Character} */
    @Foldable
    public static final ClassDesc CD_Character = ClassDesc.of("java.lang.Character");

    /** {@link ClassDesc} representing {@link Boolean} */
    @Foldable
    public static final ClassDesc CD_Boolean = ClassDesc.of("java.lang.Boolean");

    /** {@link ClassDesc} representing {@link Void} */
    @Foldable
    public static final ClassDesc CD_Void = ClassDesc.of("java.lang.Void");

    /** {@link ClassDesc} representing {@link Throwable} */
    @Foldable
    public static final ClassDesc CD_Throwable = ClassDesc.of("java.lang.Throwable");

    /** {@link ClassDesc} representing {@link Exception} */
    @Foldable
    public static final ClassDesc CD_Exception = ClassDesc.of("java.lang.Exception");

    /** {@link ClassDesc} representing {@link Enum} */
    @Foldable
    public static final ClassDesc CD_Enum = ClassDesc.of("java.lang.Enum");

    /** {@link ClassDesc} representing {@link VarHandle} */
    @Foldable
    public static final ClassDesc CD_VarHandle = ClassDesc.of("java.lang.invoke.VarHandle");

    /** {@link ClassDesc} representing {@link MethodHandles} */
    @Foldable
    public static final ClassDesc CD_MethodHandles = ClassDesc.of("java.lang.invoke.MethodHandles");

    /** {@link ClassDesc} representing {@link MethodHandles.Lookup} */
    @Foldable
    public static final ClassDesc CD_MethodHandles_Lookup = CD_MethodHandles.inner("Lookup");

    /** {@link ClassDesc} representing {@link MethodHandle} */
    @Foldable
    public static final ClassDesc CD_MethodHandle = ClassDesc.of("java.lang.invoke.MethodHandle");

    /** {@link ClassDesc} representing {@link MethodType} */
    @Foldable
    public static final ClassDesc CD_MethodType = ClassDesc.of("java.lang.invoke.MethodType");

    /** {@link ClassDesc} representing {@link CallSite} */
    @Foldable
    public static final ClassDesc CD_CallSite = ClassDesc.of("java.lang.invoke.CallSite");

    /** {@link ClassDesc} representing {@link Collection} */
    @Foldable
    public static final ClassDesc CD_Collection = ClassDesc.of("java.util.Collection");

    /** {@link ClassDesc} representing {@link List} */
    @Foldable
    public static final ClassDesc CD_List = ClassDesc.of("java.util.List");

    /** {@link ClassDesc} representing {@link Set} */
    @Foldable
    public static final ClassDesc CD_Set = ClassDesc.of("java.util.Set");

    /** {@link ClassDesc} representing {@link Map} */
    @Foldable
    public static final ClassDesc CD_Map = ClassDesc.of("java.util.Map");

    /** {@link ClassDesc} representing {@link ConstantDesc} */
    @Foldable
    public static final ClassDesc CD_ConstantDesc = ClassDesc.of("java.lang.constant.ConstantDesc");

    /** {@link ClassDesc} representing {@link ClassDesc} */
    @Foldable
    public static final ClassDesc CD_ClassDesc = ClassDesc.of("java.lang.constant.ClassDesc");

    /** {@link ClassDesc} representing {@link EnumDesc} */
    @Foldable
    public static final ClassDesc CD_EnumDesc = CD_Enum.inner("EnumDesc");

    /** {@link ClassDesc} representing {@link MethodTypeDesc} */
    @Foldable
    public static final ClassDesc CD_MethodTypeDesc = ClassDesc.of("java.lang.constant.MethodTypeDesc");

    /** {@link ClassDesc} representing {@link MethodHandleDesc} */
    @Foldable
    public static final ClassDesc CD_MethodHandleDesc = ClassDesc.of("java.lang.constant.MethodHandleDesc");

    /** {@link ClassDesc} representing {@link DirectMethodHandleDescImpl} */
    @Foldable
    public static final ClassDesc CD_DirectMethodHandleDesc = ClassDesc.of("java.lang.constant.DirectMethodHandleDesc");

    /** {@link ClassDesc} representing {@link VarHandleDesc} */
    @Foldable
    public static final ClassDesc CD_VarHandleDesc = CD_VarHandle.inner("VarHandleDesc");

    /** {@link ClassDesc} representing {@link DirectMethodHandleDesc.Kind} */
    @Foldable
    public static final ClassDesc CD_MethodHandleDesc_Kind = CD_DirectMethodHandleDesc.inner("Kind");

    /** {@link ClassDesc} representing {@link DynamicConstantDesc} */
    @Foldable
    public static final ClassDesc CD_DynamicConstantDesc = ClassDesc.of("java.lang.constant.DynamicConstantDesc");

    /** {@link ClassDesc} representing {@link DynamicCallSiteDesc} */
    @Foldable
    public static final ClassDesc CD_DynamicCallSiteDesc = ClassDesc.of("java.lang.constant.DynamicCallSiteDesc");

    /** {@link ClassDesc} representing {@link ConstantBootstraps} */
    @Foldable
    public static final ClassDesc CD_ConstantBootstraps = ClassDesc.of("java.lang.invoke.ConstantBootstraps");

    private static final ClassDesc[] INDY_BOOTSTRAP_ARGS = {
            ConstantDescs.CD_MethodHandles_Lookup,
            ConstantDescs.CD_String,
            ConstantDescs.CD_MethodType };

    private static final ClassDesc[] CONDY_BOOTSTRAP_ARGS = {
            ConstantDescs.CD_MethodHandles_Lookup,
            ConstantDescs.CD_String,
            ConstantDescs.CD_Class };

    /** {@link MethodHandleDesc} representing {@link ConstantBootstraps#primitiveClass(Lookup, String, Class)} */
    @Foldable
    public static final DirectMethodHandleDesc BSM_PRIMITIVE_CLASS
            = ofConstantBootstrap(CD_ConstantBootstraps, "primitiveClass",
                                  CD_Class);

    /** {@link MethodHandleDesc} representing {@link ConstantBootstraps#enumConstant(Lookup, String, Class)} */
    @Foldable
    public static final DirectMethodHandleDesc BSM_ENUM_CONSTANT
            = ofConstantBootstrap(CD_ConstantBootstraps, "enumConstant",
                                  CD_Enum);

    /** {@link MethodHandleDesc} representing {@link ConstantBootstraps#nullConstant(Lookup, String, Class)} */
    @Foldable
    public static final DirectMethodHandleDesc BSM_NULL_CONSTANT
            = ofConstantBootstrap(CD_ConstantBootstraps, "nullConstant",
                                  ConstantDescs.CD_Object);

    /** {@link MethodHandleDesc} representing {@link ConstantBootstraps#fieldVarHandle(Lookup, String, Class, Class, Class)} */
    @Foldable
    public static final DirectMethodHandleDesc BSM_VARHANDLE_FIELD
            = ofConstantBootstrap(CD_ConstantBootstraps, "fieldVarHandle",
                                  CD_VarHandle, CD_Class, CD_Class);

    /** {@link MethodHandleDesc} representing {@link ConstantBootstraps#staticFieldVarHandle(Lookup, String, Class, Class, Class)} */
    @Foldable
    public static final DirectMethodHandleDesc BSM_VARHANDLE_STATIC_FIELD
            = ofConstantBootstrap(CD_ConstantBootstraps, "staticFieldVarHandle",
                                  CD_VarHandle, CD_Class, CD_Class);

    /** {@link MethodHandleDesc} representing {@link ConstantBootstraps#arrayVarHandle(Lookup, String, Class, Class)} */
    @Foldable
    public static final DirectMethodHandleDesc BSM_VARHANDLE_ARRAY
            = ofConstantBootstrap(CD_ConstantBootstraps, "arrayVarHandle",
                                  CD_VarHandle, CD_Class);

    /** {@link MethodHandleDesc} representing {@link ConstantBootstraps#invoke(Lookup, String, Class, MethodHandle, Object...)} */
    @Foldable
    public static final DirectMethodHandleDesc BSM_INVOKE
            = ofConstantBootstrap(CD_ConstantBootstraps, "invoke",
                                  CD_Object, CD_MethodHandle, CD_Object.arrayType());

    /** {@link ClassDesc} representing the primitive type {@code int} */
    @Foldable
    public static final ClassDesc CD_int = ClassDesc.ofDescriptor("I");

    /** {@link ClassDesc} representing the primitive type {@code long} */
    @Foldable
    public static final ClassDesc CD_long = ClassDesc.ofDescriptor("J");

    /** {@link ClassDesc} representing the primitive type {@code float} */
    @Foldable
    public static final ClassDesc CD_float = ClassDesc.ofDescriptor("F");

    /** {@link ClassDesc} representing the primitive type {@code double} */
    @Foldable
    public static final ClassDesc CD_double = ClassDesc.ofDescriptor("D");

    /** {@link ClassDesc} representing the primitive type {@code short} */
    @Foldable
    public static final ClassDesc CD_short = ClassDesc.ofDescriptor("S");

    /** {@link ClassDesc} representing the primitive type {@code byte} */
    @Foldable
    public static final ClassDesc CD_byte = ClassDesc.ofDescriptor("B");

    /** {@link ClassDesc} representing the primitive type {@code char} */
    @Foldable
    public static final ClassDesc CD_char = ClassDesc.ofDescriptor("C");

    /** {@link ClassDesc} representing the primitive type {@code boolean} */
    @Foldable
    public static final ClassDesc CD_boolean = ClassDesc.ofDescriptor("Z");

    /** {@link ClassDesc} representing the primitive type {@code void} */
    @Foldable
    public static final ClassDesc CD_void = ClassDesc.ofDescriptor("V");

    /** Nominal descriptor representing the constant {@code null} */
    @Foldable
    public static final ConstantDesc<?> NULL
            = DynamicConstantDesc.ofNamed(ConstantDescs.BSM_NULL_CONSTANT,
                                          DEFAULT_NAME, ConstantDescs.CD_Object);

<<<<<<< HEAD
    // Used by XxxDesc classes, but need to be here to avoid bootstrap cycles
    static final DirectMethodHandleDesc MHD_METHODTYPEDESC_FACTORY
            = MethodHandleDesc.of(DirectMethodHandleDesc.Kind.STATIC, CD_MethodTypeDesc, "ofDescriptor",
                                  CD_MethodTypeDesc, CD_String);

    static final DirectMethodHandleDesc MHD_CLASSDESC_FACTORY
            = MethodHandleDesc.of(DirectMethodHandleDesc.Kind.STATIC, CD_ClassDesc, "ofDescriptor",
                                  CD_ClassDesc, CD_String);

    static final DirectMethodHandleDesc MHD_METHODHANDLEDESC_FACTORY
            = MethodHandleDesc.of(DirectMethodHandleDesc.Kind.STATIC, CD_DirectMethodHandleDesc, "ofDescriptor",
                                  CD_DirectMethodHandleDesc, CD_String, CD_String, CD_String, CD_String);

    static final DirectMethodHandleDesc MHD_METHODHANDLE_ASTYPE
            = MethodHandleDesc.of(DirectMethodHandleDesc.Kind.VIRTUAL, CD_MethodHandle, "asType",
                                  CD_MethodHandle, CD_MethodType);

    static final DirectMethodHandleDesc MHD_METHODHANDLEDESC_ASTYPE
            = MethodHandleDesc.of(DirectMethodHandleDesc.Kind.VIRTUAL, CD_MethodHandleDesc, "asType",
                                  CD_MethodHandleDesc, CD_MethodTypeDesc);

    static final DirectMethodHandleDesc MHD_DYNAMICCONSTANTDESC_FACTORY
            = MethodHandleDesc.of(DirectMethodHandleDesc.Kind.STATIC, CD_DynamicConstantDesc, "of",
                                  CD_DynamicConstantDesc, CD_DirectMethodHandleDesc, CD_ConstantDesc.arrayType());

    static final DirectMethodHandleDesc MHD_DYNAMICCONSTANTDESC_NAMED_FACTORY
            = MethodHandleDesc.of(DirectMethodHandleDesc.Kind.STATIC, CD_DynamicConstantDesc, "ofNamed",
                                  CD_DynamicConstantDesc, CD_DirectMethodHandleDesc, CD_String, CD_String, CD_ConstantDesc.arrayType());

    /** {@link MethodHandleDesc} representing {@link EnumDesc#ofDescriptor(String, String)} */
    public static final DirectMethodHandleDesc MHD_ENUMDESC_FACTORY
            = MethodHandleDesc.of(DirectMethodHandleDesc.Kind.STATIC, CD_EnumDesc, "ofDescriptor",
                                  CD_EnumDesc, CD_String, CD_String);

    /** {@link MethodHandleDesc} representing {@link VarHandleDesc#ofField(ClassDesc, String, ClassDesc)} */
    public static final DirectMethodHandleDesc MHD_VARHANDLEDESC_OFFIELD
            = MethodHandleDesc.of(DirectMethodHandleDesc.Kind.STATIC, CD_VarHandleDesc, "ofField",
                                  CD_VarHandleDesc, CD_ClassDesc, CD_String, CD_ClassDesc);
    /** {@link MethodHandleDesc} representing {@link VarHandleDesc#ofStaticField(ClassDesc, String, ClassDesc)} */
    public static final DirectMethodHandleDesc MHD_VARHANDLEDESC_OFSTATIC
            = MethodHandleDesc.of(DirectMethodHandleDesc.Kind.STATIC, CD_VarHandleDesc, "ofStaticField",
                                  CD_VarHandleDesc, CD_ClassDesc, CD_String, CD_ClassDesc);

    /** {@link MethodHandleDesc} representing {@link VarHandleDesc#ofArray(ClassDesc)} */
    public static final DirectMethodHandleDesc MHD_VARHANDLEDESC_OFARRAY
            = MethodHandleDesc.of(DirectMethodHandleDesc.Kind.STATIC, CD_VarHandleDesc, "ofArray",
                                  CD_VarHandleDesc, CD_ClassDesc);

    static final DirectMethodHandleDesc BSM_METHODHANDLEDESC
            = ConstantDescs.ofConstantBootstrap(CD_DirectMethodHandleDesc,
                                                "constantBootstrap", CD_DirectMethodHandleDesc,
                                                CD_String, CD_String, CD_String, CD_String);

    static final DirectMethodHandleDesc BSM_DYNAMICCONSTANTDESC
            = ConstantDescs.ofConstantBootstrap(CD_DynamicConstantDesc,
                                                "constantBootstrap",
                                                CD_DynamicConstantDesc,
                                                CD_DirectMethodHandleDesc, CD_String, CD_String, CD_ConstantDesc.arrayType());

=======
    static final DirectMethodHandleDesc MHD_METHODHANDLE_ASTYPE
            = MethodHandleDesc.of(DirectMethodHandleDesc.Kind.VIRTUAL, CD_MethodHandle, "asType",
            CD_MethodHandle, CD_MethodType);
>>>>>>> fe137e00
    /**
     * Return a {@link MethodHandleDesc} corresponding to a bootstrap method for
     * an {@code invokedynamic} callsite, which is a static method whose leading
     * parameter types are {@code Lookup}, {@code String}, and {@code MethodType}.
     *
     * @param clazz the class declaring the method
     * @param name the name of the method, as per JVMS 4.2.2
     * @param returnType the return type of the method
     * @param paramTypes the types of the static bootstrap arguments, if any
     * @return the {@link MethodHandleDesc}
     * @throws NullPointerException if any of the arguments are null
     * @jvms 4.2.2 Unqualified Names
     */
    @Foldable
    public static DirectMethodHandleDesc ofCallsiteBootstrap(ClassDesc clazz,
                                                             String name,
                                                             ClassDesc returnType,
                                                             ClassDesc... paramTypes) {
        return MethodHandleDesc.of(STATIC, clazz, name, MethodTypeDesc.of(returnType, paramTypes)
                                                                      .insertParameterTypes(0, INDY_BOOTSTRAP_ARGS));
    }

    /**
     * Return a {@link MethodHandleDesc} corresponding to a bootstrap method for a
     * dynamic constant, which is a static method whose leading arguments are
     * {@code Lookup}, {@code String}, and {@code Class}.
     *
     * @param clazz the class declaring the method
     * @param name the name of the method, as per JVMS 4.2.2
     * @param returnType the return type of the method
     * @param paramTypes the types of the static bootstrap arguments, if any
     * @return the {@link MethodHandleDesc}
     * @throws NullPointerException if any of the arguments are null
     * @jvms 4.2.2 Unqualified Names
     */
    @Foldable
    public static DirectMethodHandleDesc ofConstantBootstrap(ClassDesc clazz,
                                                             String name,
                                                             ClassDesc returnType,
                                                             ClassDesc... paramTypes) {
        return MethodHandleDesc.of(STATIC, clazz, name, MethodTypeDesc.of(returnType, paramTypes)
                                                                      .insertParameterTypes(0, CONDY_BOOTSTRAP_ARGS));
    }
}<|MERGE_RESOLUTION|>--- conflicted
+++ resolved
@@ -215,24 +215,24 @@
     private static final ClassDesc[] INDY_BOOTSTRAP_ARGS = {
             ConstantDescs.CD_MethodHandles_Lookup,
             ConstantDescs.CD_String,
-            ConstantDescs.CD_MethodType };
+            ConstantDescs.CD_MethodType};
 
     private static final ClassDesc[] CONDY_BOOTSTRAP_ARGS = {
             ConstantDescs.CD_MethodHandles_Lookup,
             ConstantDescs.CD_String,
-            ConstantDescs.CD_Class };
+            ConstantDescs.CD_Class};
 
     /** {@link MethodHandleDesc} representing {@link ConstantBootstraps#primitiveClass(Lookup, String, Class)} */
     @Foldable
     public static final DirectMethodHandleDesc BSM_PRIMITIVE_CLASS
             = ofConstantBootstrap(CD_ConstantBootstraps, "primitiveClass",
-                                  CD_Class);
+            CD_Class);
 
     /** {@link MethodHandleDesc} representing {@link ConstantBootstraps#enumConstant(Lookup, String, Class)} */
     @Foldable
     public static final DirectMethodHandleDesc BSM_ENUM_CONSTANT
             = ofConstantBootstrap(CD_ConstantBootstraps, "enumConstant",
-                                  CD_Enum);
+            CD_Enum);
 
     /** {@link MethodHandleDesc} representing {@link ConstantBootstraps#nullConstant(Lookup, String, Class)} */
     @Foldable
@@ -244,25 +244,25 @@
     @Foldable
     public static final DirectMethodHandleDesc BSM_VARHANDLE_FIELD
             = ofConstantBootstrap(CD_ConstantBootstraps, "fieldVarHandle",
-                                  CD_VarHandle, CD_Class, CD_Class);
+            CD_VarHandle, CD_Class, CD_Class);
 
     /** {@link MethodHandleDesc} representing {@link ConstantBootstraps#staticFieldVarHandle(Lookup, String, Class, Class, Class)} */
     @Foldable
     public static final DirectMethodHandleDesc BSM_VARHANDLE_STATIC_FIELD
             = ofConstantBootstrap(CD_ConstantBootstraps, "staticFieldVarHandle",
-                                  CD_VarHandle, CD_Class, CD_Class);
+            CD_VarHandle, CD_Class, CD_Class);
 
     /** {@link MethodHandleDesc} representing {@link ConstantBootstraps#arrayVarHandle(Lookup, String, Class, Class)} */
     @Foldable
     public static final DirectMethodHandleDesc BSM_VARHANDLE_ARRAY
             = ofConstantBootstrap(CD_ConstantBootstraps, "arrayVarHandle",
-                                  CD_VarHandle, CD_Class);
+            CD_VarHandle, CD_Class);
 
     /** {@link MethodHandleDesc} representing {@link ConstantBootstraps#invoke(Lookup, String, Class, MethodHandle, Object...)} */
     @Foldable
     public static final DirectMethodHandleDesc BSM_INVOKE
             = ofConstantBootstrap(CD_ConstantBootstraps, "invoke",
-                                  CD_Object, CD_MethodHandle, CD_Object.arrayType());
+            CD_Object, CD_MethodHandle, CD_Object.arrayType());
 
     /** {@link ClassDesc} representing the primitive type {@code int} */
     @Foldable
@@ -306,7 +306,6 @@
             = DynamicConstantDesc.ofNamed(ConstantDescs.BSM_NULL_CONSTANT,
                                           DEFAULT_NAME, ConstantDescs.CD_Object);
 
-<<<<<<< HEAD
     // Used by XxxDesc classes, but need to be here to avoid bootstrap cycles
     static final DirectMethodHandleDesc MHD_METHODTYPEDESC_FACTORY
             = MethodHandleDesc.of(DirectMethodHandleDesc.Kind.STATIC, CD_MethodTypeDesc, "ofDescriptor",
@@ -366,11 +365,6 @@
                                                 CD_DynamicConstantDesc,
                                                 CD_DirectMethodHandleDesc, CD_String, CD_String, CD_ConstantDesc.arrayType());
 
-=======
-    static final DirectMethodHandleDesc MHD_METHODHANDLE_ASTYPE
-            = MethodHandleDesc.of(DirectMethodHandleDesc.Kind.VIRTUAL, CD_MethodHandle, "asType",
-            CD_MethodHandle, CD_MethodType);
->>>>>>> fe137e00
     /**
      * Return a {@link MethodHandleDesc} corresponding to a bootstrap method for
      * an {@code invokedynamic} callsite, which is a static method whose leading
