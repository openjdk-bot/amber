/*
 * Copyright (c) 2018, Oracle and/or its affiliates. All rights reserved.
 * DO NOT ALTER OR REMOVE COPYRIGHT NOTICES OR THIS FILE HEADER.
 *
 * This code is free software; you can redistribute it and/or modify it
 * under the terms of the GNU General Public License version 2 only, as
 * published by the Free Software Foundation.  Oracle designates this
 * particular file as subject to the "Classpath" exception as provided
 * by Oracle in the LICENSE file that accompanied this code.
 *
 * This code is distributed in the hope that it will be useful, but WITHOUT
 * ANY WARRANTY; without even the implied warranty of MERCHANTABILITY or
 * FITNESS FOR A PARTICULAR PURPOSE.  See the GNU General Public License
 * version 2 for more details (a copy is included in the LICENSE file that
 * accompanied this code).
 *
 * You should have received a copy of the GNU General Public License version
 * 2 along with this work; if not, write to the Free Software Foundation,
 * Inc., 51 Franklin St, Fifth Floor, Boston, MA 02110-1301 USA.
 *
 * Please contact Oracle, 500 Oracle Parkway, Redwood Shores, CA 94065 USA
 * or visit www.oracle.com if you need additional information or have any
 * questions.
 */
package java.lang.constant;

import jdk.internal.lang.annotation.Foldable;

import java.lang.invoke.MethodHandles;
import java.lang.invoke.MethodType;
import java.lang.invoke.TypeDescriptor;
import java.util.List;
import java.util.stream.Collectors;
import java.util.stream.Stream;

import static java.util.Objects.requireNonNull;

/**
 * A <a href="package-summary.html#nominal">nominal descriptor</a> for a
 * {@linkplain MethodType} constant.
 *
 * @apiNote In the future, if the Java language permits, {@linkplain MethodTypeDesc}
 * may become a {@code sealed} interface, which would prohibit subclassing except
 * by explicitly permitted types.  Non-platform classes should not implement
 * {@linkplain MethodTypeDesc} directly.
 *
 * @since 12
 */
public interface MethodTypeDesc
<<<<<<< HEAD
        extends ConstantDesc<MethodType>,
                Constable<ConstantDesc<MethodType>>,
=======
        extends ConstantDesc,
>>>>>>> 16807f2e
                TypeDescriptor.OfMethod<ClassDesc, MethodTypeDesc> {
    /**
     * Create a {@linkplain MethodTypeDesc} given a method descriptor string
     *
     * @param descriptor a method descriptor string, as per JVMS 4.3.3
     * @return a {@linkplain MethodTypeDesc} describing the desired method type
     * @throws NullPointerException if any argument is {@code null}
     * @throws IllegalArgumentException if the descriptor string is not a valid
     * method descriptor
     * @jvms 4.3.3 Method Descriptors
     */
    @Foldable
    static MethodTypeDesc ofDescriptor(String descriptor) {
        return MethodTypeDescImpl.ofDescriptor(descriptor);
    }

    /**
     * Returns a {@linkplain MethodTypeDesc} given the return type and parameter
     * types.
     *
     * @param returnDesc a {@linkplain ClassDesc} describing the return type
     * @param paramDescs {@linkplain ClassDesc}s describing the argument types
     * @return a {@linkplain MethodTypeDesc} describing the desired method type
     * @throws NullPointerException if any argument is {@code null}
     */
    @Foldable
    static MethodTypeDesc of(ClassDesc returnDesc, ClassDesc... paramDescs) {
        return new MethodTypeDescImpl(returnDesc, paramDescs);
    }

    /**
     * Get the return type of the method type described by this {@linkplain MethodTypeDesc}
     *
     * @return a {@link ClassDesc} describing the return type of the method type
     */
    @Foldable
    ClassDesc returnType();

    /**
     * Get the number of parameters of the method type described by
     * this {@linkplain MethodTypeDesc}
     * @return the number of parameters
     */
    @Foldable
    int parameterCount();

    /**
     * Get the parameter type of the {@code index}'th parameter of the method type
     * described by this {@linkplain MethodTypeDesc}
     *
     * @param index the index of the parameter to retrieve
     * @return a {@link ClassDesc} describing the desired parameter type
     * @throws IndexOutOfBoundsException if the index is outside the half-open
     * range {[0, parameterCount())}
     */
    @Foldable
    ClassDesc parameterType(int index);

    /**
     * Get the parameter types as a {@link List}.
     *
     * @return a {@link List} of {@link ClassDesc} describing the parameter types
     */
    List<ClassDesc> parameterList();

    /**
     * Get the parameter types as an array.
     *
     * @return an array of {@link ClassDesc} describing the parameter types
     */
    ClassDesc[] parameterArray();

    /**
     * Return a {@linkplain MethodTypeDesc} that is identical to
     * this one, except with the specified return type.
     *
     * @param returnType a {@link ClassDesc} describing the new return type
     * @return a {@linkplain MethodTypeDesc} describing the desired method type
     * @throws NullPointerException if any argument is {@code null}
     */
    @Foldable
    MethodTypeDesc changeReturnType(ClassDesc returnType);

    /**
     * Return a {@linkplain MethodTypeDesc} that is identical to this one,
     * except that a single parameter type has been changed to the specified type.
     *
     * @param index the index of the parameter to change
     * @param paramType a {@link ClassDesc} describing the new parameter type
     * @return a {@linkplain MethodTypeDesc} describing the desired method type
     * @throws NullPointerException if any argument is {@code null}
     * @throws IndexOutOfBoundsException if the index is outside the half-open
     * range {[0, parameterCount)}
     */
    @Foldable
    MethodTypeDesc changeParameterType(int index, ClassDesc paramType);

    /**
     * Return a {@linkplain MethodTypeDesc} that is identical to this one,
     * except that a range of parameter types have been removed.
     *
     * @param start the index of the first parameter to remove
     * @param end the index after the last parameter to remove
     * @return a {@linkplain MethodTypeDesc} describing the desired method type
     * @throws IndexOutOfBoundsException if {@code start} is outside the half-open
     * range {[0, parameterCount)}, or {@code end} is outside the closed range
     * {@code [0, parameterCount]}
     */
    @Foldable
    MethodTypeDesc dropParameterTypes(int start, int end);

    /**
     * Return a {@linkplain MethodTypeDesc} that is identical to this one,
     * except that a range of additional parameter types have been inserted.
     *
     * @param pos the index at which to insert the first inserted parameter
     * @param paramTypes {@link ClassDesc}s describing the new parameter types
     *                   to insert
     * @return a {@linkplain MethodTypeDesc} describing the desired method type
     * @throws NullPointerException if any argument is {@code null}
     * @throws IndexOutOfBoundsException if {@code pos} is outside the closed
     * range {[0, parameterCount]}
     */
    @Foldable
    MethodTypeDesc insertParameterTypes(int pos, ClassDesc... paramTypes);

    /**
     * Return the method type descriptor string, as per JVMS 4.3.3.
     *
     * @return the method type descriptor string
     * @jvms 4.3.3 Method Descriptors
     */
    default String descriptorString() {
        return String.format("(%s)%s",
                             Stream.of(parameterArray())
                                   .map(ClassDesc::descriptorString)
                                   .collect(Collectors.joining()),
                             returnType().descriptorString());
    }

    /**
     * Return a human-readable descriptor for this method type, using the
     * canonical names for parameter and return types
     *
     * @return the human-readable descriptor for this method type
     */
    default String displayDescriptor() {
        return String.format("(%s)%s",
                             Stream.of(parameterArray())
                                   .map(ClassDesc::displayName)
                                   .collect(Collectors.joining(",")),
                             returnType().displayName());
    }
}<|MERGE_RESOLUTION|>--- conflicted
+++ resolved
@@ -47,12 +47,8 @@
  * @since 12
  */
 public interface MethodTypeDesc
-<<<<<<< HEAD
-        extends ConstantDesc<MethodType>,
-                Constable<ConstantDesc<MethodType>>,
-=======
         extends ConstantDesc,
->>>>>>> 16807f2e
+                Constable,
                 TypeDescriptor.OfMethod<ClassDesc, MethodTypeDesc> {
     /**
      * Create a {@linkplain MethodTypeDesc} given a method descriptor string
