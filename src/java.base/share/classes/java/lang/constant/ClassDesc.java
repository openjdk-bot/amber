--- conflicted
+++ resolved
@@ -60,12 +60,8 @@
  * @since 12
  */
 public interface ClassDesc
-<<<<<<< HEAD
-        extends ConstantDesc<Class<?>>,
-                Constable<ConstantDesc<Class<?>>>,
-=======
         extends ConstantDesc,
->>>>>>> 16807f2e
+                Constable,
                 TypeDescriptor.OfField<ClassDesc> {
 
     /**
