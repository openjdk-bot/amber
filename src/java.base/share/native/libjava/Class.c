--- conflicted
+++ resolved
@@ -38,6 +38,10 @@
 #include "check_classname.h"
 #include "java_lang_Class.h"
 
+/* defined in libverify.so/verify.dll (src file common/check_format.c) */
+extern jboolean VerifyClassname(char *utf_name, jboolean arrayAllowed);
+extern jboolean VerifyFixClassname(char *utf_name);
+
 #define OBJ "Ljava/lang/Object;"
 #define CLS "Ljava/lang/Class;"
 #define CPL "Ljdk/internal/reflect/ConstantPool;"
@@ -49,35 +53,6 @@
 #define BA  "[B"
 
 static JNINativeMethod methods[] = {
-<<<<<<< HEAD
-    {"initClassName",    "()" STR,              (void *)&JVM_InitClassName},
-    {"getSuperclass",    "()" CLS,              NULL},
-    {"getInterfaces0",   "()[" CLS,             (void *)&JVM_GetClassInterfaces},
-    {"isInterface",      "()Z",                 (void *)&JVM_IsInterface},
-    {"getSigners",       "()[" OBJ,             (void *)&JVM_GetClassSigners},
-    {"setSigners",       "([" OBJ ")V",         (void *)&JVM_SetClassSigners},
-    {"isArray",          "()Z",                 (void *)&JVM_IsArrayClass},
-    {"isPrimitive",      "()Z",                 (void *)&JVM_IsPrimitiveClass},
-    {"getModifiers",     "()I",                 (void *)&JVM_GetClassModifiers},
-    {"getDeclaredFields0","(Z)[" FLD,           (void *)&JVM_GetClassDeclaredFields},
-    {"getDeclaredMethods0","(Z)[" MHD,          (void *)&JVM_GetClassDeclaredMethods},
-    {"getDeclaredConstructors0","(Z)[" CTR,     (void *)&JVM_GetClassDeclaredConstructors},
-    {"getProtectionDomain0", "()" PD,           (void *)&JVM_GetProtectionDomain},
-    {"getDeclaredClasses0",  "()[" CLS,         (void *)&JVM_GetDeclaredClasses},
-    {"getDeclaringClass0",   "()" CLS,          (void *)&JVM_GetDeclaringClass},
-    {"getSimpleBinaryName0", "()" STR,          (void *)&JVM_GetSimpleBinaryName},
-    {"getGenericSignature0", "()" STR,          (void *)&JVM_GetClassSignature},
-    {"getRawAnnotations",      "()" BA,         (void *)&JVM_GetClassAnnotations},
-    {"getConstantPool",     "()" CPL,           (void *)&JVM_GetClassConstantPool},
-    {"desiredAssertionStatus0","("CLS")Z",      (void *)&JVM_DesiredAssertionStatus},
-    {"getEnclosingMethod0", "()[" OBJ,          (void *)&JVM_GetEnclosingMethodInfo},
-    {"getRawTypeAnnotations", "()" BA,          (void *)&JVM_GetClassTypeAnnotations},
-    {"getNestHost0",         "()" CLS,          (void *)&JVM_GetNestHost},
-    {"getNestMembers0",      "()[" CLS,         (void *)&JVM_GetNestMembers},
-    {"getPermittedSubtypes0", "()[" STR,        (void *)&JVM_GetPermittedSubtypes},
-    {"getRecordComponents0",  "()[" OBJ,        (void *)&JVM_GetRecordComponents},
-    {"isRecord0",                 "()Z",        (void *)&JVM_IsRecord},
-=======
     {"initClassName",    "()" STR,          (void *)&JVM_InitClassName},
     {"getSuperclass",    "()" CLS,          NULL},
     {"getInterfaces0",   "()[" CLS,         (void *)&JVM_GetClassInterfaces},
@@ -102,8 +77,10 @@
     {"getRawTypeAnnotations", "()" BA,      (void *)&JVM_GetClassTypeAnnotations},
     {"getNestHost0",         "()" CLS,      (void *)&JVM_GetNestHost},
     {"getNestMembers0",      "()[" CLS,     (void *)&JVM_GetNestMembers},
+    {"getPermittedSubtypes0", "()[" STR,        (void *)&JVM_GetPermittedSubtypes},
+    {"getRecordComponents0",  "()[" OBJ,        (void *)&JVM_GetRecordComponents},
+    {"isRecord0",                 "()Z",        (void *)&JVM_IsRecord},
     {"linkClass",            "(" CLS ")V",  (void *)&JVM_LinkClass},
->>>>>>> 725da985
 };
 
 #undef OBJ
