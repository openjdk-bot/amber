/*
 * Copyright (c) 2004, 2016, Oracle and/or its affiliates. All rights reserved.
 * DO NOT ALTER OR REMOVE COPYRIGHT NOTICES OR THIS FILE HEADER.
 *
 * This code is free software; you can redistribute it and/or modify it
 * under the terms of the GNU General Public License version 2 only, as
 * published by the Free Software Foundation.  Oracle designates this
 * particular file as subject to the "Classpath" exception as provided
 * by Oracle in the LICENSE file that accompanied this code.
 *
 * This code is distributed in the hope that it will be useful, but WITHOUT
 * ANY WARRANTY; without even the implied warranty of MERCHANTABILITY or
 * FITNESS FOR A PARTICULAR PURPOSE.  See the GNU General Public License
 * version 2 for more details (a copy is included in the LICENSE file that
 * accompanied this code).
 *
 * You should have received a copy of the GNU General Public License version
 * 2 along with this work; if not, write to the Free Software Foundation,
 * Inc., 51 Franklin St, Fifth Floor, Boston, MA 02110-1301 USA.
 *
 * Please contact Oracle, 500 Oracle Parkway, Redwood Shores, CA 94065 USA
 * or visit www.oracle.com if you need additional information or have any
 * questions.
 */

#ifndef CLASSFILE_CONSTANTS_H
#define CLASSFILE_CONSTANTS_H

#ifdef __cplusplus
extern "C" {
#endif

/* Classfile version number for this information */
#define JVM_CLASSFILE_MAJOR_VERSION 53
#define JVM_CLASSFILE_MINOR_VERSION 0

/* Flags */

enum {
    JVM_ACC_PUBLIC        = 0x0001,
    JVM_ACC_PRIVATE       = 0x0002,
    JVM_ACC_PROTECTED     = 0x0004,
    JVM_ACC_STATIC        = 0x0008,
    JVM_ACC_FINAL         = 0x0010,
    JVM_ACC_SYNCHRONIZED  = 0x0020,
    JVM_ACC_SUPER         = 0x0020,
    JVM_ACC_VOLATILE      = 0x0040,
    JVM_ACC_BRIDGE        = 0x0040,
    JVM_ACC_TRANSIENT     = 0x0080,
    JVM_ACC_VARARGS       = 0x0080,
    JVM_ACC_NATIVE        = 0x0100,
    JVM_ACC_INTERFACE     = 0x0200,
    JVM_ACC_ABSTRACT      = 0x0400,
    JVM_ACC_STRICT        = 0x0800,
    JVM_ACC_SYNTHETIC     = 0x1000,
    JVM_ACC_ANNOTATION    = 0x2000,
    JVM_ACC_ENUM          = 0x4000,
    JVM_ACC_MODULE        = 0x8000
};

#define JVM_ACC_PUBLIC_BIT        0
#define JVM_ACC_PRIVATE_BIT       1
#define JVM_ACC_PROTECTED_BIT     2
#define JVM_ACC_STATIC_BIT        3
#define JVM_ACC_FINAL_BIT         4
#define JVM_ACC_SYNCHRONIZED_BIT  5
#define JVM_ACC_SUPER_BIT         5
#define JVM_ACC_VOLATILE_BIT      6
#define JVM_ACC_BRIDGE_BIT        6
#define JVM_ACC_TRANSIENT_BIT     7
#define JVM_ACC_VARARGS_BIT       7
#define JVM_ACC_NATIVE_BIT        8
#define JVM_ACC_INTERFACE_BIT     9
#define JVM_ACC_ABSTRACT_BIT      10
#define JVM_ACC_STRICT_BIT        11
#define JVM_ACC_SYNTHETIC_BIT     12
#define JVM_ACC_ANNOTATION_BIT    13
#define JVM_ACC_ENUM_BIT          14

/* Used in newarray instruction. */

enum {
    JVM_T_BOOLEAN = 4,
    JVM_T_CHAR    = 5,
    JVM_T_FLOAT   = 6,
    JVM_T_DOUBLE  = 7,
    JVM_T_BYTE    = 8,
    JVM_T_SHORT   = 9,
    JVM_T_INT     = 10,
    JVM_T_LONG    = 11
};

/* Constant Pool Entries */

enum {
    JVM_CONSTANT_Utf8                   = 1,
    JVM_CONSTANT_Unicode                = 2, /* unused */
    JVM_CONSTANT_Integer                = 3,
    JVM_CONSTANT_Float                  = 4,
    JVM_CONSTANT_Long                   = 5,
    JVM_CONSTANT_Double                 = 6,
    JVM_CONSTANT_Class                  = 7,
    JVM_CONSTANT_String                 = 8,
    JVM_CONSTANT_Fieldref               = 9,
    JVM_CONSTANT_Methodref              = 10,
    JVM_CONSTANT_InterfaceMethodref     = 11,
    JVM_CONSTANT_NameAndType            = 12,
    JVM_CONSTANT_MethodHandle           = 15,  // JSR 292
<<<<<<< HEAD
    JVM_CONSTANT_MethodType             = 16,   // JSR 292
    JVM_CONSTANT_Dynamic                = 17,
    JVM_CONSTANT_InvokeDynamic          = 18
=======
    JVM_CONSTANT_MethodType             = 16,  // JSR 292
    JVM_CONSTANT_InvokeDynamic          = 18,
    JVM_CONSTANT_ExternalMax            = 18
>>>>>>> 99fe8dcb
};

/* JVM_CONSTANT_MethodHandle subtypes */
enum {
    JVM_REF_getField                = 1,
    JVM_REF_getStatic               = 2,
    JVM_REF_putField                = 3,
    JVM_REF_putStatic               = 4,
    JVM_REF_invokeVirtual           = 5,
    JVM_REF_invokeStatic            = 6,
    JVM_REF_invokeSpecial           = 7,
    JVM_REF_newInvokeSpecial        = 8,
    JVM_REF_invokeInterface         = 9
};

/* StackMapTable type item numbers */

enum {
    JVM_ITEM_Top                = 0,
    JVM_ITEM_Integer            = 1,
    JVM_ITEM_Float              = 2,
    JVM_ITEM_Double             = 3,
    JVM_ITEM_Long               = 4,
    JVM_ITEM_Null               = 5,
    JVM_ITEM_UninitializedThis  = 6,
    JVM_ITEM_Object             = 7,
    JVM_ITEM_Uninitialized      = 8
};

/* Type signatures */

enum {
    JVM_SIGNATURE_ARRAY         = '[',
    JVM_SIGNATURE_BYTE          = 'B',
    JVM_SIGNATURE_CHAR          = 'C',
    JVM_SIGNATURE_CLASS         = 'L',
    JVM_SIGNATURE_ENDCLASS      = ';',
    JVM_SIGNATURE_ENUM          = 'E',
    JVM_SIGNATURE_FLOAT         = 'F',
    JVM_SIGNATURE_DOUBLE        = 'D',
    JVM_SIGNATURE_FUNC          = '(',
    JVM_SIGNATURE_ENDFUNC       = ')',
    JVM_SIGNATURE_INT           = 'I',
    JVM_SIGNATURE_LONG          = 'J',
    JVM_SIGNATURE_SHORT         = 'S',
    JVM_SIGNATURE_VOID          = 'V',
    JVM_SIGNATURE_BOOLEAN       = 'Z'
};

/* Opcodes */

enum {
    JVM_OPC_nop                 = 0,
    JVM_OPC_aconst_null         = 1,
    JVM_OPC_iconst_m1           = 2,
    JVM_OPC_iconst_0            = 3,
    JVM_OPC_iconst_1            = 4,
    JVM_OPC_iconst_2            = 5,
    JVM_OPC_iconst_3            = 6,
    JVM_OPC_iconst_4            = 7,
    JVM_OPC_iconst_5            = 8,
    JVM_OPC_lconst_0            = 9,
    JVM_OPC_lconst_1            = 10,
    JVM_OPC_fconst_0            = 11,
    JVM_OPC_fconst_1            = 12,
    JVM_OPC_fconst_2            = 13,
    JVM_OPC_dconst_0            = 14,
    JVM_OPC_dconst_1            = 15,
    JVM_OPC_bipush              = 16,
    JVM_OPC_sipush              = 17,
    JVM_OPC_ldc                 = 18,
    JVM_OPC_ldc_w               = 19,
    JVM_OPC_ldc2_w              = 20,
    JVM_OPC_iload               = 21,
    JVM_OPC_lload               = 22,
    JVM_OPC_fload               = 23,
    JVM_OPC_dload               = 24,
    JVM_OPC_aload               = 25,
    JVM_OPC_iload_0             = 26,
    JVM_OPC_iload_1             = 27,
    JVM_OPC_iload_2             = 28,
    JVM_OPC_iload_3             = 29,
    JVM_OPC_lload_0             = 30,
    JVM_OPC_lload_1             = 31,
    JVM_OPC_lload_2             = 32,
    JVM_OPC_lload_3             = 33,
    JVM_OPC_fload_0             = 34,
    JVM_OPC_fload_1             = 35,
    JVM_OPC_fload_2             = 36,
    JVM_OPC_fload_3             = 37,
    JVM_OPC_dload_0             = 38,
    JVM_OPC_dload_1             = 39,
    JVM_OPC_dload_2             = 40,
    JVM_OPC_dload_3             = 41,
    JVM_OPC_aload_0             = 42,
    JVM_OPC_aload_1             = 43,
    JVM_OPC_aload_2             = 44,
    JVM_OPC_aload_3             = 45,
    JVM_OPC_iaload              = 46,
    JVM_OPC_laload              = 47,
    JVM_OPC_faload              = 48,
    JVM_OPC_daload              = 49,
    JVM_OPC_aaload              = 50,
    JVM_OPC_baload              = 51,
    JVM_OPC_caload              = 52,
    JVM_OPC_saload              = 53,
    JVM_OPC_istore              = 54,
    JVM_OPC_lstore              = 55,
    JVM_OPC_fstore              = 56,
    JVM_OPC_dstore              = 57,
    JVM_OPC_astore              = 58,
    JVM_OPC_istore_0            = 59,
    JVM_OPC_istore_1            = 60,
    JVM_OPC_istore_2            = 61,
    JVM_OPC_istore_3            = 62,
    JVM_OPC_lstore_0            = 63,
    JVM_OPC_lstore_1            = 64,
    JVM_OPC_lstore_2            = 65,
    JVM_OPC_lstore_3            = 66,
    JVM_OPC_fstore_0            = 67,
    JVM_OPC_fstore_1            = 68,
    JVM_OPC_fstore_2            = 69,
    JVM_OPC_fstore_3            = 70,
    JVM_OPC_dstore_0            = 71,
    JVM_OPC_dstore_1            = 72,
    JVM_OPC_dstore_2            = 73,
    JVM_OPC_dstore_3            = 74,
    JVM_OPC_astore_0            = 75,
    JVM_OPC_astore_1            = 76,
    JVM_OPC_astore_2            = 77,
    JVM_OPC_astore_3            = 78,
    JVM_OPC_iastore             = 79,
    JVM_OPC_lastore             = 80,
    JVM_OPC_fastore             = 81,
    JVM_OPC_dastore             = 82,
    JVM_OPC_aastore             = 83,
    JVM_OPC_bastore             = 84,
    JVM_OPC_castore             = 85,
    JVM_OPC_sastore             = 86,
    JVM_OPC_pop                 = 87,
    JVM_OPC_pop2                = 88,
    JVM_OPC_dup                 = 89,
    JVM_OPC_dup_x1              = 90,
    JVM_OPC_dup_x2              = 91,
    JVM_OPC_dup2                = 92,
    JVM_OPC_dup2_x1             = 93,
    JVM_OPC_dup2_x2             = 94,
    JVM_OPC_swap                = 95,
    JVM_OPC_iadd                = 96,
    JVM_OPC_ladd                = 97,
    JVM_OPC_fadd                = 98,
    JVM_OPC_dadd                = 99,
    JVM_OPC_isub                = 100,
    JVM_OPC_lsub                = 101,
    JVM_OPC_fsub                = 102,
    JVM_OPC_dsub                = 103,
    JVM_OPC_imul                = 104,
    JVM_OPC_lmul                = 105,
    JVM_OPC_fmul                = 106,
    JVM_OPC_dmul                = 107,
    JVM_OPC_idiv                = 108,
    JVM_OPC_ldiv                = 109,
    JVM_OPC_fdiv                = 110,
    JVM_OPC_ddiv                = 111,
    JVM_OPC_irem                = 112,
    JVM_OPC_lrem                = 113,
    JVM_OPC_frem                = 114,
    JVM_OPC_drem                = 115,
    JVM_OPC_ineg                = 116,
    JVM_OPC_lneg                = 117,
    JVM_OPC_fneg                = 118,
    JVM_OPC_dneg                = 119,
    JVM_OPC_ishl                = 120,
    JVM_OPC_lshl                = 121,
    JVM_OPC_ishr                = 122,
    JVM_OPC_lshr                = 123,
    JVM_OPC_iushr               = 124,
    JVM_OPC_lushr               = 125,
    JVM_OPC_iand                = 126,
    JVM_OPC_land                = 127,
    JVM_OPC_ior                 = 128,
    JVM_OPC_lor                 = 129,
    JVM_OPC_ixor                = 130,
    JVM_OPC_lxor                = 131,
    JVM_OPC_iinc                = 132,
    JVM_OPC_i2l                 = 133,
    JVM_OPC_i2f                 = 134,
    JVM_OPC_i2d                 = 135,
    JVM_OPC_l2i                 = 136,
    JVM_OPC_l2f                 = 137,
    JVM_OPC_l2d                 = 138,
    JVM_OPC_f2i                 = 139,
    JVM_OPC_f2l                 = 140,
    JVM_OPC_f2d                 = 141,
    JVM_OPC_d2i                 = 142,
    JVM_OPC_d2l                 = 143,
    JVM_OPC_d2f                 = 144,
    JVM_OPC_i2b                 = 145,
    JVM_OPC_i2c                 = 146,
    JVM_OPC_i2s                 = 147,
    JVM_OPC_lcmp                = 148,
    JVM_OPC_fcmpl               = 149,
    JVM_OPC_fcmpg               = 150,
    JVM_OPC_dcmpl               = 151,
    JVM_OPC_dcmpg               = 152,
    JVM_OPC_ifeq                = 153,
    JVM_OPC_ifne                = 154,
    JVM_OPC_iflt                = 155,
    JVM_OPC_ifge                = 156,
    JVM_OPC_ifgt                = 157,
    JVM_OPC_ifle                = 158,
    JVM_OPC_if_icmpeq           = 159,
    JVM_OPC_if_icmpne           = 160,
    JVM_OPC_if_icmplt           = 161,
    JVM_OPC_if_icmpge           = 162,
    JVM_OPC_if_icmpgt           = 163,
    JVM_OPC_if_icmple           = 164,
    JVM_OPC_if_acmpeq           = 165,
    JVM_OPC_if_acmpne           = 166,
    JVM_OPC_goto                = 167,
    JVM_OPC_jsr                 = 168,
    JVM_OPC_ret                 = 169,
    JVM_OPC_tableswitch         = 170,
    JVM_OPC_lookupswitch        = 171,
    JVM_OPC_ireturn             = 172,
    JVM_OPC_lreturn             = 173,
    JVM_OPC_freturn             = 174,
    JVM_OPC_dreturn             = 175,
    JVM_OPC_areturn             = 176,
    JVM_OPC_return              = 177,
    JVM_OPC_getstatic           = 178,
    JVM_OPC_putstatic           = 179,
    JVM_OPC_getfield            = 180,
    JVM_OPC_putfield            = 181,
    JVM_OPC_invokevirtual       = 182,
    JVM_OPC_invokespecial       = 183,
    JVM_OPC_invokestatic        = 184,
    JVM_OPC_invokeinterface     = 185,
    JVM_OPC_invokedynamic       = 186,
    JVM_OPC_new                 = 187,
    JVM_OPC_newarray            = 188,
    JVM_OPC_anewarray           = 189,
    JVM_OPC_arraylength         = 190,
    JVM_OPC_athrow              = 191,
    JVM_OPC_checkcast           = 192,
    JVM_OPC_instanceof          = 193,
    JVM_OPC_monitorenter        = 194,
    JVM_OPC_monitorexit         = 195,
    JVM_OPC_wide                = 196,
    JVM_OPC_multianewarray      = 197,
    JVM_OPC_ifnull              = 198,
    JVM_OPC_ifnonnull           = 199,
    JVM_OPC_goto_w              = 200,
    JVM_OPC_jsr_w               = 201,
    JVM_OPC_MAX                 = 201
};

/* Opcode length initializer, use with something like:
 *   unsigned char opcode_length[JVM_OPC_MAX+1] = JVM_OPCODE_LENGTH_INITIALIZER;
 */
#define JVM_OPCODE_LENGTH_INITIALIZER { \
   1,   /* nop */                       \
   1,   /* aconst_null */               \
   1,   /* iconst_m1 */                 \
   1,   /* iconst_0 */                  \
   1,   /* iconst_1 */                  \
   1,   /* iconst_2 */                  \
   1,   /* iconst_3 */                  \
   1,   /* iconst_4 */                  \
   1,   /* iconst_5 */                  \
   1,   /* lconst_0 */                  \
   1,   /* lconst_1 */                  \
   1,   /* fconst_0 */                  \
   1,   /* fconst_1 */                  \
   1,   /* fconst_2 */                  \
   1,   /* dconst_0 */                  \
   1,   /* dconst_1 */                  \
   2,   /* bipush */                    \
   3,   /* sipush */                    \
   2,   /* ldc */                       \
   3,   /* ldc_w */                     \
   3,   /* ldc2_w */                    \
   2,   /* iload */                     \
   2,   /* lload */                     \
   2,   /* fload */                     \
   2,   /* dload */                     \
   2,   /* aload */                     \
   1,   /* iload_0 */                   \
   1,   /* iload_1 */                   \
   1,   /* iload_2 */                   \
   1,   /* iload_3 */                   \
   1,   /* lload_0 */                   \
   1,   /* lload_1 */                   \
   1,   /* lload_2 */                   \
   1,   /* lload_3 */                   \
   1,   /* fload_0 */                   \
   1,   /* fload_1 */                   \
   1,   /* fload_2 */                   \
   1,   /* fload_3 */                   \
   1,   /* dload_0 */                   \
   1,   /* dload_1 */                   \
   1,   /* dload_2 */                   \
   1,   /* dload_3 */                   \
   1,   /* aload_0 */                   \
   1,   /* aload_1 */                   \
   1,   /* aload_2 */                   \
   1,   /* aload_3 */                   \
   1,   /* iaload */                    \
   1,   /* laload */                    \
   1,   /* faload */                    \
   1,   /* daload */                    \
   1,   /* aaload */                    \
   1,   /* baload */                    \
   1,   /* caload */                    \
   1,   /* saload */                    \
   2,   /* istore */                    \
   2,   /* lstore */                    \
   2,   /* fstore */                    \
   2,   /* dstore */                    \
   2,   /* astore */                    \
   1,   /* istore_0 */                  \
   1,   /* istore_1 */                  \
   1,   /* istore_2 */                  \
   1,   /* istore_3 */                  \
   1,   /* lstore_0 */                  \
   1,   /* lstore_1 */                  \
   1,   /* lstore_2 */                  \
   1,   /* lstore_3 */                  \
   1,   /* fstore_0 */                  \
   1,   /* fstore_1 */                  \
   1,   /* fstore_2 */                  \
   1,   /* fstore_3 */                  \
   1,   /* dstore_0 */                  \
   1,   /* dstore_1 */                  \
   1,   /* dstore_2 */                  \
   1,   /* dstore_3 */                  \
   1,   /* astore_0 */                  \
   1,   /* astore_1 */                  \
   1,   /* astore_2 */                  \
   1,   /* astore_3 */                  \
   1,   /* iastore */                   \
   1,   /* lastore */                   \
   1,   /* fastore */                   \
   1,   /* dastore */                   \
   1,   /* aastore */                   \
   1,   /* bastore */                   \
   1,   /* castore */                   \
   1,   /* sastore */                   \
   1,   /* pop */                       \
   1,   /* pop2 */                      \
   1,   /* dup */                       \
   1,   /* dup_x1 */                    \
   1,   /* dup_x2 */                    \
   1,   /* dup2 */                      \
   1,   /* dup2_x1 */                   \
   1,   /* dup2_x2 */                   \
   1,   /* swap */                      \
   1,   /* iadd */                      \
   1,   /* ladd */                      \
   1,   /* fadd */                      \
   1,   /* dadd */                      \
   1,   /* isub */                      \
   1,   /* lsub */                      \
   1,   /* fsub */                      \
   1,   /* dsub */                      \
   1,   /* imul */                      \
   1,   /* lmul */                      \
   1,   /* fmul */                      \
   1,   /* dmul */                      \
   1,   /* idiv */                      \
   1,   /* ldiv */                      \
   1,   /* fdiv */                      \
   1,   /* ddiv */                      \
   1,   /* irem */                      \
   1,   /* lrem */                      \
   1,   /* frem */                      \
   1,   /* drem */                      \
   1,   /* ineg */                      \
   1,   /* lneg */                      \
   1,   /* fneg */                      \
   1,   /* dneg */                      \
   1,   /* ishl */                      \
   1,   /* lshl */                      \
   1,   /* ishr */                      \
   1,   /* lshr */                      \
   1,   /* iushr */                     \
   1,   /* lushr */                     \
   1,   /* iand */                      \
   1,   /* land */                      \
   1,   /* ior */                       \
   1,   /* lor */                       \
   1,   /* ixor */                      \
   1,   /* lxor */                      \
   3,   /* iinc */                      \
   1,   /* i2l */                       \
   1,   /* i2f */                       \
   1,   /* i2d */                       \
   1,   /* l2i */                       \
   1,   /* l2f */                       \
   1,   /* l2d */                       \
   1,   /* f2i */                       \
   1,   /* f2l */                       \
   1,   /* f2d */                       \
   1,   /* d2i */                       \
   1,   /* d2l */                       \
   1,   /* d2f */                       \
   1,   /* i2b */                       \
   1,   /* i2c */                       \
   1,   /* i2s */                       \
   1,   /* lcmp */                      \
   1,   /* fcmpl */                     \
   1,   /* fcmpg */                     \
   1,   /* dcmpl */                     \
   1,   /* dcmpg */                     \
   3,   /* ifeq */                      \
   3,   /* ifne */                      \
   3,   /* iflt */                      \
   3,   /* ifge */                      \
   3,   /* ifgt */                      \
   3,   /* ifle */                      \
   3,   /* if_icmpeq */                 \
   3,   /* if_icmpne */                 \
   3,   /* if_icmplt */                 \
   3,   /* if_icmpge */                 \
   3,   /* if_icmpgt */                 \
   3,   /* if_icmple */                 \
   3,   /* if_acmpeq */                 \
   3,   /* if_acmpne */                 \
   3,   /* goto */                      \
   3,   /* jsr */                       \
   2,   /* ret */                       \
   99,  /* tableswitch */               \
   99,  /* lookupswitch */              \
   1,   /* ireturn */                   \
   1,   /* lreturn */                   \
   1,   /* freturn */                   \
   1,   /* dreturn */                   \
   1,   /* areturn */                   \
   1,   /* return */                    \
   3,   /* getstatic */                 \
   3,   /* putstatic */                 \
   3,   /* getfield */                  \
   3,   /* putfield */                  \
   3,   /* invokevirtual */             \
   3,   /* invokespecial */             \
   3,   /* invokestatic */              \
   5,   /* invokeinterface */           \
   5,   /* invokedynamic */             \
   3,   /* new */                       \
   2,   /* newarray */                  \
   3,   /* anewarray */                 \
   1,   /* arraylength */               \
   1,   /* athrow */                    \
   3,   /* checkcast */                 \
   3,   /* instanceof */                \
   1,   /* monitorenter */              \
   1,   /* monitorexit */               \
   0,   /* wide */                      \
   4,   /* multianewarray */            \
   3,   /* ifnull */                    \
   3,   /* ifnonnull */                 \
   5,   /* goto_w */                    \
   5    /* jsr_w */                     \
}

#ifdef __cplusplus
} /* extern "C" */
#endif /* __cplusplus */

#endif /* CLASSFILE_CONSTANTS */<|MERGE_RESOLUTION|>--- conflicted
+++ resolved
@@ -106,15 +106,10 @@
     JVM_CONSTANT_InterfaceMethodref     = 11,
     JVM_CONSTANT_NameAndType            = 12,
     JVM_CONSTANT_MethodHandle           = 15,  // JSR 292
-<<<<<<< HEAD
-    JVM_CONSTANT_MethodType             = 16,   // JSR 292
+    JVM_CONSTANT_MethodType             = 16,  // JSR 292
     JVM_CONSTANT_Dynamic                = 17,
-    JVM_CONSTANT_InvokeDynamic          = 18
-=======
-    JVM_CONSTANT_MethodType             = 16,  // JSR 292
     JVM_CONSTANT_InvokeDynamic          = 18,
     JVM_CONSTANT_ExternalMax            = 18
->>>>>>> 99fe8dcb
 };
 
 /* JVM_CONSTANT_MethodHandle subtypes */
