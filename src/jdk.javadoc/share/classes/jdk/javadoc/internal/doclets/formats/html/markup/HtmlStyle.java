/*
 * Copyright (c) 2010, 2020, Oracle and/or its affiliates. All rights reserved.
 * DO NOT ALTER OR REMOVE COPYRIGHT NOTICES OR THIS FILE HEADER.
 *
 * This code is free software; you can redistribute it and/or modify it
 * under the terms of the GNU General Public License version 2 only, as
 * published by the Free Software Foundation.  Oracle designates this
 * particular file as subject to the "Classpath" exception as provided
 * by Oracle in the LICENSE file that accompanied this code.
 *
 * This code is distributed in the hope that it will be useful, but WITHOUT
 * ANY WARRANTY; without even the implied warranty of MERCHANTABILITY or
 * FITNESS FOR A PARTICULAR PURPOSE.  See the GNU General Public License
 * version 2 for more details (a copy is included in the LICENSE file that
 * accompanied this code).
 *
 * You should have received a copy of the GNU General Public License version
 * 2 along with this work; if not, write to the Free Software Foundation,
 * Inc., 51 Franklin St, Fifth Floor, Boston, MA 02110-1301 USA.
 *
 * Please contact Oracle, 500 Oracle Parkway, Redwood Shores, CA 94065 USA
 * or visit www.oracle.com if you need additional information or have any
 * questions.
 */

package jdk.javadoc.internal.doclets.formats.html.markup;

/**
 * Enum representing HTML styles. The name map to values in the CSS file.
 *
 *  <p><b>This is NOT part of any supported API.
 *  If you write code that depends on this, you do so at your own risk.
 *  This code and its internal interfaces are subject to change or
 *  deletion without notice.</b>
 */
public enum HtmlStyle {
    aboutLanguage,
    activeTableTab,
    altColor,
    annotations,
    arguments,
    block,
    blockList,
    bottomNav,
    circle,
    classUses,
    colConstructorName,
    colDeprecatedItemName,
    colFirst,
    colLast,
    colSecond,
    constantsSummary,
    constructorDetails,
    constructorSummary,
    constantDetails,
    deprecatedLabel,
    deprecatedSummary,
    deprecationBlock,
    deprecationComment,
    description,
    descfrmTypeLabel,
    details,
    detail,
    emphasizedPhrase,
    exceptions,
    externalLink,
    fieldDetails,
    fieldSummary,
    flexBox,
    flexHeader,
    flexContent,
    header,
    helpSection,
    hierarchy,
    horizontal,
    implementationLabel,
    index,
    inheritance,
    inheritedList,
    interfaceName,
    legalCopy,
    memberDetails,
    memberName,
    memberNameLabel,
    memberNameLink,
    memberSignature,
    memberSummary,
    methodDetails,
    methodSummary,
    modifiers,
    moduleDescription,
    moduleLabelInPackage,
    moduleLabelInType,
    moduleTags,
    modulesSummary,
    nameValue,
    navBarCell1Rev,
    navList,
    navListSearch,
    nestedClassSummary,
    notes,
    overviewSummary,
    packages,
    packageDescription,
    packageHierarchyLabel,
    packageLabelInType,
    packagesSummary,
    packageUses,
<<<<<<< HEAD
    paramLabel,
    permitsNote,
=======
>>>>>>> 4a32eda4
    propertyDetails,
    propertySummary,
    providesSummary,
    requiresSummary,
    returnType,
    rowColor,
    searchTagLink,
    searchTagResult,
    serializedPackageContainer,
    serializedClassDetails,
    servicesSummary,
    skipNav,
    sourceContainer,
    sourceLineNo,
    subNav,
    subNavList,
    subTitle,
    summary,
    systemPropertiesSummary,
    tabEnd,
    tableTab,
    title,
    topNav,
    typeNameLabel,
    typeNameLink,
    typeParameters,
    typeParametersLong,
    typeSummary,
    useSummary,
    usesSummary,
    verticalSeparator
}<|MERGE_RESOLUTION|>--- conflicted
+++ resolved
@@ -106,11 +106,7 @@
     packageLabelInType,
     packagesSummary,
     packageUses,
-<<<<<<< HEAD
-    paramLabel,
     permitsNote,
-=======
->>>>>>> 4a32eda4
     propertyDetails,
     propertySummary,
     providesSummary,
