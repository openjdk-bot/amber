--- conflicted
+++ resolved
@@ -216,11 +216,7 @@
                 : configuration.typeElementCatalog.records(packageElement);
         SortedSet<TypeElement> records = utils.filterOutPrivateClasses(rlist, configuration.javafx);
         if (!records.isEmpty()) {
-<<<<<<< HEAD
-            packageWriter.addEnumSummary(records, summaryContentTree);
-=======
             packageWriter.addRecordSummary(records, summaryContentTree);
->>>>>>> ecc066e1
         }
     }
 
