--- conflicted
+++ resolved
@@ -25,13 +25,7 @@
 
 package jdk.javadoc.internal.doclets.toolkit.builders;
 
-<<<<<<< HEAD
-import java.util.Iterator;
 import java.util.List;
-import java.util.Objects;
-=======
-import java.util.List;
->>>>>>> ecc066e1
 import java.util.Set;
 import java.util.stream.Collectors;
 
@@ -42,13 +36,7 @@
 import javax.lang.model.element.TypeElement;
 import javax.lang.model.element.VariableElement;
 import javax.lang.model.type.TypeMirror;
-<<<<<<< HEAD
-import javax.lang.model.util.Elements;
-=======
->>>>>>> ecc066e1
-
-import com.sun.source.tree.MethodTree;
-import com.sun.source.tree.Tree;
+
 import jdk.javadoc.internal.doclets.formats.html.markup.ContentBuilder;
 import jdk.javadoc.internal.doclets.toolkit.ClassWriter;
 import jdk.javadoc.internal.doclets.toolkit.CommentUtils;
@@ -89,11 +77,7 @@
     private final boolean isEnum;
 
     /**
-<<<<<<< HEAD
-     * Keep track of whether or not this typeElement is an record.
-=======
      * Keep track of whether or not this typeElement is a record.
->>>>>>> ecc066e1
      */
     private final boolean isRecord;
 
@@ -457,10 +441,7 @@
      * @param elem the record element
      */
 
-<<<<<<< HEAD
-=======
     @SuppressWarnings("preview")
->>>>>>> ecc066e1
     private void setRecordDocumentation(TypeElement elem) {
         CommentUtils cmtUtils = configuration.cmtUtils;
         Set<Name> componentNames = elem.getRecordComponents().stream()
@@ -473,11 +454,7 @@
                     utils.removeCommentHelper(ee); // purge previous entry
                     cmtUtils.setRecordConstructorTree(ee);
                 }
-<<<<<<< HEAD
-                // only one canonical constructor; no longer need to keep looking
-=======
                 // only one canonical constructor; no need to keep looking
->>>>>>> ecc066e1
                 break;
             }
         }
@@ -492,11 +469,7 @@
             }
         }
 
-<<<<<<< HEAD
-        TypeMirror objectType = utils.elementUtils.getTypeElement("java.lang.Object").asType();
-=======
         TypeMirror objectType = utils.getObjectType();
->>>>>>> ecc066e1
 
         for (ExecutableElement ee : utils.getMethods(elem)) {
             if (!utils.getFullBody(ee).isEmpty()) {
