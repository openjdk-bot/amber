--- conflicted
+++ resolved
@@ -31,10 +31,6 @@
 import javax.lang.model.element.ElementKind;
 import javax.lang.model.element.ExecutableElement;
 import javax.lang.model.element.ModuleElement;
-<<<<<<< HEAD
-import javax.lang.model.element.Name;
-=======
->>>>>>> ecc066e1
 import javax.lang.model.element.PackageElement;
 import javax.lang.model.element.TypeElement;
 import javax.lang.model.element.VariableElement;
@@ -42,7 +38,6 @@
 import javax.lang.model.util.SimpleElementVisitor14;
 
 import com.sun.source.doctree.DocTree;
-import com.sun.source.doctree.DocTree.Kind;
 import com.sun.source.doctree.IndexTree;
 import com.sun.source.doctree.ParamTree;
 import com.sun.source.doctree.SystemPropertyTree;
@@ -283,26 +278,6 @@
 
     }
 
-    public Content accessorTagOutput(Element holder, List<? extends DocTree> tags) {
-        if (!tags.isEmpty()) {
-            //Todo: check that there's only one tag
-            DocTree.Kind kind = tags.get(0).getKind();
-            ExecutableElement accessor = utils.findAccessorFor((VariableElement)holder, kind);
-            //add reference to getter/setter
-            Content body = htmlWriter.getDocLink(LinkInfoImpl.Kind.SEE_TAG, (TypeElement)holder.getEnclosingElement(),
-                    accessor, accessor.getSimpleName() + utils.makeSignature(accessor, true), false, false);
-            ContentBuilder result = new ContentBuilder();
-            String key = kind == Kind.GETTER ?
-                    "doclet.getter" : "doclet.setter";
-            result.add(HtmlTree.DT(HtmlTree.SPAN(HtmlStyle.seeLabel,
-                    new StringContent(resources.getText(key)))));
-            result.add(HtmlTree.DD(body));
-            return result;
-        } else {
-            return new ContentBuilder();
-        }
-    }
-
     private void appendSeparatorIfNotEmpty(ContentBuilder body) {
         if (!body.isEmpty()) {
             body.add(", ");
@@ -459,10 +434,6 @@
                 si.setLabel(tagText);
                 si.setDescription(desc);
                 si.setUrl(htmlWriter.path.getPath() + "#" + anchorName);
-<<<<<<< HEAD
-                DocPaths docPaths = configuration.docPaths;
-                new SimpleElementVisitor14<Void, Void>() {
-=======
                 new SimpleElementVisitor14<Void, Void>() {
 
                     @Override
@@ -493,7 +464,6 @@
                         return null;
                     }
 
->>>>>>> ecc066e1
                     @Override
                     public Void visitVariable(VariableElement e, Void p) {
                         TypeElement te = utils.getEnclosingTypeElement(e);
