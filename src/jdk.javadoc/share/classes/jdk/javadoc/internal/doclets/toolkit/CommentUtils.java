--- conflicted
+++ resolved
@@ -45,10 +45,7 @@
 import javax.lang.model.element.ExecutableElement;
 import javax.lang.model.element.Name;
 import javax.lang.model.element.PackageElement;
-<<<<<<< HEAD
-=======
 import javax.lang.model.element.RecordComponentElement;
->>>>>>> ecc066e1
 import javax.lang.model.element.TypeElement;
 import javax.lang.model.element.VariableElement;
 import javax.lang.model.util.Elements;
@@ -200,11 +197,6 @@
      * Generates the description for the standard {@code equals} method for a record.
      * @param ee the {@code equals} method
      */
-<<<<<<< HEAD
-    public void setRecordEqualsTree(ExecutableElement ee) {
-        List<DocTree> fullBody = List.of(makeTextTreeForResource("doclet.record_equals_doc.fullbody"));
-
-=======
     @SuppressWarnings("preview")
     public void setRecordEqualsTree(ExecutableElement ee) {
         List<DocTree> fullBody = new ArrayList<>();
@@ -223,7 +215,6 @@
         } else if (hasReferenceComponents) {
             add(fullBody, "doclet.record_equals_doc.fullbody.tail.reference");
         }
->>>>>>> ecc066e1
         Name paramName = ee.getParameters().get(0).getSimpleName();
         IdentifierTree id = treeFactory.newIdentifierTree(paramName);
         List<DocTree> paramDesc =
@@ -233,10 +224,6 @@
         DocTree returnTree = treeFactory.newReturnTree(
                 makeDescriptionWithName("doclet.record_equals_doc.return", paramName));
 
-<<<<<<< HEAD
-        DocCommentTree docTree = treeFactory.newDocCommentTree(fullBody, List.of(paramTree, returnTree));
-        dcTreesMap.put(ee, new DocCommentDuo(null, docTree));
-=======
         TreePath treePath = utils.getTreePath(ee.getEnclosingElement());
         DocCommentTree docTree = treeFactory.newDocCommentTree(fullBody, List.of(paramTree, returnTree));
         dcTreesMap.put(ee, new DocCommentDuo(treePath, docTree));
@@ -262,7 +249,6 @@
         if (start < body.length()) {
             contents.add(treeFactory.newTextTree(body.substring(start)));
         }
->>>>>>> ecc066e1
     }
 
     /**
@@ -386,11 +372,7 @@
     /**
      * Creates a description that contains the simple name of a program element
      * The description is looked up as a resource, and should contain {@code {0}} where the
-<<<<<<< HEAD
-     * name is to be inserted. T
-=======
      * name is to be inserted.
->>>>>>> ecc066e1
      * @param key the resource key for the description
      * @param name the name
      * @return the description
