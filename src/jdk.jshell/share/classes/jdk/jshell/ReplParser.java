--- conflicted
+++ resolved
@@ -1,9 +1,5 @@
 /*
-<<<<<<< HEAD
- * Copyright (c) 2014, 2017, Oracle and/or its affiliates. All rights reserved.
-=======
  * Copyright (c) 2014, 2019, Oracle and/or its affiliates. All rights reserved.
->>>>>>> ecc066e1
  * DO NOT ALTER OR REMOVE COPYRIGHT NOTICES OR THIS FILE HEADER.
  *
  * This code is free software; you can redistribute it and/or modify it
@@ -183,11 +179,7 @@
             default:
                 JCModifiers mods = modifiersOpt(pmods);
                 if (token.kind == CLASS
-<<<<<<< HEAD
-                        || token.kind == IDENTIFIER && token.name() == names.record
-=======
                         || isRecordStart()
->>>>>>> ecc066e1
                         || token.kind == INTERFACE
                         || token.kind == ENUM) {
                     return List.<JCTree>of(classOrRecordOrInterfaceOrEnumDeclaration(mods, dc));
