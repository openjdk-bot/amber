--- conflicted
+++ resolved
@@ -1,5 +1,5 @@
 /*
- * Copyright (c) 2005, 2019, Oracle and/or its affiliates. All rights reserved.
+ * Copyright (c) 2005, 2018, Oracle and/or its affiliates. All rights reserved.
  * DO NOT ALTER OR REMOVE COPYRIGHT NOTICES OR THIS FILE HEADER.
  *
  * This code is free software; you can redistribute it and/or modify it
@@ -26,12 +26,8 @@
 #include "classfile/symbolTable.hpp"
 #include "interpreter/bytecodeStream.hpp"
 #include "memory/universe.hpp"
-<<<<<<< HEAD
-#include "oops/fieldStreams.hpp"
+#include "oops/fieldStreams.inline.hpp"
 #include "oops/recordComponent.hpp"
-=======
-#include "oops/fieldStreams.inline.hpp"
->>>>>>> b9c7a608
 #include "prims/jvmtiClassFileReconstituter.hpp"
 #include "runtime/handles.inline.hpp"
 #include "runtime/signature.hpp"
