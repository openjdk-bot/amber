/*
 * Copyright (c) 1997, 2019, Oracle and/or its affiliates. All rights reserved.
 * DO NOT ALTER OR REMOVE COPYRIGHT NOTICES OR THIS FILE HEADER.
 *
 * This code is free software; you can redistribute it and/or modify it
 * under the terms of the GNU General Public License version 2 only, as
 * published by the Free Software Foundation.
 *
 * This code is distributed in the hope that it will be useful, but WITHOUT
 * ANY WARRANTY; without even the implied warranty of MERCHANTABILITY or
 * FITNESS FOR A PARTICULAR PURPOSE.  See the GNU General Public License
 * version 2 for more details (a copy is included in the LICENSE file that
 * accompanied this code).
 *
 * You should have received a copy of the GNU General Public License version
 * 2 along with this work; if not, write to the Free Software Foundation,
 * Inc., 51 Franklin St, Fifth Floor, Boston, MA 02110-1301 USA.
 *
 * Please contact Oracle, 500 Oracle Parkway, Redwood Shores, CA 94065 USA
 * or visit www.oracle.com if you need additional information or have any
 * questions.
 *
 */
#include "precompiled.hpp"
#include "jvm.h"
#include "aot/aotLoader.hpp"
#include "classfile/classFileParser.hpp"
#include "classfile/classFileStream.hpp"
#include "classfile/classLoader.hpp"
#include "classfile/classLoaderData.inline.hpp"
#include "classfile/defaultMethods.hpp"
#include "classfile/dictionary.hpp"
#include "classfile/javaClasses.inline.hpp"
#include "classfile/moduleEntry.hpp"
#include "classfile/packageEntry.hpp"
#include "classfile/symbolTable.hpp"
#include "classfile/systemDictionary.hpp"
#include "classfile/verificationType.hpp"
#include "classfile/verifier.hpp"
#include "classfile/vmSymbols.hpp"
#include "logging/log.hpp"
#include "logging/logStream.hpp"
#include "memory/allocation.hpp"
#include "memory/metadataFactory.hpp"
#include "memory/oopFactory.hpp"
#include "memory/resourceArea.hpp"
#include "memory/universe.hpp"
#include "oops/annotations.hpp"
#include "oops/constantPool.inline.hpp"
#include "oops/fieldStreams.inline.hpp"
#include "oops/instanceKlass.hpp"
#include "oops/instanceMirrorKlass.hpp"
#include "oops/klass.inline.hpp"
#include "oops/klassVtable.hpp"
#include "oops/metadata.hpp"
#include "oops/method.inline.hpp"
#include "oops/oop.inline.hpp"
#include "oops/recordComponent.hpp"
#include "oops/symbol.hpp"
#include "prims/jvmtiExport.hpp"
#include "prims/jvmtiThreadState.hpp"
#include "runtime/arguments.hpp"
#include "runtime/handles.inline.hpp"
#include "runtime/javaCalls.hpp"
#include "runtime/os.hpp"
#include "runtime/perfData.hpp"
#include "runtime/reflection.hpp"
#include "runtime/safepointVerifiers.hpp"
#include "runtime/signature.hpp"
#include "runtime/timer.hpp"
#include "services/classLoadingService.hpp"
#include "services/threadService.hpp"
#include "utilities/align.hpp"
#include "utilities/bitMap.inline.hpp"
#include "utilities/copy.hpp"
#include "utilities/exceptions.hpp"
#include "utilities/globalDefinitions.hpp"
#include "utilities/growableArray.hpp"
#include "utilities/macros.hpp"
#include "utilities/ostream.hpp"
#include "utilities/resourceHash.hpp"
#include "utilities/utf8.hpp"

#if INCLUDE_CDS
#include "classfile/systemDictionaryShared.hpp"
#endif
#if INCLUDE_JFR
#include "jfr/support/jfrTraceIdExtension.hpp"
#endif

// We generally try to create the oops directly when parsing, rather than
// allocating temporary data structures and copying the bytes twice. A
// temporary area is only needed when parsing utf8 entries in the constant
// pool and when parsing line number tables.

// We add assert in debug mode when class format is not checked.

#define JAVA_CLASSFILE_MAGIC              0xCAFEBABE
#define JAVA_MIN_SUPPORTED_VERSION        45
#define JAVA_PREVIEW_MINOR_VERSION        65535

// Used for two backward compatibility reasons:
// - to check for new additions to the class file format in JDK1.5
// - to check for bug fixes in the format checker in JDK1.5
#define JAVA_1_5_VERSION                  49

// Used for backward compatibility reasons:
// - to check for javac bug fixes that happened after 1.5
// - also used as the max version when running in jdk6
#define JAVA_6_VERSION                    50

// Used for backward compatibility reasons:
// - to disallow argument and require ACC_STATIC for <clinit> methods
#define JAVA_7_VERSION                    51

// Extension method support.
#define JAVA_8_VERSION                    52

#define JAVA_9_VERSION                    53

#define JAVA_10_VERSION                   54

#define JAVA_11_VERSION                   55

#define JAVA_12_VERSION                   56

#define JAVA_13_VERSION                   57

#define JAVA_14_VERSION                   58

#define JAVA_15_VERSION                   59

void ClassFileParser::set_class_bad_constant_seen(short bad_constant) {
  assert((bad_constant == JVM_CONSTANT_Module ||
          bad_constant == JVM_CONSTANT_Package) && _major_version >= JAVA_9_VERSION,
         "Unexpected bad constant pool entry");
  if (_bad_constant_seen == 0) _bad_constant_seen = bad_constant;
}

void ClassFileParser::parse_constant_pool_entries(const ClassFileStream* const stream,
                                                  ConstantPool* cp,
                                                  const int length,
                                                  TRAPS) {
  assert(stream != NULL, "invariant");
  assert(cp != NULL, "invariant");

  // Use a local copy of ClassFileStream. It helps the C++ compiler to optimize
  // this function (_current can be allocated in a register, with scalar
  // replacement of aggregates). The _current pointer is copied back to
  // stream() when this function returns. DON'T call another method within
  // this method that uses stream().
  const ClassFileStream cfs1 = *stream;
  const ClassFileStream* const cfs = &cfs1;

  assert(cfs->allocated_on_stack(), "should be local");
  debug_only(const u1* const old_current = stream->current();)

  // Used for batching symbol allocations.
  const char* names[SymbolTable::symbol_alloc_batch_size];
  int lengths[SymbolTable::symbol_alloc_batch_size];
  int indices[SymbolTable::symbol_alloc_batch_size];
  unsigned int hashValues[SymbolTable::symbol_alloc_batch_size];
  int names_count = 0;

  // parsing  Index 0 is unused
  for (int index = 1; index < length; index++) {
    // Each of the following case guarantees one more byte in the stream
    // for the following tag or the access_flags following constant pool,
    // so we don't need bounds-check for reading tag.
    const u1 tag = cfs->get_u1_fast();
    switch (tag) {
      case JVM_CONSTANT_Class : {
        cfs->guarantee_more(3, CHECK);  // name_index, tag/access_flags
        const u2 name_index = cfs->get_u2_fast();
        cp->klass_index_at_put(index, name_index);
        break;
      }
      case JVM_CONSTANT_Fieldref: {
        cfs->guarantee_more(5, CHECK);  // class_index, name_and_type_index, tag/access_flags
        const u2 class_index = cfs->get_u2_fast();
        const u2 name_and_type_index = cfs->get_u2_fast();
        cp->field_at_put(index, class_index, name_and_type_index);
        break;
      }
      case JVM_CONSTANT_Methodref: {
        cfs->guarantee_more(5, CHECK);  // class_index, name_and_type_index, tag/access_flags
        const u2 class_index = cfs->get_u2_fast();
        const u2 name_and_type_index = cfs->get_u2_fast();
        cp->method_at_put(index, class_index, name_and_type_index);
        break;
      }
      case JVM_CONSTANT_InterfaceMethodref: {
        cfs->guarantee_more(5, CHECK);  // class_index, name_and_type_index, tag/access_flags
        const u2 class_index = cfs->get_u2_fast();
        const u2 name_and_type_index = cfs->get_u2_fast();
        cp->interface_method_at_put(index, class_index, name_and_type_index);
        break;
      }
      case JVM_CONSTANT_String : {
        cfs->guarantee_more(3, CHECK);  // string_index, tag/access_flags
        const u2 string_index = cfs->get_u2_fast();
        cp->string_index_at_put(index, string_index);
        break;
      }
      case JVM_CONSTANT_MethodHandle :
      case JVM_CONSTANT_MethodType: {
        if (_major_version < Verifier::INVOKEDYNAMIC_MAJOR_VERSION) {
          classfile_parse_error(
            "Class file version does not support constant tag %u in class file %s",
            tag, CHECK);
        }
        if (tag == JVM_CONSTANT_MethodHandle) {
          cfs->guarantee_more(4, CHECK);  // ref_kind, method_index, tag/access_flags
          const u1 ref_kind = cfs->get_u1_fast();
          const u2 method_index = cfs->get_u2_fast();
          cp->method_handle_index_at_put(index, ref_kind, method_index);
        }
        else if (tag == JVM_CONSTANT_MethodType) {
          cfs->guarantee_more(3, CHECK);  // signature_index, tag/access_flags
          const u2 signature_index = cfs->get_u2_fast();
          cp->method_type_index_at_put(index, signature_index);
        }
        else {
          ShouldNotReachHere();
        }
        break;
      }
      case JVM_CONSTANT_Dynamic : {
        if (_major_version < Verifier::DYNAMICCONSTANT_MAJOR_VERSION) {
          classfile_parse_error(
              "Class file version does not support constant tag %u in class file %s",
              tag, CHECK);
        }
        cfs->guarantee_more(5, CHECK);  // bsm_index, nt, tag/access_flags
        const u2 bootstrap_specifier_index = cfs->get_u2_fast();
        const u2 name_and_type_index = cfs->get_u2_fast();
        if (_max_bootstrap_specifier_index < (int) bootstrap_specifier_index) {
          _max_bootstrap_specifier_index = (int) bootstrap_specifier_index;  // collect for later
        }
        cp->dynamic_constant_at_put(index, bootstrap_specifier_index, name_and_type_index);
        break;
      }
      case JVM_CONSTANT_InvokeDynamic : {
        if (_major_version < Verifier::INVOKEDYNAMIC_MAJOR_VERSION) {
          classfile_parse_error(
              "Class file version does not support constant tag %u in class file %s",
              tag, CHECK);
        }
        cfs->guarantee_more(5, CHECK);  // bsm_index, nt, tag/access_flags
        const u2 bootstrap_specifier_index = cfs->get_u2_fast();
        const u2 name_and_type_index = cfs->get_u2_fast();
        if (_max_bootstrap_specifier_index < (int) bootstrap_specifier_index) {
          _max_bootstrap_specifier_index = (int) bootstrap_specifier_index;  // collect for later
        }
        cp->invoke_dynamic_at_put(index, bootstrap_specifier_index, name_and_type_index);
        break;
      }
      case JVM_CONSTANT_Integer: {
        cfs->guarantee_more(5, CHECK);  // bytes, tag/access_flags
        const u4 bytes = cfs->get_u4_fast();
        cp->int_at_put(index, (jint)bytes);
        break;
      }
      case JVM_CONSTANT_Float: {
        cfs->guarantee_more(5, CHECK);  // bytes, tag/access_flags
        const u4 bytes = cfs->get_u4_fast();
        cp->float_at_put(index, *(jfloat*)&bytes);
        break;
      }
      case JVM_CONSTANT_Long: {
        // A mangled type might cause you to overrun allocated memory
        guarantee_property(index + 1 < length,
                           "Invalid constant pool entry %u in class file %s",
                           index,
                           CHECK);
        cfs->guarantee_more(9, CHECK);  // bytes, tag/access_flags
        const u8 bytes = cfs->get_u8_fast();
        cp->long_at_put(index, bytes);
        index++;   // Skip entry following eigth-byte constant, see JVM book p. 98
        break;
      }
      case JVM_CONSTANT_Double: {
        // A mangled type might cause you to overrun allocated memory
        guarantee_property(index+1 < length,
                           "Invalid constant pool entry %u in class file %s",
                           index,
                           CHECK);
        cfs->guarantee_more(9, CHECK);  // bytes, tag/access_flags
        const u8 bytes = cfs->get_u8_fast();
        cp->double_at_put(index, *(jdouble*)&bytes);
        index++;   // Skip entry following eigth-byte constant, see JVM book p. 98
        break;
      }
      case JVM_CONSTANT_NameAndType: {
        cfs->guarantee_more(5, CHECK);  // name_index, signature_index, tag/access_flags
        const u2 name_index = cfs->get_u2_fast();
        const u2 signature_index = cfs->get_u2_fast();
        cp->name_and_type_at_put(index, name_index, signature_index);
        break;
      }
      case JVM_CONSTANT_Utf8 : {
        cfs->guarantee_more(2, CHECK);  // utf8_length
        u2  utf8_length = cfs->get_u2_fast();
        const u1* utf8_buffer = cfs->current();
        assert(utf8_buffer != NULL, "null utf8 buffer");
        // Got utf8 string, guarantee utf8_length+1 bytes, set stream position forward.
        cfs->guarantee_more(utf8_length+1, CHECK);  // utf8 string, tag/access_flags
        cfs->skip_u1_fast(utf8_length);

        // Before storing the symbol, make sure it's legal
        if (_need_verify) {
          verify_legal_utf8(utf8_buffer, utf8_length, CHECK);
        }

        if (has_cp_patch_at(index)) {
          Handle patch = clear_cp_patch_at(index);
          guarantee_property(java_lang_String::is_instance(patch()),
                             "Illegal utf8 patch at %d in class file %s",
                             index,
                             CHECK);
          const char* const str = java_lang_String::as_utf8_string(patch());
          // (could use java_lang_String::as_symbol instead, but might as well batch them)
          utf8_buffer = (const u1*) str;
          utf8_length = (u2) strlen(str);
        }

        unsigned int hash;
        Symbol* const result = SymbolTable::lookup_only((const char*)utf8_buffer,
                                                        utf8_length,
                                                        hash);
        if (result == NULL) {
          names[names_count] = (const char*)utf8_buffer;
          lengths[names_count] = utf8_length;
          indices[names_count] = index;
          hashValues[names_count++] = hash;
          if (names_count == SymbolTable::symbol_alloc_batch_size) {
            SymbolTable::new_symbols(_loader_data,
                                     constantPoolHandle(THREAD, cp),
                                     names_count,
                                     names,
                                     lengths,
                                     indices,
                                     hashValues);
            names_count = 0;
          }
        } else {
          cp->symbol_at_put(index, result);
        }
        break;
      }
      case JVM_CONSTANT_Module:
      case JVM_CONSTANT_Package: {
        // Record that an error occurred in these two cases but keep parsing so
        // that ACC_Module can be checked for in the access_flags.  Need to
        // throw NoClassDefFoundError in that case.
        if (_major_version >= JAVA_9_VERSION) {
          cfs->guarantee_more(3, CHECK);
          cfs->get_u2_fast();
          set_class_bad_constant_seen(tag);
          break;
        }
      }
      default: {
        classfile_parse_error("Unknown constant tag %u in class file %s",
                              tag,
                              CHECK);
        break;
      }
    } // end of switch(tag)
  } // end of for

  // Allocate the remaining symbols
  if (names_count > 0) {
    SymbolTable::new_symbols(_loader_data,
                             constantPoolHandle(THREAD, cp),
                             names_count,
                             names,
                             lengths,
                             indices,
                             hashValues);
  }

  // Copy _current pointer of local copy back to stream.
  assert(stream->current() == old_current, "non-exclusive use of stream");
  stream->set_current(cfs1.current());

}

static inline bool valid_cp_range(int index, int length) {
  return (index > 0 && index < length);
}

static inline Symbol* check_symbol_at(const ConstantPool* cp, int index) {
  assert(cp != NULL, "invariant");
  if (valid_cp_range(index, cp->length()) && cp->tag_at(index).is_utf8()) {
    return cp->symbol_at(index);
  }
  return NULL;
}

#ifdef ASSERT
PRAGMA_DIAG_PUSH
PRAGMA_FORMAT_NONLITERAL_IGNORED
void ClassFileParser::report_assert_property_failure(const char* msg, TRAPS) const {
  ResourceMark rm(THREAD);
  fatal(msg, _class_name->as_C_string());
}

void ClassFileParser::report_assert_property_failure(const char* msg,
                                                     int index,
                                                     TRAPS) const {
  ResourceMark rm(THREAD);
  fatal(msg, index, _class_name->as_C_string());
}
PRAGMA_DIAG_POP
#endif

void ClassFileParser::parse_constant_pool(const ClassFileStream* const stream,
                                         ConstantPool* const cp,
                                         const int length,
                                         TRAPS) {
  assert(cp != NULL, "invariant");
  assert(stream != NULL, "invariant");

  // parsing constant pool entries
  parse_constant_pool_entries(stream, cp, length, CHECK);
  if (class_bad_constant_seen() != 0) {
    // a bad CP entry has been detected previously so stop parsing and just return.
    return;
  }

  int index = 1;  // declared outside of loops for portability
  int num_klasses = 0;

  // first verification pass - validate cross references
  // and fixup class and string constants
  for (index = 1; index < length; index++) {          // Index 0 is unused
    const jbyte tag = cp->tag_at(index).value();
    switch (tag) {
      case JVM_CONSTANT_Class: {
        ShouldNotReachHere();     // Only JVM_CONSTANT_ClassIndex should be present
        break;
      }
      case JVM_CONSTANT_Fieldref:
        // fall through
      case JVM_CONSTANT_Methodref:
        // fall through
      case JVM_CONSTANT_InterfaceMethodref: {
        if (!_need_verify) break;
        const int klass_ref_index = cp->klass_ref_index_at(index);
        const int name_and_type_ref_index = cp->name_and_type_ref_index_at(index);
        check_property(valid_klass_reference_at(klass_ref_index),
                       "Invalid constant pool index %u in class file %s",
                       klass_ref_index, CHECK);
        check_property(valid_cp_range(name_and_type_ref_index, length) &&
          cp->tag_at(name_and_type_ref_index).is_name_and_type(),
          "Invalid constant pool index %u in class file %s",
          name_and_type_ref_index, CHECK);
        break;
      }
      case JVM_CONSTANT_String: {
        ShouldNotReachHere();     // Only JVM_CONSTANT_StringIndex should be present
        break;
      }
      case JVM_CONSTANT_Integer:
        break;
      case JVM_CONSTANT_Float:
        break;
      case JVM_CONSTANT_Long:
      case JVM_CONSTANT_Double: {
        index++;
        check_property(
          (index < length && cp->tag_at(index).is_invalid()),
          "Improper constant pool long/double index %u in class file %s",
          index, CHECK);
        break;
      }
      case JVM_CONSTANT_NameAndType: {
        if (!_need_verify) break;
        const int name_ref_index = cp->name_ref_index_at(index);
        const int signature_ref_index = cp->signature_ref_index_at(index);
        check_property(valid_symbol_at(name_ref_index),
          "Invalid constant pool index %u in class file %s",
          name_ref_index, CHECK);
        check_property(valid_symbol_at(signature_ref_index),
          "Invalid constant pool index %u in class file %s",
          signature_ref_index, CHECK);
        break;
      }
      case JVM_CONSTANT_Utf8:
        break;
      case JVM_CONSTANT_UnresolvedClass:         // fall-through
      case JVM_CONSTANT_UnresolvedClassInError: {
        ShouldNotReachHere();     // Only JVM_CONSTANT_ClassIndex should be present
        break;
      }
      case JVM_CONSTANT_ClassIndex: {
        const int class_index = cp->klass_index_at(index);
        check_property(valid_symbol_at(class_index),
          "Invalid constant pool index %u in class file %s",
          class_index, CHECK);
        cp->unresolved_klass_at_put(index, class_index, num_klasses++);
        break;
      }
      case JVM_CONSTANT_StringIndex: {
        const int string_index = cp->string_index_at(index);
        check_property(valid_symbol_at(string_index),
          "Invalid constant pool index %u in class file %s",
          string_index, CHECK);
        Symbol* const sym = cp->symbol_at(string_index);
        cp->unresolved_string_at_put(index, sym);
        break;
      }
      case JVM_CONSTANT_MethodHandle: {
        const int ref_index = cp->method_handle_index_at(index);
        check_property(valid_cp_range(ref_index, length),
          "Invalid constant pool index %u in class file %s",
          ref_index, CHECK);
        const constantTag tag = cp->tag_at(ref_index);
        const int ref_kind = cp->method_handle_ref_kind_at(index);

        switch (ref_kind) {
          case JVM_REF_getField:
          case JVM_REF_getStatic:
          case JVM_REF_putField:
          case JVM_REF_putStatic: {
            check_property(
              tag.is_field(),
              "Invalid constant pool index %u in class file %s (not a field)",
              ref_index, CHECK);
            break;
          }
          case JVM_REF_invokeVirtual:
          case JVM_REF_newInvokeSpecial: {
            check_property(
              tag.is_method(),
              "Invalid constant pool index %u in class file %s (not a method)",
              ref_index, CHECK);
            break;
          }
          case JVM_REF_invokeStatic:
          case JVM_REF_invokeSpecial: {
            check_property(
              tag.is_method() ||
              ((_major_version >= JAVA_8_VERSION) && tag.is_interface_method()),
              "Invalid constant pool index %u in class file %s (not a method)",
              ref_index, CHECK);
            break;
          }
          case JVM_REF_invokeInterface: {
            check_property(
              tag.is_interface_method(),
              "Invalid constant pool index %u in class file %s (not an interface method)",
              ref_index, CHECK);
            break;
          }
          default: {
            classfile_parse_error(
              "Bad method handle kind at constant pool index %u in class file %s",
              index, CHECK);
          }
        } // switch(refkind)
        // Keep the ref_index unchanged.  It will be indirected at link-time.
        break;
      } // case MethodHandle
      case JVM_CONSTANT_MethodType: {
        const int ref_index = cp->method_type_index_at(index);
        check_property(valid_symbol_at(ref_index),
          "Invalid constant pool index %u in class file %s",
          ref_index, CHECK);
        break;
      }
      case JVM_CONSTANT_Dynamic: {
        const int name_and_type_ref_index =
          cp->bootstrap_name_and_type_ref_index_at(index);

        check_property(valid_cp_range(name_and_type_ref_index, length) &&
          cp->tag_at(name_and_type_ref_index).is_name_and_type(),
          "Invalid constant pool index %u in class file %s",
          name_and_type_ref_index, CHECK);
        // bootstrap specifier index must be checked later,
        // when BootstrapMethods attr is available

        // Mark the constant pool as having a CONSTANT_Dynamic_info structure
        cp->set_has_dynamic_constant();
        break;
      }
      case JVM_CONSTANT_InvokeDynamic: {
        const int name_and_type_ref_index =
          cp->bootstrap_name_and_type_ref_index_at(index);

        check_property(valid_cp_range(name_and_type_ref_index, length) &&
          cp->tag_at(name_and_type_ref_index).is_name_and_type(),
          "Invalid constant pool index %u in class file %s",
          name_and_type_ref_index, CHECK);
        // bootstrap specifier index must be checked later,
        // when BootstrapMethods attr is available
        break;
      }
      default: {
        fatal("bad constant pool tag value %u", cp->tag_at(index).value());
        ShouldNotReachHere();
        break;
      }
    } // switch(tag)
  } // end of for

  _first_patched_klass_resolved_index = num_klasses;
  cp->allocate_resolved_klasses(_loader_data, num_klasses + _max_num_patched_klasses, CHECK);

  if (_cp_patches != NULL) {
    // need to treat this_class specially...

    // Add dummy utf8 entries in the space reserved for names of patched classes. We'll use "*"
    // for now. These will be replaced with actual names of the patched classes in patch_class().
    Symbol* s = vmSymbols::star_name();
    for (int n=_orig_cp_size; n<cp->length(); n++) {
      cp->symbol_at_put(n, s);
    }

    int this_class_index;
    {
      stream->guarantee_more(8, CHECK);  // flags, this_class, super_class, infs_len
      const u1* const mark = stream->current();
      stream->skip_u2_fast(1); // skip flags
      this_class_index = stream->get_u2_fast();
      stream->set_current(mark);  // revert to mark
    }

    for (index = 1; index < length; index++) {          // Index 0 is unused
      if (has_cp_patch_at(index)) {
        guarantee_property(index != this_class_index,
          "Illegal constant pool patch to self at %d in class file %s",
          index, CHECK);
        patch_constant_pool(cp, index, cp_patch_at(index), CHECK);
      }
    }
  }

  if (!_need_verify) {
    return;
  }

  // second verification pass - checks the strings are of the right format.
  // but not yet to the other entries
  for (index = 1; index < length; index++) {
    const jbyte tag = cp->tag_at(index).value();
    switch (tag) {
      case JVM_CONSTANT_UnresolvedClass: {
        const Symbol* const class_name = cp->klass_name_at(index);
        // check the name, even if _cp_patches will overwrite it
        verify_legal_class_name(class_name, CHECK);
        break;
      }
      case JVM_CONSTANT_NameAndType: {
        if (_need_verify) {
          const int sig_index = cp->signature_ref_index_at(index);
          const int name_index = cp->name_ref_index_at(index);
          const Symbol* const name = cp->symbol_at(name_index);
          const Symbol* const sig = cp->symbol_at(sig_index);
          guarantee_property(sig->utf8_length() != 0,
            "Illegal zero length constant pool entry at %d in class %s",
            sig_index, CHECK);
          guarantee_property(name->utf8_length() != 0,
            "Illegal zero length constant pool entry at %d in class %s",
            name_index, CHECK);

          if (sig->char_at(0) == JVM_SIGNATURE_FUNC) {
            // Format check method name and signature
            verify_legal_method_name(name, CHECK);
            verify_legal_method_signature(name, sig, CHECK);
          } else {
            // Format check field name and signature
            verify_legal_field_name(name, CHECK);
            verify_legal_field_signature(name, sig, CHECK);
          }
        }
        break;
      }
      case JVM_CONSTANT_Dynamic: {
        const int name_and_type_ref_index =
          cp->name_and_type_ref_index_at(index);
        // already verified to be utf8
        const int name_ref_index =
          cp->name_ref_index_at(name_and_type_ref_index);
        // already verified to be utf8
        const int signature_ref_index =
          cp->signature_ref_index_at(name_and_type_ref_index);
        const Symbol* const name = cp->symbol_at(name_ref_index);
        const Symbol* const signature = cp->symbol_at(signature_ref_index);
        if (_need_verify) {
          // CONSTANT_Dynamic's name and signature are verified above, when iterating NameAndType_info.
          // Need only to be sure signature is non-zero length and the right type.
          if (signature->utf8_length() == 0 ||
              signature->char_at(0) == JVM_SIGNATURE_FUNC) {
            throwIllegalSignature("CONSTANT_Dynamic", name, signature, CHECK);
          }
        }
        break;
      }
      case JVM_CONSTANT_InvokeDynamic:
      case JVM_CONSTANT_Fieldref:
      case JVM_CONSTANT_Methodref:
      case JVM_CONSTANT_InterfaceMethodref: {
        const int name_and_type_ref_index =
          cp->name_and_type_ref_index_at(index);
        // already verified to be utf8
        const int name_ref_index =
          cp->name_ref_index_at(name_and_type_ref_index);
        // already verified to be utf8
        const int signature_ref_index =
          cp->signature_ref_index_at(name_and_type_ref_index);
        const Symbol* const name = cp->symbol_at(name_ref_index);
        const Symbol* const signature = cp->symbol_at(signature_ref_index);
        if (tag == JVM_CONSTANT_Fieldref) {
          if (_need_verify) {
            // Field name and signature are verified above, when iterating NameAndType_info.
            // Need only to be sure signature is non-zero length and the right type.
            if (signature->utf8_length() == 0 ||
                signature->char_at(0) == JVM_SIGNATURE_FUNC) {
              throwIllegalSignature("Field", name, signature, CHECK);
            }
          }
        } else {
          if (_need_verify) {
            // Method name and signature are verified above, when iterating NameAndType_info.
            // Need only to be sure signature is non-zero length and the right type.
            if (signature->utf8_length() == 0 ||
                signature->char_at(0) != JVM_SIGNATURE_FUNC) {
              throwIllegalSignature("Method", name, signature, CHECK);
            }
          }
          // 4509014: If a class method name begins with '<', it must be "<init>"
          const unsigned int name_len = name->utf8_length();
          if (tag == JVM_CONSTANT_Methodref &&
              name_len != 0 &&
              name->char_at(0) == JVM_SIGNATURE_SPECIAL &&
              name != vmSymbols::object_initializer_name()) {
            classfile_parse_error(
              "Bad method name at constant pool index %u in class file %s",
              name_ref_index, CHECK);
          }
        }
        break;
      }
      case JVM_CONSTANT_MethodHandle: {
        const int ref_index = cp->method_handle_index_at(index);
        const int ref_kind = cp->method_handle_ref_kind_at(index);
        switch (ref_kind) {
          case JVM_REF_invokeVirtual:
          case JVM_REF_invokeStatic:
          case JVM_REF_invokeSpecial:
          case JVM_REF_newInvokeSpecial: {
            const int name_and_type_ref_index =
              cp->name_and_type_ref_index_at(ref_index);
            const int name_ref_index =
              cp->name_ref_index_at(name_and_type_ref_index);
            const Symbol* const name = cp->symbol_at(name_ref_index);
            if (ref_kind == JVM_REF_newInvokeSpecial) {
              if (name != vmSymbols::object_initializer_name()) {
                classfile_parse_error(
                  "Bad constructor name at constant pool index %u in class file %s",
                    name_ref_index, CHECK);
              }
            } else {
              if (name == vmSymbols::object_initializer_name()) {
                classfile_parse_error(
                  "Bad method name at constant pool index %u in class file %s",
                  name_ref_index, CHECK);
              }
            }
            break;
          }
          // Other ref_kinds are already fully checked in previous pass.
        } // switch(ref_kind)
        break;
      }
      case JVM_CONSTANT_MethodType: {
        const Symbol* const no_name = vmSymbols::type_name(); // place holder
        const Symbol* const signature = cp->method_type_signature_at(index);
        verify_legal_method_signature(no_name, signature, CHECK);
        break;
      }
      case JVM_CONSTANT_Utf8: {
        assert(cp->symbol_at(index)->refcount() != 0, "count corrupted");
      }
    }  // switch(tag)
  }  // end of for
}

Handle ClassFileParser::clear_cp_patch_at(int index) {
  Handle patch = cp_patch_at(index);
  _cp_patches->at_put(index, Handle());
  assert(!has_cp_patch_at(index), "");
  return patch;
}

void ClassFileParser::patch_class(ConstantPool* cp, int class_index, Klass* k, Symbol* name) {
  int name_index = _orig_cp_size + _num_patched_klasses;
  int resolved_klass_index = _first_patched_klass_resolved_index + _num_patched_klasses;

  cp->klass_at_put(class_index, name_index, resolved_klass_index, k, name);
  _num_patched_klasses ++;
}

void ClassFileParser::patch_constant_pool(ConstantPool* cp,
                                          int index,
                                          Handle patch,
                                          TRAPS) {
  assert(cp != NULL, "invariant");

  BasicType patch_type = T_VOID;

  switch (cp->tag_at(index).value()) {

    case JVM_CONSTANT_UnresolvedClass: {
      // Patching a class means pre-resolving it.
      // The name in the constant pool is ignored.
      if (java_lang_Class::is_instance(patch())) {
        guarantee_property(!java_lang_Class::is_primitive(patch()),
                           "Illegal class patch at %d in class file %s",
                           index, CHECK);
        Klass* k = java_lang_Class::as_Klass(patch());
        patch_class(cp, index, k, k->name());
      } else {
        guarantee_property(java_lang_String::is_instance(patch()),
                           "Illegal class patch at %d in class file %s",
                           index, CHECK);
        Symbol* const name = java_lang_String::as_symbol(patch());
        patch_class(cp, index, NULL, name);
      }
      break;
    }

    case JVM_CONSTANT_String: {
      // skip this patch and don't clear it.  Needs the oop array for resolved
      // references to be created first.
      return;
    }
    case JVM_CONSTANT_Integer: patch_type = T_INT;    goto patch_prim;
    case JVM_CONSTANT_Float:   patch_type = T_FLOAT;  goto patch_prim;
    case JVM_CONSTANT_Long:    patch_type = T_LONG;   goto patch_prim;
    case JVM_CONSTANT_Double:  patch_type = T_DOUBLE; goto patch_prim;
    patch_prim:
    {
      jvalue value;
      BasicType value_type = java_lang_boxing_object::get_value(patch(), &value);
      guarantee_property(value_type == patch_type,
                         "Illegal primitive patch at %d in class file %s",
                         index, CHECK);
      switch (value_type) {
        case T_INT:    cp->int_at_put(index,   value.i); break;
        case T_FLOAT:  cp->float_at_put(index, value.f); break;
        case T_LONG:   cp->long_at_put(index,  value.j); break;
        case T_DOUBLE: cp->double_at_put(index, value.d); break;
        default:       assert(false, "");
      }
    } // end patch_prim label
    break;

    default: {
      // %%% TODO: put method handles into CONSTANT_InterfaceMethodref, etc.
      guarantee_property(!has_cp_patch_at(index),
                         "Illegal unexpected patch at %d in class file %s",
                         index, CHECK);
      return;
    }
  } // end of switch(tag)

  // On fall-through, mark the patch as used.
  clear_cp_patch_at(index);
}
class NameSigHash: public ResourceObj {
 public:
  const Symbol*       _name;       // name
  const Symbol*       _sig;        // signature
  NameSigHash*  _next;             // Next entry in hash table
};

static const int HASH_ROW_SIZE = 256;

static unsigned int hash(const Symbol* name, const Symbol* sig) {
  unsigned int raw_hash = 0;
  raw_hash += ((unsigned int)(uintptr_t)name) >> (LogHeapWordSize + 2);
  raw_hash += ((unsigned int)(uintptr_t)sig) >> LogHeapWordSize;

  return (raw_hash + (unsigned int)(uintptr_t)name) % HASH_ROW_SIZE;
}


static void initialize_hashtable(NameSigHash** table) {
  memset((void*)table, 0, sizeof(NameSigHash*) * HASH_ROW_SIZE);
}
// Return false if the name/sig combination is found in table.
// Return true if no duplicate is found. And name/sig is added as a new entry in table.
// The old format checker uses heap sort to find duplicates.
// NOTE: caller should guarantee that GC doesn't happen during the life cycle
// of table since we don't expect Symbol*'s to move.
static bool put_after_lookup(const Symbol* name, const Symbol* sig, NameSigHash** table) {
  assert(name != NULL, "name in constant pool is NULL");

  // First lookup for duplicates
  int index = hash(name, sig);
  NameSigHash* entry = table[index];
  while (entry != NULL) {
    if (entry->_name == name && entry->_sig == sig) {
      return false;
    }
    entry = entry->_next;
  }

  // No duplicate is found, allocate a new entry and fill it.
  entry = new NameSigHash();
  entry->_name = name;
  entry->_sig = sig;

  // Insert into hash table
  entry->_next = table[index];
  table[index] = entry;

  return true;
}

// Side-effects: populates the _local_interfaces field
void ClassFileParser::parse_interfaces(const ClassFileStream* const stream,
                                       const int itfs_len,
                                       ConstantPool* const cp,
                                       bool* const has_nonstatic_concrete_methods,
                                       TRAPS) {
  assert(stream != NULL, "invariant");
  assert(cp != NULL, "invariant");
  assert(has_nonstatic_concrete_methods != NULL, "invariant");

  if (itfs_len == 0) {
    _local_interfaces = Universe::the_empty_instance_klass_array();
  } else {
    assert(itfs_len > 0, "only called for len>0");
    _local_interfaces = MetadataFactory::new_array<InstanceKlass*>(_loader_data, itfs_len, NULL, CHECK);

    int index;
    for (index = 0; index < itfs_len; index++) {
      const u2 interface_index = stream->get_u2(CHECK);
      Klass* interf;
      check_property(
        valid_klass_reference_at(interface_index),
        "Interface name has bad constant pool index %u in class file %s",
        interface_index, CHECK);
      if (cp->tag_at(interface_index).is_klass()) {
        interf = cp->resolved_klass_at(interface_index);
      } else {
        Symbol* const unresolved_klass  = cp->klass_name_at(interface_index);

        // Don't need to check legal name because it's checked when parsing constant pool.
        // But need to make sure it's not an array type.
        guarantee_property(unresolved_klass->char_at(0) != JVM_SIGNATURE_ARRAY,
                           "Bad interface name in class file %s", CHECK);

        // Call resolve_super so classcircularity is checked
        interf = SystemDictionary::resolve_super_or_fail(
                                                  _class_name,
                                                  unresolved_klass,
                                                  Handle(THREAD, _loader_data->class_loader()),
                                                  _protection_domain,
                                                  false,
                                                  CHECK);
      }

      if (!interf->is_interface()) {
        THROW_MSG(vmSymbols::java_lang_IncompatibleClassChangeError(),
                  err_msg("class %s can not implement %s, because it is not an interface (%s)",
                          _class_name->as_klass_external_name(),
                          interf->external_name(),
                          interf->class_in_module_of_loader()));
      }

      if (InstanceKlass::cast(interf)->has_nonstatic_concrete_methods()) {
        *has_nonstatic_concrete_methods = true;
      }
      _local_interfaces->at_put(index, InstanceKlass::cast(interf));
    }

    if (!_need_verify || itfs_len <= 1) {
      return;
    }

    // Check if there's any duplicates in interfaces
    ResourceMark rm(THREAD);
    NameSigHash** interface_names = NEW_RESOURCE_ARRAY_IN_THREAD(THREAD,
                                                                 NameSigHash*,
                                                                 HASH_ROW_SIZE);
    initialize_hashtable(interface_names);
    bool dup = false;
    const Symbol* name = NULL;
    {
      debug_only(NoSafepointVerifier nsv;)
      for (index = 0; index < itfs_len; index++) {
        const InstanceKlass* const k = _local_interfaces->at(index);
        name = k->name();
        // If no duplicates, add (name, NULL) in hashtable interface_names.
        if (!put_after_lookup(name, NULL, interface_names)) {
          dup = true;
          break;
        }
      }
    }
    if (dup) {
      classfile_parse_error("Duplicate interface name \"%s\" in class file %s",
                             name->as_C_string(), CHECK);
    }
  }
}

void ClassFileParser::verify_constantvalue(const ConstantPool* const cp,
                                           int constantvalue_index,
                                           int signature_index,
                                           TRAPS) const {
  // Make sure the constant pool entry is of a type appropriate to this field
  guarantee_property(
    (constantvalue_index > 0 &&
      constantvalue_index < cp->length()),
    "Bad initial value index %u in ConstantValue attribute in class file %s",
    constantvalue_index, CHECK);

  const constantTag value_type = cp->tag_at(constantvalue_index);
  switch(cp->basic_type_for_signature_at(signature_index)) {
    case T_LONG: {
      guarantee_property(value_type.is_long(),
                         "Inconsistent constant value type in class file %s",
                         CHECK);
      break;
    }
    case T_FLOAT: {
      guarantee_property(value_type.is_float(),
                         "Inconsistent constant value type in class file %s",
                         CHECK);
      break;
    }
    case T_DOUBLE: {
      guarantee_property(value_type.is_double(),
                         "Inconsistent constant value type in class file %s",
                         CHECK);
      break;
    }
    case T_BYTE:
    case T_CHAR:
    case T_SHORT:
    case T_BOOLEAN:
    case T_INT: {
      guarantee_property(value_type.is_int(),
                         "Inconsistent constant value type in class file %s",
                         CHECK);
      break;
    }
    case T_OBJECT: {
      guarantee_property((cp->symbol_at(signature_index)->equals("Ljava/lang/String;")
                         && value_type.is_string()),
                         "Bad string initial value in class file %s",
                         CHECK);
      break;
    }
    default: {
      classfile_parse_error("Unable to set initial value %u in class file %s",
                             constantvalue_index,
                             CHECK);
    }
  }
}

class AnnotationCollector : public ResourceObj{
public:
  enum Location { _in_field, _in_method, _in_class };
  enum ID {
    _unknown = 0,
    _method_CallerSensitive,
    _method_ForceInline,
    _method_DontInline,
    _method_InjectedProfile,
    _method_LambdaForm_Compiled,
    _method_Hidden,
    _method_HotSpotIntrinsicCandidate,
    _jdk_internal_vm_annotation_Contended,
    _field_Stable,
    _jdk_internal_vm_annotation_ReservedStackAccess,
    _annotation_LIMIT
  };
  const Location _location;
  int _annotations_present;
  u2 _contended_group;

  AnnotationCollector(Location location)
    : _location(location), _annotations_present(0)
  {
    assert((int)_annotation_LIMIT <= (int)sizeof(_annotations_present) * BitsPerByte, "");
  }
  // If this annotation name has an ID, report it (or _none).
  ID annotation_index(const ClassLoaderData* loader_data, const Symbol* name);
  // Set the annotation name:
  void set_annotation(ID id) {
    assert((int)id >= 0 && (int)id < (int)_annotation_LIMIT, "oob");
    _annotations_present |= nth_bit((int)id);
  }

  void remove_annotation(ID id) {
    assert((int)id >= 0 && (int)id < (int)_annotation_LIMIT, "oob");
    _annotations_present &= ~nth_bit((int)id);
  }

  // Report if the annotation is present.
  bool has_any_annotations() const { return _annotations_present != 0; }
  bool has_annotation(ID id) const { return (nth_bit((int)id) & _annotations_present) != 0; }

  void set_contended_group(u2 group) { _contended_group = group; }
  u2 contended_group() const { return _contended_group; }

  bool is_contended() const { return has_annotation(_jdk_internal_vm_annotation_Contended); }

  void set_stable(bool stable) { set_annotation(_field_Stable); }
  bool is_stable() const { return has_annotation(_field_Stable); }
};

// This class also doubles as a holder for metadata cleanup.
class ClassFileParser::FieldAnnotationCollector : public AnnotationCollector {
private:
  ClassLoaderData* _loader_data;
  AnnotationArray* _field_annotations;
  AnnotationArray* _field_type_annotations;
public:
  FieldAnnotationCollector(ClassLoaderData* loader_data) :
    AnnotationCollector(_in_field),
    _loader_data(loader_data),
    _field_annotations(NULL),
    _field_type_annotations(NULL) {}
  ~FieldAnnotationCollector();
  void apply_to(FieldInfo* f);
  AnnotationArray* field_annotations()      { return _field_annotations; }
  AnnotationArray* field_type_annotations() { return _field_type_annotations; }

  void set_field_annotations(AnnotationArray* a)      { _field_annotations = a; }
  void set_field_type_annotations(AnnotationArray* a) { _field_type_annotations = a; }
};

class MethodAnnotationCollector : public AnnotationCollector{
public:
  MethodAnnotationCollector() : AnnotationCollector(_in_method) { }
  void apply_to(const methodHandle& m);
};

class ClassFileParser::ClassAnnotationCollector : public AnnotationCollector{
public:
  ClassAnnotationCollector() : AnnotationCollector(_in_class) { }
  void apply_to(InstanceKlass* ik);
};


static int skip_annotation_value(const u1*, int, int); // fwd decl

// Safely increment index by val if does not pass limit
#define SAFE_ADD(index, limit, val) \
if (index >= limit - val) return limit; \
index += val;

// Skip an annotation.  Return >=limit if there is any problem.
static int skip_annotation(const u1* buffer, int limit, int index) {
  assert(buffer != NULL, "invariant");
  // annotation := atype:u2 do(nmem:u2) {member:u2 value}
  // value := switch (tag:u1) { ... }
  SAFE_ADD(index, limit, 4); // skip atype and read nmem
  int nmem = Bytes::get_Java_u2((address)buffer + index - 2);
  while (--nmem >= 0 && index < limit) {
    SAFE_ADD(index, limit, 2); // skip member
    index = skip_annotation_value(buffer, limit, index);
  }
  return index;
}

// Skip an annotation value.  Return >=limit if there is any problem.
static int skip_annotation_value(const u1* buffer, int limit, int index) {
  assert(buffer != NULL, "invariant");

  // value := switch (tag:u1) {
  //   case B, C, I, S, Z, D, F, J, c: con:u2;
  //   case e: e_class:u2 e_name:u2;
  //   case s: s_con:u2;
  //   case [: do(nval:u2) {value};
  //   case @: annotation;
  //   case s: s_con:u2;
  // }
  SAFE_ADD(index, limit, 1); // read tag
  const u1 tag = buffer[index - 1];
  switch (tag) {
    case 'B':
    case 'C':
    case 'I':
    case 'S':
    case 'Z':
    case 'D':
    case 'F':
    case 'J':
    case 'c':
    case 's':
      SAFE_ADD(index, limit, 2);  // skip con or s_con
      break;
    case 'e':
      SAFE_ADD(index, limit, 4);  // skip e_class, e_name
      break;
    case '[':
    {
      SAFE_ADD(index, limit, 2); // read nval
      int nval = Bytes::get_Java_u2((address)buffer + index - 2);
      while (--nval >= 0 && index < limit) {
        index = skip_annotation_value(buffer, limit, index);
      }
    }
    break;
    case '@':
      index = skip_annotation(buffer, limit, index);
      break;
    default:
      return limit;  //  bad tag byte
  }
  return index;
}

// Sift through annotations, looking for those significant to the VM:
static void parse_annotations(const ConstantPool* const cp,
                              const u1* buffer, int limit,
                              AnnotationCollector* coll,
                              ClassLoaderData* loader_data,
                              TRAPS) {

  assert(cp != NULL, "invariant");
  assert(buffer != NULL, "invariant");
  assert(coll != NULL, "invariant");
  assert(loader_data != NULL, "invariant");

  // annotations := do(nann:u2) {annotation}
  int index = 2; // read nann
  if (index >= limit)  return;
  int nann = Bytes::get_Java_u2((address)buffer + index - 2);
  enum {  // initial annotation layout
    atype_off = 0,      // utf8 such as 'Ljava/lang/annotation/Retention;'
    count_off = 2,      // u2   such as 1 (one value)
    member_off = 4,     // utf8 such as 'value'
    tag_off = 6,        // u1   such as 'c' (type) or 'e' (enum)
    e_tag_val = 'e',
    e_type_off = 7,   // utf8 such as 'Ljava/lang/annotation/RetentionPolicy;'
    e_con_off = 9,    // utf8 payload, such as 'SOURCE', 'CLASS', 'RUNTIME'
    e_size = 11,     // end of 'e' annotation
    c_tag_val = 'c',    // payload is type
    c_con_off = 7,    // utf8 payload, such as 'I'
    c_size = 9,       // end of 'c' annotation
    s_tag_val = 's',    // payload is String
    s_con_off = 7,    // utf8 payload, such as 'Ljava/lang/String;'
    s_size = 9,
    min_size = 6        // smallest possible size (zero members)
  };
  // Cannot add min_size to index in case of overflow MAX_INT
  while ((--nann) >= 0 && (index - 2 <= limit - min_size)) {
    int index0 = index;
    index = skip_annotation(buffer, limit, index);
    const u1* const abase = buffer + index0;
    const int atype = Bytes::get_Java_u2((address)abase + atype_off);
    const int count = Bytes::get_Java_u2((address)abase + count_off);
    const Symbol* const aname = check_symbol_at(cp, atype);
    if (aname == NULL)  break;  // invalid annotation name
    const Symbol* member = NULL;
    if (count >= 1) {
      const int member_index = Bytes::get_Java_u2((address)abase + member_off);
      member = check_symbol_at(cp, member_index);
      if (member == NULL)  break;  // invalid member name
    }

    // Here is where parsing particular annotations will take place.
    AnnotationCollector::ID id = coll->annotation_index(loader_data, aname);
    if (AnnotationCollector::_unknown == id)  continue;
    coll->set_annotation(id);

    if (AnnotationCollector::_jdk_internal_vm_annotation_Contended == id) {
      // @Contended can optionally specify the contention group.
      //
      // Contended group defines the equivalence class over the fields:
      // the fields within the same contended group are not treated distinct.
      // The only exception is default group, which does not incur the
      // equivalence. Naturally, contention group for classes is meaningless.
      //
      // While the contention group is specified as String, annotation
      // values are already interned, and we might as well use the constant
      // pool index as the group tag.
      //
      u2 group_index = 0; // default contended group
      if (count == 1
        && s_size == (index - index0)  // match size
        && s_tag_val == *(abase + tag_off)
        && member == vmSymbols::value_name()) {
        group_index = Bytes::get_Java_u2((address)abase + s_con_off);
        if (cp->symbol_at(group_index)->utf8_length() == 0) {
          group_index = 0; // default contended group
        }
      }
      coll->set_contended_group(group_index);
    }
  }
}


// Parse attributes for a field.
void ClassFileParser::parse_field_attributes(const ClassFileStream* const cfs,
                                             u2 attributes_count,
                                             bool is_static, u2 signature_index,
                                             u2* const constantvalue_index_addr,
                                             bool* const is_synthetic_addr,
                                             u2* const generic_signature_index_addr,
                                             ClassFileParser::FieldAnnotationCollector* parsed_annotations,
                                             TRAPS) {
  assert(cfs != NULL, "invariant");
  assert(constantvalue_index_addr != NULL, "invariant");
  assert(is_synthetic_addr != NULL, "invariant");
  assert(generic_signature_index_addr != NULL, "invariant");
  assert(parsed_annotations != NULL, "invariant");
  assert(attributes_count > 0, "attributes_count should be greater than 0");

  u2 constantvalue_index = 0;
  u2 generic_signature_index = 0;
  bool is_synthetic = false;
  const u1* runtime_visible_annotations = NULL;
  int runtime_visible_annotations_length = 0;
  const u1* runtime_invisible_annotations = NULL;
  int runtime_invisible_annotations_length = 0;
  const u1* runtime_visible_type_annotations = NULL;
  int runtime_visible_type_annotations_length = 0;
  const u1* runtime_invisible_type_annotations = NULL;
  int runtime_invisible_type_annotations_length = 0;
  bool runtime_invisible_annotations_exists = false;
  bool runtime_invisible_type_annotations_exists = false;
  const ConstantPool* const cp = _cp;

  while (attributes_count--) {
    cfs->guarantee_more(6, CHECK);  // attribute_name_index, attribute_length
    const u2 attribute_name_index = cfs->get_u2_fast();
    const u4 attribute_length = cfs->get_u4_fast();
    check_property(valid_symbol_at(attribute_name_index),
                   "Invalid field attribute index %u in class file %s",
                   attribute_name_index,
                   CHECK);

    const Symbol* const attribute_name = cp->symbol_at(attribute_name_index);
    if (is_static && attribute_name == vmSymbols::tag_constant_value()) {
      // ignore if non-static
      if (constantvalue_index != 0) {
        classfile_parse_error("Duplicate ConstantValue attribute in class file %s", CHECK);
      }
      check_property(
        attribute_length == 2,
        "Invalid ConstantValue field attribute length %u in class file %s",
        attribute_length, CHECK);

      constantvalue_index = cfs->get_u2(CHECK);
      if (_need_verify) {
        verify_constantvalue(cp, constantvalue_index, signature_index, CHECK);
      }
    } else if (attribute_name == vmSymbols::tag_synthetic()) {
      if (attribute_length != 0) {
        classfile_parse_error(
          "Invalid Synthetic field attribute length %u in class file %s",
          attribute_length, CHECK);
      }
      is_synthetic = true;
    } else if (attribute_name == vmSymbols::tag_deprecated()) { // 4276120
      if (attribute_length != 0) {
        classfile_parse_error(
          "Invalid Deprecated field attribute length %u in class file %s",
          attribute_length, CHECK);
      }
    } else if (_major_version >= JAVA_1_5_VERSION) {
      if (attribute_name == vmSymbols::tag_signature()) {
        if (generic_signature_index != 0) {
          classfile_parse_error(
            "Multiple Signature attributes for field in class file %s", CHECK);
        }
        if (attribute_length != 2) {
          classfile_parse_error(
            "Wrong size %u for field's Signature attribute in class file %s",
            attribute_length, CHECK);
        }
        generic_signature_index = parse_generic_signature_attribute(cfs, CHECK);
      } else if (attribute_name == vmSymbols::tag_runtime_visible_annotations()) {
        if (runtime_visible_annotations != NULL) {
          classfile_parse_error(
            "Multiple RuntimeVisibleAnnotations attributes for field in class file %s", CHECK);
        }
        runtime_visible_annotations_length = attribute_length;
        runtime_visible_annotations = cfs->current();
        assert(runtime_visible_annotations != NULL, "null visible annotations");
        cfs->guarantee_more(runtime_visible_annotations_length, CHECK);
        parse_annotations(cp,
                          runtime_visible_annotations,
                          runtime_visible_annotations_length,
                          parsed_annotations,
                          _loader_data,
                          CHECK);
        cfs->skip_u1_fast(runtime_visible_annotations_length);
      } else if (attribute_name == vmSymbols::tag_runtime_invisible_annotations()) {
        if (runtime_invisible_annotations_exists) {
          classfile_parse_error(
            "Multiple RuntimeInvisibleAnnotations attributes for field in class file %s", CHECK);
        }
        runtime_invisible_annotations_exists = true;
        if (PreserveAllAnnotations) {
          runtime_invisible_annotations_length = attribute_length;
          runtime_invisible_annotations = cfs->current();
          assert(runtime_invisible_annotations != NULL, "null invisible annotations");
        }
        cfs->skip_u1(attribute_length, CHECK);
      } else if (attribute_name == vmSymbols::tag_runtime_visible_type_annotations()) {
        if (runtime_visible_type_annotations != NULL) {
          classfile_parse_error(
            "Multiple RuntimeVisibleTypeAnnotations attributes for field in class file %s", CHECK);
        }
        runtime_visible_type_annotations_length = attribute_length;
        runtime_visible_type_annotations = cfs->current();
        assert(runtime_visible_type_annotations != NULL, "null visible type annotations");
        cfs->skip_u1(runtime_visible_type_annotations_length, CHECK);
      } else if (attribute_name == vmSymbols::tag_runtime_invisible_type_annotations()) {
        if (runtime_invisible_type_annotations_exists) {
          classfile_parse_error(
            "Multiple RuntimeInvisibleTypeAnnotations attributes for field in class file %s", CHECK);
        } else {
          runtime_invisible_type_annotations_exists = true;
        }
        if (PreserveAllAnnotations) {
          runtime_invisible_type_annotations_length = attribute_length;
          runtime_invisible_type_annotations = cfs->current();
          assert(runtime_invisible_type_annotations != NULL, "null invisible type annotations");
        }
        cfs->skip_u1(attribute_length, CHECK);
      } else {
        cfs->skip_u1(attribute_length, CHECK);  // Skip unknown attributes
      }
    } else {
      cfs->skip_u1(attribute_length, CHECK);  // Skip unknown attributes
    }
  }

  *constantvalue_index_addr = constantvalue_index;
  *is_synthetic_addr = is_synthetic;
  *generic_signature_index_addr = generic_signature_index;
  AnnotationArray* a = assemble_annotations(runtime_visible_annotations,
                                            runtime_visible_annotations_length,
                                            runtime_invisible_annotations,
                                            runtime_invisible_annotations_length,
                                            CHECK);
  parsed_annotations->set_field_annotations(a);
  a = assemble_annotations(runtime_visible_type_annotations,
                           runtime_visible_type_annotations_length,
                           runtime_invisible_type_annotations,
                           runtime_invisible_type_annotations_length,
                           CHECK);
  parsed_annotations->set_field_type_annotations(a);
  return;
}


// Field allocation types. Used for computing field offsets.

enum FieldAllocationType {
  STATIC_OOP,           // Oops
  STATIC_BYTE,          // Boolean, Byte, char
  STATIC_SHORT,         // shorts
  STATIC_WORD,          // ints
  STATIC_DOUBLE,        // aligned long or double
  NONSTATIC_OOP,
  NONSTATIC_BYTE,
  NONSTATIC_SHORT,
  NONSTATIC_WORD,
  NONSTATIC_DOUBLE,
  MAX_FIELD_ALLOCATION_TYPE,
  BAD_ALLOCATION_TYPE = -1
};

static FieldAllocationType _basic_type_to_atype[2 * (T_CONFLICT + 1)] = {
  BAD_ALLOCATION_TYPE, // 0
  BAD_ALLOCATION_TYPE, // 1
  BAD_ALLOCATION_TYPE, // 2
  BAD_ALLOCATION_TYPE, // 3
  NONSTATIC_BYTE ,     // T_BOOLEAN     =  4,
  NONSTATIC_SHORT,     // T_CHAR        =  5,
  NONSTATIC_WORD,      // T_FLOAT       =  6,
  NONSTATIC_DOUBLE,    // T_DOUBLE      =  7,
  NONSTATIC_BYTE,      // T_BYTE        =  8,
  NONSTATIC_SHORT,     // T_SHORT       =  9,
  NONSTATIC_WORD,      // T_INT         = 10,
  NONSTATIC_DOUBLE,    // T_LONG        = 11,
  NONSTATIC_OOP,       // T_OBJECT      = 12,
  NONSTATIC_OOP,       // T_ARRAY       = 13,
  BAD_ALLOCATION_TYPE, // T_VOID        = 14,
  BAD_ALLOCATION_TYPE, // T_ADDRESS     = 15,
  BAD_ALLOCATION_TYPE, // T_NARROWOOP   = 16,
  BAD_ALLOCATION_TYPE, // T_METADATA    = 17,
  BAD_ALLOCATION_TYPE, // T_NARROWKLASS = 18,
  BAD_ALLOCATION_TYPE, // T_CONFLICT    = 19,
  BAD_ALLOCATION_TYPE, // 0
  BAD_ALLOCATION_TYPE, // 1
  BAD_ALLOCATION_TYPE, // 2
  BAD_ALLOCATION_TYPE, // 3
  STATIC_BYTE ,        // T_BOOLEAN     =  4,
  STATIC_SHORT,        // T_CHAR        =  5,
  STATIC_WORD,         // T_FLOAT       =  6,
  STATIC_DOUBLE,       // T_DOUBLE      =  7,
  STATIC_BYTE,         // T_BYTE        =  8,
  STATIC_SHORT,        // T_SHORT       =  9,
  STATIC_WORD,         // T_INT         = 10,
  STATIC_DOUBLE,       // T_LONG        = 11,
  STATIC_OOP,          // T_OBJECT      = 12,
  STATIC_OOP,          // T_ARRAY       = 13,
  BAD_ALLOCATION_TYPE, // T_VOID        = 14,
  BAD_ALLOCATION_TYPE, // T_ADDRESS     = 15,
  BAD_ALLOCATION_TYPE, // T_NARROWOOP   = 16,
  BAD_ALLOCATION_TYPE, // T_METADATA    = 17,
  BAD_ALLOCATION_TYPE, // T_NARROWKLASS = 18,
  BAD_ALLOCATION_TYPE, // T_CONFLICT    = 19,
};

static FieldAllocationType basic_type_to_atype(bool is_static, BasicType type) {
  assert(type >= T_BOOLEAN && type < T_VOID, "only allowable values");
  FieldAllocationType result = _basic_type_to_atype[type + (is_static ? (T_CONFLICT + 1) : 0)];
  assert(result != BAD_ALLOCATION_TYPE, "bad type");
  return result;
}

class ClassFileParser::FieldAllocationCount : public ResourceObj {
 public:
  u2 count[MAX_FIELD_ALLOCATION_TYPE];

  FieldAllocationCount() {
    for (int i = 0; i < MAX_FIELD_ALLOCATION_TYPE; i++) {
      count[i] = 0;
    }
  }

  FieldAllocationType update(bool is_static, BasicType type) {
    FieldAllocationType atype = basic_type_to_atype(is_static, type);
    if (atype != BAD_ALLOCATION_TYPE) {
      // Make sure there is no overflow with injected fields.
      assert(count[atype] < 0xFFFF, "More than 65535 fields");
      count[atype]++;
    }
    return atype;
  }
};

// Side-effects: populates the _fields, _fields_annotations,
// _fields_type_annotations fields
void ClassFileParser::parse_fields(const ClassFileStream* const cfs,
                                   bool is_interface,
                                   FieldAllocationCount* const fac,
                                   ConstantPool* cp,
                                   const int cp_size,
                                   u2* const java_fields_count_ptr,
                                   TRAPS) {

  assert(cfs != NULL, "invariant");
  assert(fac != NULL, "invariant");
  assert(cp != NULL, "invariant");
  assert(java_fields_count_ptr != NULL, "invariant");

  assert(NULL == _fields, "invariant");
  assert(NULL == _fields_annotations, "invariant");
  assert(NULL == _fields_type_annotations, "invariant");

  cfs->guarantee_more(2, CHECK);  // length
  const u2 length = cfs->get_u2_fast();
  *java_fields_count_ptr = length;

  int num_injected = 0;
  const InjectedField* const injected = JavaClasses::get_injected(_class_name,
                                                                  &num_injected);
  const int total_fields = length + num_injected;

  // The field array starts with tuples of shorts
  // [access, name index, sig index, initial value index, byte offset].
  // A generic signature slot only exists for field with generic
  // signature attribute. And the access flag is set with
  // JVM_ACC_FIELD_HAS_GENERIC_SIGNATURE for that field. The generic
  // signature slots are at the end of the field array and after all
  // other fields data.
  //
  //   f1: [access, name index, sig index, initial value index, low_offset, high_offset]
  //   f2: [access, name index, sig index, initial value index, low_offset, high_offset]
  //       ...
  //   fn: [access, name index, sig index, initial value index, low_offset, high_offset]
  //       [generic signature index]
  //       [generic signature index]
  //       ...
  //
  // Allocate a temporary resource array for field data. For each field,
  // a slot is reserved in the temporary array for the generic signature
  // index. After parsing all fields, the data are copied to a permanent
  // array and any unused slots will be discarded.
  ResourceMark rm(THREAD);
  u2* const fa = NEW_RESOURCE_ARRAY_IN_THREAD(THREAD,
                                              u2,
                                              total_fields * (FieldInfo::field_slots + 1));

  // The generic signature slots start after all other fields' data.
  int generic_signature_slot = total_fields * FieldInfo::field_slots;
  int num_generic_signature = 0;
  for (int n = 0; n < length; n++) {
    // access_flags, name_index, descriptor_index, attributes_count
    cfs->guarantee_more(8, CHECK);

    AccessFlags access_flags;
    const jint flags = cfs->get_u2_fast() & JVM_RECOGNIZED_FIELD_MODIFIERS;
    verify_legal_field_modifiers(flags, is_interface, CHECK);
    access_flags.set_flags(flags);

    const u2 name_index = cfs->get_u2_fast();
    check_property(valid_symbol_at(name_index),
      "Invalid constant pool index %u for field name in class file %s",
      name_index, CHECK);
    const Symbol* const name = cp->symbol_at(name_index);
    verify_legal_field_name(name, CHECK);

    const u2 signature_index = cfs->get_u2_fast();
    check_property(valid_symbol_at(signature_index),
      "Invalid constant pool index %u for field signature in class file %s",
      signature_index, CHECK);
    const Symbol* const sig = cp->symbol_at(signature_index);
    verify_legal_field_signature(name, sig, CHECK);

    u2 constantvalue_index = 0;
    bool is_synthetic = false;
    u2 generic_signature_index = 0;
    const bool is_static = access_flags.is_static();
    FieldAnnotationCollector parsed_annotations(_loader_data);

    const u2 attributes_count = cfs->get_u2_fast();
    if (attributes_count > 0) {
      parse_field_attributes(cfs,
                             attributes_count,
                             is_static,
                             signature_index,
                             &constantvalue_index,
                             &is_synthetic,
                             &generic_signature_index,
                             &parsed_annotations,
                             CHECK);

      if (parsed_annotations.field_annotations() != NULL) {
        if (_fields_annotations == NULL) {
          _fields_annotations = MetadataFactory::new_array<AnnotationArray*>(
                                             _loader_data, length, NULL,
                                             CHECK);
        }
        _fields_annotations->at_put(n, parsed_annotations.field_annotations());
        parsed_annotations.set_field_annotations(NULL);
      }
      if (parsed_annotations.field_type_annotations() != NULL) {
        if (_fields_type_annotations == NULL) {
          _fields_type_annotations =
            MetadataFactory::new_array<AnnotationArray*>(_loader_data,
                                                         length,
                                                         NULL,
                                                         CHECK);
        }
        _fields_type_annotations->at_put(n, parsed_annotations.field_type_annotations());
        parsed_annotations.set_field_type_annotations(NULL);
      }

      if (is_synthetic) {
        access_flags.set_is_synthetic();
      }
      if (generic_signature_index != 0) {
        access_flags.set_field_has_generic_signature();
        fa[generic_signature_slot] = generic_signature_index;
        generic_signature_slot ++;
        num_generic_signature ++;
      }
    }

    FieldInfo* const field = FieldInfo::from_field_array(fa, n);
    field->initialize(access_flags.as_short(),
                      name_index,
                      signature_index,
                      constantvalue_index);
    const BasicType type = cp->basic_type_for_signature_at(signature_index);

    // Remember how many oops we encountered and compute allocation type
    const FieldAllocationType atype = fac->update(is_static, type);
    field->set_allocation_type(atype);

    // After field is initialized with type, we can augment it with aux info
    if (parsed_annotations.has_any_annotations())
      parsed_annotations.apply_to(field);
  }

  int index = length;
  if (num_injected != 0) {
    for (int n = 0; n < num_injected; n++) {
      // Check for duplicates
      if (injected[n].may_be_java) {
        const Symbol* const name      = injected[n].name();
        const Symbol* const signature = injected[n].signature();
        bool duplicate = false;
        for (int i = 0; i < length; i++) {
          const FieldInfo* const f = FieldInfo::from_field_array(fa, i);
          if (name      == cp->symbol_at(f->name_index()) &&
              signature == cp->symbol_at(f->signature_index())) {
            // Symbol is desclared in Java so skip this one
            duplicate = true;
            break;
          }
        }
        if (duplicate) {
          // These will be removed from the field array at the end
          continue;
        }
      }

      // Injected field
      FieldInfo* const field = FieldInfo::from_field_array(fa, index);
      field->initialize(JVM_ACC_FIELD_INTERNAL,
                        injected[n].name_index,
                        injected[n].signature_index,
                        0);

      const BasicType type = FieldType::basic_type(injected[n].signature());

      // Remember how many oops we encountered and compute allocation type
      const FieldAllocationType atype = fac->update(false, type);
      field->set_allocation_type(atype);
      index++;
    }
  }

  assert(NULL == _fields, "invariant");

  _fields =
    MetadataFactory::new_array<u2>(_loader_data,
                                   index * FieldInfo::field_slots + num_generic_signature,
                                   CHECK);
  // Sometimes injected fields already exist in the Java source so
  // the fields array could be too long.  In that case the
  // fields array is trimed. Also unused slots that were reserved
  // for generic signature indexes are discarded.
  {
    int i = 0;
    for (; i < index * FieldInfo::field_slots; i++) {
      _fields->at_put(i, fa[i]);
    }
    for (int j = total_fields * FieldInfo::field_slots;
         j < generic_signature_slot; j++) {
      _fields->at_put(i++, fa[j]);
    }
    assert(_fields->length() == i, "");
  }

  if (_need_verify && length > 1) {
    // Check duplicated fields
    ResourceMark rm(THREAD);
    NameSigHash** names_and_sigs = NEW_RESOURCE_ARRAY_IN_THREAD(
      THREAD, NameSigHash*, HASH_ROW_SIZE);
    initialize_hashtable(names_and_sigs);
    bool dup = false;
    const Symbol* name = NULL;
    const Symbol* sig = NULL;
    {
      debug_only(NoSafepointVerifier nsv;)
      for (AllFieldStream fs(_fields, cp); !fs.done(); fs.next()) {
        name = fs.name();
        sig = fs.signature();
        // If no duplicates, add name/signature in hashtable names_and_sigs.
        if (!put_after_lookup(name, sig, names_and_sigs)) {
          dup = true;
          break;
        }
      }
    }
    if (dup) {
      classfile_parse_error("Duplicate field name \"%s\" with signature \"%s\" in class file %s",
                             name->as_C_string(), sig->as_klass_external_name(), CHECK);
    }
  }
}


const ClassFileParser::unsafe_u2* ClassFileParser::parse_exception_table(const ClassFileStream* const cfs,
                                                                         u4 code_length,
                                                                         u4 exception_table_length,
                                                                         TRAPS) {
  assert(cfs != NULL, "invariant");

  const unsafe_u2* const exception_table_start = cfs->current();
  assert(exception_table_start != NULL, "null exception table");

  cfs->guarantee_more(8 * exception_table_length, CHECK_NULL); // start_pc,
                                                               // end_pc,
                                                               // handler_pc,
                                                               // catch_type_index

  // Will check legal target after parsing code array in verifier.
  if (_need_verify) {
    for (unsigned int i = 0; i < exception_table_length; i++) {
      const u2 start_pc = cfs->get_u2_fast();
      const u2 end_pc = cfs->get_u2_fast();
      const u2 handler_pc = cfs->get_u2_fast();
      const u2 catch_type_index = cfs->get_u2_fast();
      guarantee_property((start_pc < end_pc) && (end_pc <= code_length),
                         "Illegal exception table range in class file %s",
                         CHECK_NULL);
      guarantee_property(handler_pc < code_length,
                         "Illegal exception table handler in class file %s",
                         CHECK_NULL);
      if (catch_type_index != 0) {
        guarantee_property(valid_klass_reference_at(catch_type_index),
                           "Catch type in exception table has bad constant type in class file %s", CHECK_NULL);
      }
    }
  } else {
    cfs->skip_u2_fast(exception_table_length * 4);
  }
  return exception_table_start;
}

void ClassFileParser::parse_linenumber_table(u4 code_attribute_length,
                                             u4 code_length,
                                             CompressedLineNumberWriteStream**const write_stream,
                                             TRAPS) {

  const ClassFileStream* const cfs = _stream;
  unsigned int num_entries = cfs->get_u2(CHECK);

  // Each entry is a u2 start_pc, and a u2 line_number
  const unsigned int length_in_bytes = num_entries * (sizeof(u2) * 2);

  // Verify line number attribute and table length
  check_property(
    code_attribute_length == sizeof(u2) + length_in_bytes,
    "LineNumberTable attribute has wrong length in class file %s", CHECK);

  cfs->guarantee_more(length_in_bytes, CHECK);

  if ((*write_stream) == NULL) {
    if (length_in_bytes > fixed_buffer_size) {
      (*write_stream) = new CompressedLineNumberWriteStream(length_in_bytes);
    } else {
      (*write_stream) = new CompressedLineNumberWriteStream(
        _linenumbertable_buffer, fixed_buffer_size);
    }
  }

  while (num_entries-- > 0) {
    const u2 bci  = cfs->get_u2_fast(); // start_pc
    const u2 line = cfs->get_u2_fast(); // line_number
    guarantee_property(bci < code_length,
        "Invalid pc in LineNumberTable in class file %s", CHECK);
    (*write_stream)->write_pair(bci, line);
  }
}


class LVT_Hash : public AllStatic {
 public:

  static bool equals(LocalVariableTableElement const& e0, LocalVariableTableElement const& e1) {
  /*
   * 3-tuple start_bci/length/slot has to be unique key,
   * so the following comparison seems to be redundant:
   *       && elem->name_cp_index == entry->_elem->name_cp_index
   */
    return (e0.start_bci     == e1.start_bci &&
            e0.length        == e1.length &&
            e0.name_cp_index == e1.name_cp_index &&
            e0.slot          == e1.slot);
  }

  static unsigned int hash(LocalVariableTableElement const& e0) {
    unsigned int raw_hash = e0.start_bci;

    raw_hash = e0.length        + raw_hash * 37;
    raw_hash = e0.name_cp_index + raw_hash * 37;
    raw_hash = e0.slot          + raw_hash * 37;

    return raw_hash;
  }
};


// Class file LocalVariableTable elements.
class Classfile_LVT_Element {
 public:
  u2 start_bci;
  u2 length;
  u2 name_cp_index;
  u2 descriptor_cp_index;
  u2 slot;
};

static void copy_lvt_element(const Classfile_LVT_Element* const src,
                             LocalVariableTableElement* const lvt) {
  lvt->start_bci           = Bytes::get_Java_u2((u1*) &src->start_bci);
  lvt->length              = Bytes::get_Java_u2((u1*) &src->length);
  lvt->name_cp_index       = Bytes::get_Java_u2((u1*) &src->name_cp_index);
  lvt->descriptor_cp_index = Bytes::get_Java_u2((u1*) &src->descriptor_cp_index);
  lvt->signature_cp_index  = 0;
  lvt->slot                = Bytes::get_Java_u2((u1*) &src->slot);
}

// Function is used to parse both attributes:
// LocalVariableTable (LVT) and LocalVariableTypeTable (LVTT)
const ClassFileParser::unsafe_u2* ClassFileParser::parse_localvariable_table(const ClassFileStream* cfs,
                                                                             u4 code_length,
                                                                             u2 max_locals,
                                                                             u4 code_attribute_length,
                                                                             u2* const localvariable_table_length,
                                                                             bool isLVTT,
                                                                             TRAPS) {
  const char* const tbl_name = (isLVTT) ? "LocalVariableTypeTable" : "LocalVariableTable";
  *localvariable_table_length = cfs->get_u2(CHECK_NULL);
  const unsigned int size =
    (*localvariable_table_length) * sizeof(Classfile_LVT_Element) / sizeof(u2);

  const ConstantPool* const cp = _cp;

  // Verify local variable table attribute has right length
  if (_need_verify) {
    guarantee_property(code_attribute_length == (sizeof(*localvariable_table_length) + size * sizeof(u2)),
                       "%s has wrong length in class file %s", tbl_name, CHECK_NULL);
  }

  const unsafe_u2* const localvariable_table_start = cfs->current();
  assert(localvariable_table_start != NULL, "null local variable table");
  if (!_need_verify) {
    cfs->skip_u2_fast(size);
  } else {
    cfs->guarantee_more(size * 2, CHECK_NULL);
    for(int i = 0; i < (*localvariable_table_length); i++) {
      const u2 start_pc = cfs->get_u2_fast();
      const u2 length = cfs->get_u2_fast();
      const u2 name_index = cfs->get_u2_fast();
      const u2 descriptor_index = cfs->get_u2_fast();
      const u2 index = cfs->get_u2_fast();
      // Assign to a u4 to avoid overflow
      const u4 end_pc = (u4)start_pc + (u4)length;

      if (start_pc >= code_length) {
        classfile_parse_error(
          "Invalid start_pc %u in %s in class file %s",
          start_pc, tbl_name, CHECK_NULL);
      }
      if (end_pc > code_length) {
        classfile_parse_error(
          "Invalid length %u in %s in class file %s",
          length, tbl_name, CHECK_NULL);
      }
      const int cp_size = cp->length();
      guarantee_property(valid_symbol_at(name_index),
        "Name index %u in %s has bad constant type in class file %s",
        name_index, tbl_name, CHECK_NULL);
      guarantee_property(valid_symbol_at(descriptor_index),
        "Signature index %u in %s has bad constant type in class file %s",
        descriptor_index, tbl_name, CHECK_NULL);

      const Symbol* const name = cp->symbol_at(name_index);
      const Symbol* const sig = cp->symbol_at(descriptor_index);
      verify_legal_field_name(name, CHECK_NULL);
      u2 extra_slot = 0;
      if (!isLVTT) {
        verify_legal_field_signature(name, sig, CHECK_NULL);

        // 4894874: check special cases for double and long local variables
        if (sig == vmSymbols::type_signature(T_DOUBLE) ||
            sig == vmSymbols::type_signature(T_LONG)) {
          extra_slot = 1;
        }
      }
      guarantee_property((index + extra_slot) < max_locals,
                          "Invalid index %u in %s in class file %s",
                          index, tbl_name, CHECK_NULL);
    }
  }
  return localvariable_table_start;
}

static const u1* parse_stackmap_table(const ClassFileStream* const cfs,
                                      u4 code_attribute_length,
                                      bool need_verify,
                                      TRAPS) {
  assert(cfs != NULL, "invariant");

  if (0 == code_attribute_length) {
    return NULL;
  }

  const u1* const stackmap_table_start = cfs->current();
  assert(stackmap_table_start != NULL, "null stackmap table");

  // check code_attribute_length first
  cfs->skip_u1(code_attribute_length, CHECK_NULL);

  if (!need_verify && !DumpSharedSpaces) {
    return NULL;
  }
  return stackmap_table_start;
}

const ClassFileParser::unsafe_u2* ClassFileParser::parse_checked_exceptions(const ClassFileStream* const cfs,
                                                                            u2* const checked_exceptions_length,
                                                                            u4 method_attribute_length,
                                                                            TRAPS) {
  assert(cfs != NULL, "invariant");
  assert(checked_exceptions_length != NULL, "invariant");

  cfs->guarantee_more(2, CHECK_NULL);  // checked_exceptions_length
  *checked_exceptions_length = cfs->get_u2_fast();
  const unsigned int size =
    (*checked_exceptions_length) * sizeof(CheckedExceptionElement) / sizeof(u2);
  const unsafe_u2* const checked_exceptions_start = cfs->current();
  assert(checked_exceptions_start != NULL, "null checked exceptions");
  if (!_need_verify) {
    cfs->skip_u2_fast(size);
  } else {
    // Verify each value in the checked exception table
    u2 checked_exception;
    const u2 len = *checked_exceptions_length;
    cfs->guarantee_more(2 * len, CHECK_NULL);
    for (int i = 0; i < len; i++) {
      checked_exception = cfs->get_u2_fast();
      check_property(
        valid_klass_reference_at(checked_exception),
        "Exception name has bad type at constant pool %u in class file %s",
        checked_exception, CHECK_NULL);
    }
  }
  // check exceptions attribute length
  if (_need_verify) {
    guarantee_property(method_attribute_length == (sizeof(*checked_exceptions_length) +
                                                   sizeof(u2) * size),
                      "Exceptions attribute has wrong length in class file %s", CHECK_NULL);
  }
  return checked_exceptions_start;
}

void ClassFileParser::throwIllegalSignature(const char* type,
                                            const Symbol* name,
                                            const Symbol* sig,
                                            TRAPS) const {
  assert(name != NULL, "invariant");
  assert(sig != NULL, "invariant");

  ResourceMark rm(THREAD);
  Exceptions::fthrow(THREAD_AND_LOCATION,
      vmSymbols::java_lang_ClassFormatError(),
      "%s \"%s\" in class %s has illegal signature \"%s\"", type,
      name->as_C_string(), _class_name->as_C_string(), sig->as_C_string());
}

AnnotationCollector::ID
AnnotationCollector::annotation_index(const ClassLoaderData* loader_data,
                                      const Symbol* name) {
  const vmSymbols::SID sid = vmSymbols::find_sid(name);
  // Privileged code can use all annotations.  Other code silently drops some.
  const bool privileged = loader_data->is_the_null_class_loader_data() ||
                          loader_data->is_platform_class_loader_data() ||
                          loader_data->is_unsafe_anonymous();
  switch (sid) {
    case vmSymbols::VM_SYMBOL_ENUM_NAME(reflect_CallerSensitive_signature): {
      if (_location != _in_method)  break;  // only allow for methods
      if (!privileged)              break;  // only allow in privileged code
      return _method_CallerSensitive;
    }
    case vmSymbols::VM_SYMBOL_ENUM_NAME(jdk_internal_vm_annotation_ForceInline_signature): {
      if (_location != _in_method)  break;  // only allow for methods
      if (!privileged)              break;  // only allow in privileged code
      return _method_ForceInline;
    }
    case vmSymbols::VM_SYMBOL_ENUM_NAME(jdk_internal_vm_annotation_DontInline_signature): {
      if (_location != _in_method)  break;  // only allow for methods
      if (!privileged)              break;  // only allow in privileged code
      return _method_DontInline;
    }
    case vmSymbols::VM_SYMBOL_ENUM_NAME(java_lang_invoke_InjectedProfile_signature): {
      if (_location != _in_method)  break;  // only allow for methods
      if (!privileged)              break;  // only allow in privileged code
      return _method_InjectedProfile;
    }
    case vmSymbols::VM_SYMBOL_ENUM_NAME(java_lang_invoke_LambdaForm_Compiled_signature): {
      if (_location != _in_method)  break;  // only allow for methods
      if (!privileged)              break;  // only allow in privileged code
      return _method_LambdaForm_Compiled;
    }
    case vmSymbols::VM_SYMBOL_ENUM_NAME(jdk_internal_vm_annotation_Hidden_signature): {
      if (_location != _in_method)  break;  // only allow for methods
      if (!privileged)              break;  // only allow in privileged code
      return _method_Hidden;
    }
    case vmSymbols::VM_SYMBOL_ENUM_NAME(jdk_internal_HotSpotIntrinsicCandidate_signature): {
      if (_location != _in_method)  break;  // only allow for methods
      if (!privileged)              break;  // only allow in privileged code
      return _method_HotSpotIntrinsicCandidate;
    }
    case vmSymbols::VM_SYMBOL_ENUM_NAME(jdk_internal_vm_annotation_Stable_signature): {
      if (_location != _in_field)   break;  // only allow for fields
      if (!privileged)              break;  // only allow in privileged code
      return _field_Stable;
    }
    case vmSymbols::VM_SYMBOL_ENUM_NAME(jdk_internal_vm_annotation_Contended_signature): {
      if (_location != _in_field && _location != _in_class) {
        break;  // only allow for fields and classes
      }
      if (!EnableContended || (RestrictContended && !privileged)) {
        break;  // honor privileges
      }
      return _jdk_internal_vm_annotation_Contended;
    }
    case vmSymbols::VM_SYMBOL_ENUM_NAME(jdk_internal_vm_annotation_ReservedStackAccess_signature): {
      if (_location != _in_method)  break;  // only allow for methods
      if (RestrictReservedStack && !privileged) break; // honor privileges
      return _jdk_internal_vm_annotation_ReservedStackAccess;
    }
    default: {
      break;
    }
  }
  return AnnotationCollector::_unknown;
}

void ClassFileParser::FieldAnnotationCollector::apply_to(FieldInfo* f) {
  if (is_contended())
    f->set_contended_group(contended_group());
  if (is_stable())
    f->set_stable(true);
}

ClassFileParser::FieldAnnotationCollector::~FieldAnnotationCollector() {
  // If there's an error deallocate metadata for field annotations
  MetadataFactory::free_array<u1>(_loader_data, _field_annotations);
  MetadataFactory::free_array<u1>(_loader_data, _field_type_annotations);
}

void MethodAnnotationCollector::apply_to(const methodHandle& m) {
  if (has_annotation(_method_CallerSensitive))
    m->set_caller_sensitive(true);
  if (has_annotation(_method_ForceInline))
    m->set_force_inline(true);
  if (has_annotation(_method_DontInline))
    m->set_dont_inline(true);
  if (has_annotation(_method_InjectedProfile))
    m->set_has_injected_profile(true);
  if (has_annotation(_method_LambdaForm_Compiled) && m->intrinsic_id() == vmIntrinsics::_none)
    m->set_intrinsic_id(vmIntrinsics::_compiledLambdaForm);
  if (has_annotation(_method_Hidden))
    m->set_hidden(true);
  if (has_annotation(_method_HotSpotIntrinsicCandidate) && !m->is_synthetic())
    m->set_intrinsic_candidate(true);
  if (has_annotation(_jdk_internal_vm_annotation_ReservedStackAccess))
    m->set_has_reserved_stack_access(true);
}

void ClassFileParser::ClassAnnotationCollector::apply_to(InstanceKlass* ik) {
  assert(ik != NULL, "invariant");
  ik->set_is_contended(is_contended());
}

#define MAX_ARGS_SIZE 255
#define MAX_CODE_SIZE 65535
#define INITIAL_MAX_LVT_NUMBER 256

/* Copy class file LVT's/LVTT's into the HotSpot internal LVT.
 *
 * Rules for LVT's and LVTT's are:
 *   - There can be any number of LVT's and LVTT's.
 *   - If there are n LVT's, it is the same as if there was just
 *     one LVT containing all the entries from the n LVT's.
 *   - There may be no more than one LVT entry per local variable.
 *     Two LVT entries are 'equal' if these fields are the same:
 *        start_pc, length, name, slot
 *   - There may be no more than one LVTT entry per each LVT entry.
 *     Each LVTT entry has to match some LVT entry.
 *   - HotSpot internal LVT keeps natural ordering of class file LVT entries.
 */
void ClassFileParser::copy_localvariable_table(const ConstMethod* cm,
                                               int lvt_cnt,
                                               u2* const localvariable_table_length,
                                               const unsafe_u2** const localvariable_table_start,
                                               int lvtt_cnt,
                                               u2* const localvariable_type_table_length,
                                               const unsafe_u2** const localvariable_type_table_start,
                                               TRAPS) {

  ResourceMark rm(THREAD);

  typedef ResourceHashtable<LocalVariableTableElement, LocalVariableTableElement*,
                            &LVT_Hash::hash, &LVT_Hash::equals> LVT_HashTable;

  LVT_HashTable* const table = new LVT_HashTable();

  // To fill LocalVariableTable in
  const Classfile_LVT_Element* cf_lvt;
  LocalVariableTableElement* lvt = cm->localvariable_table_start();

  for (int tbl_no = 0; tbl_no < lvt_cnt; tbl_no++) {
    cf_lvt = (Classfile_LVT_Element *) localvariable_table_start[tbl_no];
    for (int idx = 0; idx < localvariable_table_length[tbl_no]; idx++, lvt++) {
      copy_lvt_element(&cf_lvt[idx], lvt);
      // If no duplicates, add LVT elem in hashtable.
      if (table->put(*lvt, lvt) == false
          && _need_verify
          && _major_version >= JAVA_1_5_VERSION) {
        classfile_parse_error("Duplicated LocalVariableTable attribute "
                              "entry for '%s' in class file %s",
                               _cp->symbol_at(lvt->name_cp_index)->as_utf8(),
                               CHECK);
      }
    }
  }

  // To merge LocalVariableTable and LocalVariableTypeTable
  const Classfile_LVT_Element* cf_lvtt;
  LocalVariableTableElement lvtt_elem;

  for (int tbl_no = 0; tbl_no < lvtt_cnt; tbl_no++) {
    cf_lvtt = (Classfile_LVT_Element *) localvariable_type_table_start[tbl_no];
    for (int idx = 0; idx < localvariable_type_table_length[tbl_no]; idx++) {
      copy_lvt_element(&cf_lvtt[idx], &lvtt_elem);
      LocalVariableTableElement** entry = table->get(lvtt_elem);
      if (entry == NULL) {
        if (_need_verify) {
          classfile_parse_error("LVTT entry for '%s' in class file %s "
                                "does not match any LVT entry",
                                 _cp->symbol_at(lvtt_elem.name_cp_index)->as_utf8(),
                                 CHECK);
        }
      } else if ((*entry)->signature_cp_index != 0 && _need_verify) {
        classfile_parse_error("Duplicated LocalVariableTypeTable attribute "
                              "entry for '%s' in class file %s",
                               _cp->symbol_at(lvtt_elem.name_cp_index)->as_utf8(),
                               CHECK);
      } else {
        // to add generic signatures into LocalVariableTable
        (*entry)->signature_cp_index = lvtt_elem.descriptor_cp_index;
      }
    }
  }
}


void ClassFileParser::copy_method_annotations(ConstMethod* cm,
                                       const u1* runtime_visible_annotations,
                                       int runtime_visible_annotations_length,
                                       const u1* runtime_invisible_annotations,
                                       int runtime_invisible_annotations_length,
                                       const u1* runtime_visible_parameter_annotations,
                                       int runtime_visible_parameter_annotations_length,
                                       const u1* runtime_invisible_parameter_annotations,
                                       int runtime_invisible_parameter_annotations_length,
                                       const u1* runtime_visible_type_annotations,
                                       int runtime_visible_type_annotations_length,
                                       const u1* runtime_invisible_type_annotations,
                                       int runtime_invisible_type_annotations_length,
                                       const u1* annotation_default,
                                       int annotation_default_length,
                                       TRAPS) {

  AnnotationArray* a;

  if (runtime_visible_annotations_length +
      runtime_invisible_annotations_length > 0) {
     a = assemble_annotations(runtime_visible_annotations,
                              runtime_visible_annotations_length,
                              runtime_invisible_annotations,
                              runtime_invisible_annotations_length,
                              CHECK);
     cm->set_method_annotations(a);
  }

  if (runtime_visible_parameter_annotations_length +
      runtime_invisible_parameter_annotations_length > 0) {
    a = assemble_annotations(runtime_visible_parameter_annotations,
                             runtime_visible_parameter_annotations_length,
                             runtime_invisible_parameter_annotations,
                             runtime_invisible_parameter_annotations_length,
                             CHECK);
    cm->set_parameter_annotations(a);
  }

  if (annotation_default_length > 0) {
    a = assemble_annotations(annotation_default,
                             annotation_default_length,
                             NULL,
                             0,
                             CHECK);
    cm->set_default_annotations(a);
  }

  if (runtime_visible_type_annotations_length +
      runtime_invisible_type_annotations_length > 0) {
    a = assemble_annotations(runtime_visible_type_annotations,
                             runtime_visible_type_annotations_length,
                             runtime_invisible_type_annotations,
                             runtime_invisible_type_annotations_length,
                             CHECK);
    cm->set_type_annotations(a);
  }
}


// Note: the parse_method below is big and clunky because all parsing of the code and exceptions
// attribute is inlined. This is cumbersome to avoid since we inline most of the parts in the
// Method* to save footprint, so we only know the size of the resulting Method* when the
// entire method attribute is parsed.
//
// The promoted_flags parameter is used to pass relevant access_flags
// from the method back up to the containing klass. These flag values
// are added to klass's access_flags.

Method* ClassFileParser::parse_method(const ClassFileStream* const cfs,
                                      bool is_interface,
                                      const ConstantPool* cp,
                                      AccessFlags* const promoted_flags,
                                      TRAPS) {
  assert(cfs != NULL, "invariant");
  assert(cp != NULL, "invariant");
  assert(promoted_flags != NULL, "invariant");

  ResourceMark rm(THREAD);
  // Parse fixed parts:
  // access_flags, name_index, descriptor_index, attributes_count
  cfs->guarantee_more(8, CHECK_NULL);

  int flags = cfs->get_u2_fast();
  const u2 name_index = cfs->get_u2_fast();
  const int cp_size = cp->length();
  check_property(
    valid_symbol_at(name_index),
    "Illegal constant pool index %u for method name in class file %s",
    name_index, CHECK_NULL);
  const Symbol* const name = cp->symbol_at(name_index);
  verify_legal_method_name(name, CHECK_NULL);

  const u2 signature_index = cfs->get_u2_fast();
  guarantee_property(
    valid_symbol_at(signature_index),
    "Illegal constant pool index %u for method signature in class file %s",
    signature_index, CHECK_NULL);
  const Symbol* const signature = cp->symbol_at(signature_index);

  if (name == vmSymbols::class_initializer_name()) {
    // We ignore the other access flags for a valid class initializer.
    // (JVM Spec 2nd ed., chapter 4.6)
    if (_major_version < 51) { // backward compatibility
      flags = JVM_ACC_STATIC;
    } else if ((flags & JVM_ACC_STATIC) == JVM_ACC_STATIC) {
      flags &= JVM_ACC_STATIC | JVM_ACC_STRICT;
    } else {
      classfile_parse_error("Method <clinit> is not static in class file %s", CHECK_NULL);
    }
  } else {
    verify_legal_method_modifiers(flags, is_interface, name, CHECK_NULL);
  }

  if (name == vmSymbols::object_initializer_name() && is_interface) {
    classfile_parse_error("Interface cannot have a method named <init>, class file %s", CHECK_NULL);
  }

  int args_size = -1;  // only used when _need_verify is true
  if (_need_verify) {
    args_size = ((flags & JVM_ACC_STATIC) ? 0 : 1) +
                 verify_legal_method_signature(name, signature, CHECK_NULL);
    if (args_size > MAX_ARGS_SIZE) {
      classfile_parse_error("Too many arguments in method signature in class file %s", CHECK_NULL);
    }
  }

  AccessFlags access_flags(flags & JVM_RECOGNIZED_METHOD_MODIFIERS);

  // Default values for code and exceptions attribute elements
  u2 max_stack = 0;
  u2 max_locals = 0;
  u4 code_length = 0;
  const u1* code_start = 0;
  u2 exception_table_length = 0;
  const unsafe_u2* exception_table_start = NULL; // (potentially unaligned) pointer to array of u2 elements
  Array<int>* exception_handlers = Universe::the_empty_int_array();
  u2 checked_exceptions_length = 0;
  const unsafe_u2* checked_exceptions_start = NULL; // (potentially unaligned) pointer to array of u2 elements
  CompressedLineNumberWriteStream* linenumber_table = NULL;
  int linenumber_table_length = 0;
  int total_lvt_length = 0;
  u2 lvt_cnt = 0;
  u2 lvtt_cnt = 0;
  bool lvt_allocated = false;
  u2 max_lvt_cnt = INITIAL_MAX_LVT_NUMBER;
  u2 max_lvtt_cnt = INITIAL_MAX_LVT_NUMBER;
  u2* localvariable_table_length = NULL;
  const unsafe_u2** localvariable_table_start = NULL; // (potentially unaligned) pointer to array of LVT attributes
  u2* localvariable_type_table_length = NULL;
  const unsafe_u2** localvariable_type_table_start = NULL; // (potentially unaligned) pointer to LVTT attributes
  int method_parameters_length = -1;
  const u1* method_parameters_data = NULL;
  bool method_parameters_seen = false;
  bool parsed_code_attribute = false;
  bool parsed_checked_exceptions_attribute = false;
  bool parsed_stackmap_attribute = false;
  // stackmap attribute - JDK1.5
  const u1* stackmap_data = NULL;
  int stackmap_data_length = 0;
  u2 generic_signature_index = 0;
  MethodAnnotationCollector parsed_annotations;
  const u1* runtime_visible_annotations = NULL;
  int runtime_visible_annotations_length = 0;
  const u1* runtime_invisible_annotations = NULL;
  int runtime_invisible_annotations_length = 0;
  const u1* runtime_visible_parameter_annotations = NULL;
  int runtime_visible_parameter_annotations_length = 0;
  const u1* runtime_invisible_parameter_annotations = NULL;
  int runtime_invisible_parameter_annotations_length = 0;
  const u1* runtime_visible_type_annotations = NULL;
  int runtime_visible_type_annotations_length = 0;
  const u1* runtime_invisible_type_annotations = NULL;
  int runtime_invisible_type_annotations_length = 0;
  bool runtime_invisible_annotations_exists = false;
  bool runtime_invisible_type_annotations_exists = false;
  bool runtime_invisible_parameter_annotations_exists = false;
  const u1* annotation_default = NULL;
  int annotation_default_length = 0;

  // Parse code and exceptions attribute
  u2 method_attributes_count = cfs->get_u2_fast();
  while (method_attributes_count--) {
    cfs->guarantee_more(6, CHECK_NULL);  // method_attribute_name_index, method_attribute_length
    const u2 method_attribute_name_index = cfs->get_u2_fast();
    const u4 method_attribute_length = cfs->get_u4_fast();
    check_property(
      valid_symbol_at(method_attribute_name_index),
      "Invalid method attribute name index %u in class file %s",
      method_attribute_name_index, CHECK_NULL);

    const Symbol* const method_attribute_name = cp->symbol_at(method_attribute_name_index);
    if (method_attribute_name == vmSymbols::tag_code()) {
      // Parse Code attribute
      if (_need_verify) {
        guarantee_property(
            !access_flags.is_native() && !access_flags.is_abstract(),
                        "Code attribute in native or abstract methods in class file %s",
                         CHECK_NULL);
      }
      if (parsed_code_attribute) {
        classfile_parse_error("Multiple Code attributes in class file %s",
                              CHECK_NULL);
      }
      parsed_code_attribute = true;

      // Stack size, locals size, and code size
      cfs->guarantee_more(8, CHECK_NULL);
      max_stack = cfs->get_u2_fast();
      max_locals = cfs->get_u2_fast();
      code_length = cfs->get_u4_fast();
      if (_need_verify) {
        guarantee_property(args_size <= max_locals,
                           "Arguments can't fit into locals in class file %s",
                           CHECK_NULL);
        guarantee_property(code_length > 0 && code_length <= MAX_CODE_SIZE,
                           "Invalid method Code length %u in class file %s",
                           code_length, CHECK_NULL);
      }
      // Code pointer
      code_start = cfs->current();
      assert(code_start != NULL, "null code start");
      cfs->guarantee_more(code_length, CHECK_NULL);
      cfs->skip_u1_fast(code_length);

      // Exception handler table
      cfs->guarantee_more(2, CHECK_NULL);  // exception_table_length
      exception_table_length = cfs->get_u2_fast();
      if (exception_table_length > 0) {
        exception_table_start = parse_exception_table(cfs,
                                                      code_length,
                                                      exception_table_length,
                                                      CHECK_NULL);
      }

      // Parse additional attributes in code attribute
      cfs->guarantee_more(2, CHECK_NULL);  // code_attributes_count
      u2 code_attributes_count = cfs->get_u2_fast();

      unsigned int calculated_attribute_length = 0;

      calculated_attribute_length =
          sizeof(max_stack) + sizeof(max_locals) + sizeof(code_length);
      calculated_attribute_length +=
        code_length +
        sizeof(exception_table_length) +
        sizeof(code_attributes_count) +
        exception_table_length *
            ( sizeof(u2) +   // start_pc
              sizeof(u2) +   // end_pc
              sizeof(u2) +   // handler_pc
              sizeof(u2) );  // catch_type_index

      while (code_attributes_count--) {
        cfs->guarantee_more(6, CHECK_NULL);  // code_attribute_name_index, code_attribute_length
        const u2 code_attribute_name_index = cfs->get_u2_fast();
        const u4 code_attribute_length = cfs->get_u4_fast();
        calculated_attribute_length += code_attribute_length +
                                       sizeof(code_attribute_name_index) +
                                       sizeof(code_attribute_length);
        check_property(valid_symbol_at(code_attribute_name_index),
                       "Invalid code attribute name index %u in class file %s",
                       code_attribute_name_index,
                       CHECK_NULL);
        if (LoadLineNumberTables &&
            cp->symbol_at(code_attribute_name_index) == vmSymbols::tag_line_number_table()) {
          // Parse and compress line number table
          parse_linenumber_table(code_attribute_length,
                                 code_length,
                                 &linenumber_table,
                                 CHECK_NULL);

        } else if (LoadLocalVariableTables &&
                   cp->symbol_at(code_attribute_name_index) == vmSymbols::tag_local_variable_table()) {
          // Parse local variable table
          if (!lvt_allocated) {
            localvariable_table_length = NEW_RESOURCE_ARRAY_IN_THREAD(
              THREAD, u2,  INITIAL_MAX_LVT_NUMBER);
            localvariable_table_start = NEW_RESOURCE_ARRAY_IN_THREAD(
              THREAD, const unsafe_u2*, INITIAL_MAX_LVT_NUMBER);
            localvariable_type_table_length = NEW_RESOURCE_ARRAY_IN_THREAD(
              THREAD, u2,  INITIAL_MAX_LVT_NUMBER);
            localvariable_type_table_start = NEW_RESOURCE_ARRAY_IN_THREAD(
              THREAD, const unsafe_u2*, INITIAL_MAX_LVT_NUMBER);
            lvt_allocated = true;
          }
          if (lvt_cnt == max_lvt_cnt) {
            max_lvt_cnt <<= 1;
            localvariable_table_length = REALLOC_RESOURCE_ARRAY(u2, localvariable_table_length, lvt_cnt, max_lvt_cnt);
            localvariable_table_start  = REALLOC_RESOURCE_ARRAY(const unsafe_u2*, localvariable_table_start, lvt_cnt, max_lvt_cnt);
          }
          localvariable_table_start[lvt_cnt] =
            parse_localvariable_table(cfs,
                                      code_length,
                                      max_locals,
                                      code_attribute_length,
                                      &localvariable_table_length[lvt_cnt],
                                      false,    // is not LVTT
                                      CHECK_NULL);
          total_lvt_length += localvariable_table_length[lvt_cnt];
          lvt_cnt++;
        } else if (LoadLocalVariableTypeTables &&
                   _major_version >= JAVA_1_5_VERSION &&
                   cp->symbol_at(code_attribute_name_index) == vmSymbols::tag_local_variable_type_table()) {
          if (!lvt_allocated) {
            localvariable_table_length = NEW_RESOURCE_ARRAY_IN_THREAD(
              THREAD, u2,  INITIAL_MAX_LVT_NUMBER);
            localvariable_table_start = NEW_RESOURCE_ARRAY_IN_THREAD(
              THREAD, const unsafe_u2*, INITIAL_MAX_LVT_NUMBER);
            localvariable_type_table_length = NEW_RESOURCE_ARRAY_IN_THREAD(
              THREAD, u2,  INITIAL_MAX_LVT_NUMBER);
            localvariable_type_table_start = NEW_RESOURCE_ARRAY_IN_THREAD(
              THREAD, const unsafe_u2*, INITIAL_MAX_LVT_NUMBER);
            lvt_allocated = true;
          }
          // Parse local variable type table
          if (lvtt_cnt == max_lvtt_cnt) {
            max_lvtt_cnt <<= 1;
            localvariable_type_table_length = REALLOC_RESOURCE_ARRAY(u2, localvariable_type_table_length, lvtt_cnt, max_lvtt_cnt);
            localvariable_type_table_start  = REALLOC_RESOURCE_ARRAY(const unsafe_u2*, localvariable_type_table_start, lvtt_cnt, max_lvtt_cnt);
          }
          localvariable_type_table_start[lvtt_cnt] =
            parse_localvariable_table(cfs,
                                      code_length,
                                      max_locals,
                                      code_attribute_length,
                                      &localvariable_type_table_length[lvtt_cnt],
                                      true,     // is LVTT
                                      CHECK_NULL);
          lvtt_cnt++;
        } else if (_major_version >= Verifier::STACKMAP_ATTRIBUTE_MAJOR_VERSION &&
                   cp->symbol_at(code_attribute_name_index) == vmSymbols::tag_stack_map_table()) {
          // Stack map is only needed by the new verifier in JDK1.5.
          if (parsed_stackmap_attribute) {
            classfile_parse_error("Multiple StackMapTable attributes in class file %s", CHECK_NULL);
          }
          stackmap_data = parse_stackmap_table(cfs, code_attribute_length, _need_verify, CHECK_NULL);
          stackmap_data_length = code_attribute_length;
          parsed_stackmap_attribute = true;
        } else {
          // Skip unknown attributes
          cfs->skip_u1(code_attribute_length, CHECK_NULL);
        }
      }
      // check method attribute length
      if (_need_verify) {
        guarantee_property(method_attribute_length == calculated_attribute_length,
                           "Code segment has wrong length in class file %s",
                           CHECK_NULL);
      }
    } else if (method_attribute_name == vmSymbols::tag_exceptions()) {
      // Parse Exceptions attribute
      if (parsed_checked_exceptions_attribute) {
        classfile_parse_error("Multiple Exceptions attributes in class file %s",
                              CHECK_NULL);
      }
      parsed_checked_exceptions_attribute = true;
      checked_exceptions_start =
            parse_checked_exceptions(cfs,
                                     &checked_exceptions_length,
                                     method_attribute_length,
                                     CHECK_NULL);
    } else if (method_attribute_name == vmSymbols::tag_method_parameters()) {
      // reject multiple method parameters
      if (method_parameters_seen) {
        classfile_parse_error("Multiple MethodParameters attributes in class file %s",
                              CHECK_NULL);
      }
      method_parameters_seen = true;
      method_parameters_length = cfs->get_u1_fast();
      const u2 real_length = (method_parameters_length * 4u) + 1u;
      if (method_attribute_length != real_length) {
        classfile_parse_error(
          "Invalid MethodParameters method attribute length %u in class file",
          method_attribute_length, CHECK_NULL);
      }
      method_parameters_data = cfs->current();
      cfs->skip_u2_fast(method_parameters_length);
      cfs->skip_u2_fast(method_parameters_length);
      // ignore this attribute if it cannot be reflected
      if (!SystemDictionary::Parameter_klass_loaded())
        method_parameters_length = -1;
    } else if (method_attribute_name == vmSymbols::tag_synthetic()) {
      if (method_attribute_length != 0) {
        classfile_parse_error(
          "Invalid Synthetic method attribute length %u in class file %s",
          method_attribute_length, CHECK_NULL);
      }
      // Should we check that there hasn't already been a synthetic attribute?
      access_flags.set_is_synthetic();
    } else if (method_attribute_name == vmSymbols::tag_deprecated()) { // 4276120
      if (method_attribute_length != 0) {
        classfile_parse_error(
          "Invalid Deprecated method attribute length %u in class file %s",
          method_attribute_length, CHECK_NULL);
      }
    } else if (_major_version >= JAVA_1_5_VERSION) {
      if (method_attribute_name == vmSymbols::tag_signature()) {
        if (generic_signature_index != 0) {
          classfile_parse_error(
            "Multiple Signature attributes for method in class file %s",
            CHECK_NULL);
        }
        if (method_attribute_length != 2) {
          classfile_parse_error(
            "Invalid Signature attribute length %u in class file %s",
            method_attribute_length, CHECK_NULL);
        }
        generic_signature_index = parse_generic_signature_attribute(cfs, CHECK_NULL);
      } else if (method_attribute_name == vmSymbols::tag_runtime_visible_annotations()) {
        if (runtime_visible_annotations != NULL) {
          classfile_parse_error(
            "Multiple RuntimeVisibleAnnotations attributes for method in class file %s",
            CHECK_NULL);
        }
        runtime_visible_annotations_length = method_attribute_length;
        runtime_visible_annotations = cfs->current();
        assert(runtime_visible_annotations != NULL, "null visible annotations");
        cfs->guarantee_more(runtime_visible_annotations_length, CHECK_NULL);
        parse_annotations(cp,
                          runtime_visible_annotations,
                          runtime_visible_annotations_length,
                          &parsed_annotations,
                          _loader_data,
                          CHECK_NULL);
        cfs->skip_u1_fast(runtime_visible_annotations_length);
      } else if (method_attribute_name == vmSymbols::tag_runtime_invisible_annotations()) {
        if (runtime_invisible_annotations_exists) {
          classfile_parse_error(
            "Multiple RuntimeInvisibleAnnotations attributes for method in class file %s",
            CHECK_NULL);
        }
        runtime_invisible_annotations_exists = true;
        if (PreserveAllAnnotations) {
          runtime_invisible_annotations_length = method_attribute_length;
          runtime_invisible_annotations = cfs->current();
          assert(runtime_invisible_annotations != NULL, "null invisible annotations");
        }
        cfs->skip_u1(method_attribute_length, CHECK_NULL);
      } else if (method_attribute_name == vmSymbols::tag_runtime_visible_parameter_annotations()) {
        if (runtime_visible_parameter_annotations != NULL) {
          classfile_parse_error(
            "Multiple RuntimeVisibleParameterAnnotations attributes for method in class file %s",
            CHECK_NULL);
        }
        runtime_visible_parameter_annotations_length = method_attribute_length;
        runtime_visible_parameter_annotations = cfs->current();
        assert(runtime_visible_parameter_annotations != NULL, "null visible parameter annotations");
        cfs->skip_u1(runtime_visible_parameter_annotations_length, CHECK_NULL);
      } else if (method_attribute_name == vmSymbols::tag_runtime_invisible_parameter_annotations()) {
        if (runtime_invisible_parameter_annotations_exists) {
          classfile_parse_error(
            "Multiple RuntimeInvisibleParameterAnnotations attributes for method in class file %s",
            CHECK_NULL);
        }
        runtime_invisible_parameter_annotations_exists = true;
        if (PreserveAllAnnotations) {
          runtime_invisible_parameter_annotations_length = method_attribute_length;
          runtime_invisible_parameter_annotations = cfs->current();
          assert(runtime_invisible_parameter_annotations != NULL,
            "null invisible parameter annotations");
        }
        cfs->skip_u1(method_attribute_length, CHECK_NULL);
      } else if (method_attribute_name == vmSymbols::tag_annotation_default()) {
        if (annotation_default != NULL) {
          classfile_parse_error(
            "Multiple AnnotationDefault attributes for method in class file %s",
            CHECK_NULL);
        }
        annotation_default_length = method_attribute_length;
        annotation_default = cfs->current();
        assert(annotation_default != NULL, "null annotation default");
        cfs->skip_u1(annotation_default_length, CHECK_NULL);
      } else if (method_attribute_name == vmSymbols::tag_runtime_visible_type_annotations()) {
        if (runtime_visible_type_annotations != NULL) {
          classfile_parse_error(
            "Multiple RuntimeVisibleTypeAnnotations attributes for method in class file %s",
            CHECK_NULL);
        }
        runtime_visible_type_annotations_length = method_attribute_length;
        runtime_visible_type_annotations = cfs->current();
        assert(runtime_visible_type_annotations != NULL, "null visible type annotations");
        // No need for the VM to parse Type annotations
        cfs->skip_u1(runtime_visible_type_annotations_length, CHECK_NULL);
      } else if (method_attribute_name == vmSymbols::tag_runtime_invisible_type_annotations()) {
        if (runtime_invisible_type_annotations_exists) {
          classfile_parse_error(
            "Multiple RuntimeInvisibleTypeAnnotations attributes for method in class file %s",
            CHECK_NULL);
        } else {
          runtime_invisible_type_annotations_exists = true;
        }
        if (PreserveAllAnnotations) {
          runtime_invisible_type_annotations_length = method_attribute_length;
          runtime_invisible_type_annotations = cfs->current();
          assert(runtime_invisible_type_annotations != NULL, "null invisible type annotations");
        }
        cfs->skip_u1(method_attribute_length, CHECK_NULL);
      } else {
        // Skip unknown attributes
        cfs->skip_u1(method_attribute_length, CHECK_NULL);
      }
    } else {
      // Skip unknown attributes
      cfs->skip_u1(method_attribute_length, CHECK_NULL);
    }
  }

  if (linenumber_table != NULL) {
    linenumber_table->write_terminator();
    linenumber_table_length = linenumber_table->position();
  }

  // Make sure there's at least one Code attribute in non-native/non-abstract method
  if (_need_verify) {
    guarantee_property(access_flags.is_native() ||
                       access_flags.is_abstract() ||
                       parsed_code_attribute,
                       "Absent Code attribute in method that is not native or abstract in class file %s",
                       CHECK_NULL);
  }

  // All sizing information for a Method* is finally available, now create it
  InlineTableSizes sizes(
      total_lvt_length,
      linenumber_table_length,
      exception_table_length,
      checked_exceptions_length,
      method_parameters_length,
      generic_signature_index,
      runtime_visible_annotations_length +
           runtime_invisible_annotations_length,
      runtime_visible_parameter_annotations_length +
           runtime_invisible_parameter_annotations_length,
      runtime_visible_type_annotations_length +
           runtime_invisible_type_annotations_length,
      annotation_default_length,
      0);

  Method* const m = Method::allocate(_loader_data,
                                     code_length,
                                     access_flags,
                                     &sizes,
                                     ConstMethod::NORMAL,
                                     CHECK_NULL);

  ClassLoadingService::add_class_method_size(m->size()*wordSize);

  // Fill in information from fixed part (access_flags already set)
  m->set_constants(_cp);
  m->set_name_index(name_index);
  m->set_signature_index(signature_index);

  ResultTypeFinder rtf(cp->symbol_at(signature_index));
  m->constMethod()->set_result_type(rtf.type());

  if (args_size >= 0) {
    m->set_size_of_parameters(args_size);
  } else {
    m->compute_size_of_parameters(THREAD);
  }
#ifdef ASSERT
  if (args_size >= 0) {
    m->compute_size_of_parameters(THREAD);
    assert(args_size == m->size_of_parameters(), "");
  }
#endif

  // Fill in code attribute information
  m->set_max_stack(max_stack);
  m->set_max_locals(max_locals);
  if (stackmap_data != NULL) {
    m->constMethod()->copy_stackmap_data(_loader_data,
                                         (u1*)stackmap_data,
                                         stackmap_data_length,
                                         CHECK_NULL);
  }

  // Copy byte codes
  m->set_code((u1*)code_start);

  // Copy line number table
  if (linenumber_table != NULL) {
    memcpy(m->compressed_linenumber_table(),
           linenumber_table->buffer(),
           linenumber_table_length);
  }

  // Copy exception table
  if (exception_table_length > 0) {
    Copy::conjoint_swap_if_needed<Endian::JAVA>(exception_table_start,
                                                m->exception_table_start(),
                                                exception_table_length * sizeof(ExceptionTableElement),
                                                sizeof(u2));
  }

  // Copy method parameters
  if (method_parameters_length > 0) {
    MethodParametersElement* elem = m->constMethod()->method_parameters_start();
    for (int i = 0; i < method_parameters_length; i++) {
      elem[i].name_cp_index = Bytes::get_Java_u2((address)method_parameters_data);
      method_parameters_data += 2;
      elem[i].flags = Bytes::get_Java_u2((address)method_parameters_data);
      method_parameters_data += 2;
    }
  }

  // Copy checked exceptions
  if (checked_exceptions_length > 0) {
    Copy::conjoint_swap_if_needed<Endian::JAVA>(checked_exceptions_start,
                                                m->checked_exceptions_start(),
                                                checked_exceptions_length * sizeof(CheckedExceptionElement),
                                                sizeof(u2));
  }

  // Copy class file LVT's/LVTT's into the HotSpot internal LVT.
  if (total_lvt_length > 0) {
    promoted_flags->set_has_localvariable_table();
    copy_localvariable_table(m->constMethod(),
                             lvt_cnt,
                             localvariable_table_length,
                             localvariable_table_start,
                             lvtt_cnt,
                             localvariable_type_table_length,
                             localvariable_type_table_start,
                             CHECK_NULL);
  }

  if (parsed_annotations.has_any_annotations())
    parsed_annotations.apply_to(methodHandle(THREAD, m));

  // Copy annotations
  copy_method_annotations(m->constMethod(),
                          runtime_visible_annotations,
                          runtime_visible_annotations_length,
                          runtime_invisible_annotations,
                          runtime_invisible_annotations_length,
                          runtime_visible_parameter_annotations,
                          runtime_visible_parameter_annotations_length,
                          runtime_invisible_parameter_annotations,
                          runtime_invisible_parameter_annotations_length,
                          runtime_visible_type_annotations,
                          runtime_visible_type_annotations_length,
                          runtime_invisible_type_annotations,
                          runtime_invisible_type_annotations_length,
                          annotation_default,
                          annotation_default_length,
                          CHECK_NULL);

  if (name == vmSymbols::finalize_method_name() &&
      signature == vmSymbols::void_method_signature()) {
    if (m->is_empty_method()) {
      _has_empty_finalizer = true;
    } else {
      _has_finalizer = true;
    }
  }
  if (name == vmSymbols::object_initializer_name() &&
      signature == vmSymbols::void_method_signature() &&
      m->is_vanilla_constructor()) {
    _has_vanilla_constructor = true;
  }

  NOT_PRODUCT(m->verify());
  return m;
}


// The promoted_flags parameter is used to pass relevant access_flags
// from the methods back up to the containing klass. These flag values
// are added to klass's access_flags.
// Side-effects: populates the _methods field in the parser
void ClassFileParser::parse_methods(const ClassFileStream* const cfs,
                                    bool is_interface,
                                    AccessFlags* promoted_flags,
                                    bool* has_final_method,
                                    bool* declares_nonstatic_concrete_methods,
                                    TRAPS) {
  assert(cfs != NULL, "invariant");
  assert(promoted_flags != NULL, "invariant");
  assert(has_final_method != NULL, "invariant");
  assert(declares_nonstatic_concrete_methods != NULL, "invariant");

  assert(NULL == _methods, "invariant");

  cfs->guarantee_more(2, CHECK);  // length
  const u2 length = cfs->get_u2_fast();
  if (length == 0) {
    _methods = Universe::the_empty_method_array();
  } else {
    _methods = MetadataFactory::new_array<Method*>(_loader_data,
                                                   length,
                                                   NULL,
                                                   CHECK);

    for (int index = 0; index < length; index++) {
      Method* method = parse_method(cfs,
                                    is_interface,
                                    _cp,
                                    promoted_flags,
                                    CHECK);

      if (method->is_final()) {
        *has_final_method = true;
      }
      // declares_nonstatic_concrete_methods: declares concrete instance methods, any access flags
      // used for interface initialization, and default method inheritance analysis
      if (is_interface && !(*declares_nonstatic_concrete_methods)
        && !method->is_abstract() && !method->is_static()) {
        *declares_nonstatic_concrete_methods = true;
      }
      _methods->at_put(index, method);
    }

    if (_need_verify && length > 1) {
      // Check duplicated methods
      ResourceMark rm(THREAD);
      NameSigHash** names_and_sigs = NEW_RESOURCE_ARRAY_IN_THREAD(
        THREAD, NameSigHash*, HASH_ROW_SIZE);
      initialize_hashtable(names_and_sigs);
      bool dup = false;
      const Symbol* name = NULL;
      const Symbol* sig = NULL;
      {
        debug_only(NoSafepointVerifier nsv;)
        for (int i = 0; i < length; i++) {
          const Method* const m = _methods->at(i);
          name = m->name();
          sig = m->signature();
          // If no duplicates, add name/signature in hashtable names_and_sigs.
          if (!put_after_lookup(name, sig, names_and_sigs)) {
            dup = true;
            break;
          }
        }
      }
      if (dup) {
        classfile_parse_error("Duplicate method name \"%s\" with signature \"%s\" in class file %s",
                               name->as_C_string(), sig->as_klass_external_name(), CHECK);
      }
    }
  }
}

static const intArray* sort_methods(Array<Method*>* methods) {
  const int length = methods->length();
  // If JVMTI original method ordering or sharing is enabled we have to
  // remember the original class file ordering.
  // We temporarily use the vtable_index field in the Method* to store the
  // class file index, so we can read in after calling qsort.
  // Put the method ordering in the shared archive.
  if (JvmtiExport::can_maintain_original_method_order() || Arguments::is_dumping_archive()) {
    for (int index = 0; index < length; index++) {
      Method* const m = methods->at(index);
      assert(!m->valid_vtable_index(), "vtable index should not be set");
      m->set_vtable_index(index);
    }
  }
  // Sort method array by ascending method name (for faster lookups & vtable construction)
  // Note that the ordering is not alphabetical, see Symbol::fast_compare
  Method::sort_methods(methods);

  intArray* method_ordering = NULL;
  // If JVMTI original method ordering or sharing is enabled construct int
  // array remembering the original ordering
  if (JvmtiExport::can_maintain_original_method_order() || Arguments::is_dumping_archive()) {
    method_ordering = new intArray(length, length, -1);
    for (int index = 0; index < length; index++) {
      Method* const m = methods->at(index);
      const int old_index = m->vtable_index();
      assert(old_index >= 0 && old_index < length, "invalid method index");
      method_ordering->at_put(index, old_index);
      m->set_vtable_index(Method::invalid_vtable_index);
    }
  }
  return method_ordering;
}

// Parse generic_signature attribute for methods and fields
u2 ClassFileParser::parse_generic_signature_attribute(const ClassFileStream* const cfs,
                                                      TRAPS) {
  assert(cfs != NULL, "invariant");

  cfs->guarantee_more(2, CHECK_0);  // generic_signature_index
  const u2 generic_signature_index = cfs->get_u2_fast();
  check_property(
    valid_symbol_at(generic_signature_index),
    "Invalid Signature attribute at constant pool index %u in class file %s",
    generic_signature_index, CHECK_0);
  return generic_signature_index;
}

void ClassFileParser::parse_classfile_sourcefile_attribute(const ClassFileStream* const cfs,
                                                           TRAPS) {

  assert(cfs != NULL, "invariant");

  cfs->guarantee_more(2, CHECK);  // sourcefile_index
  const u2 sourcefile_index = cfs->get_u2_fast();
  check_property(
    valid_symbol_at(sourcefile_index),
    "Invalid SourceFile attribute at constant pool index %u in class file %s",
    sourcefile_index, CHECK);
  set_class_sourcefile_index(sourcefile_index);
}

void ClassFileParser::parse_classfile_source_debug_extension_attribute(const ClassFileStream* const cfs,
                                                                       int length,
                                                                       TRAPS) {
  assert(cfs != NULL, "invariant");

  const u1* const sde_buffer = cfs->current();
  assert(sde_buffer != NULL, "null sde buffer");

  // Don't bother storing it if there is no way to retrieve it
  if (JvmtiExport::can_get_source_debug_extension()) {
    assert((length+1) > length, "Overflow checking");
    u1* const sde = NEW_RESOURCE_ARRAY_IN_THREAD(THREAD, u1, length+1);
    for (int i = 0; i < length; i++) {
      sde[i] = sde_buffer[i];
    }
    sde[length] = '\0';
    set_class_sde_buffer((const char*)sde, length);
  }
  // Got utf8 string, set stream position forward
  cfs->skip_u1(length, CHECK);
}


// Inner classes can be static, private or protected (classic VM does this)
#define RECOGNIZED_INNER_CLASS_MODIFIERS ( JVM_RECOGNIZED_CLASS_MODIFIERS | \
                                           JVM_ACC_PRIVATE |                \
                                           JVM_ACC_PROTECTED |              \
                                           JVM_ACC_STATIC                   \
                                         )

// Return number of classes in the inner classes attribute table
u2 ClassFileParser::parse_classfile_inner_classes_attribute(const ClassFileStream* const cfs,
                                                            const u1* const inner_classes_attribute_start,
                                                            bool parsed_enclosingmethod_attribute,
                                                            u2 enclosing_method_class_index,
                                                            u2 enclosing_method_method_index,
                                                            TRAPS) {
  const u1* const current_mark = cfs->current();
  u2 length = 0;
  if (inner_classes_attribute_start != NULL) {
    cfs->set_current(inner_classes_attribute_start);
    cfs->guarantee_more(2, CHECK_0);  // length
    length = cfs->get_u2_fast();
  }

  // 4-tuples of shorts of inner classes data and 2 shorts of enclosing
  // method data:
  //   [inner_class_info_index,
  //    outer_class_info_index,
  //    inner_name_index,
  //    inner_class_access_flags,
  //    ...
  //    enclosing_method_class_index,
  //    enclosing_method_method_index]
  const int size = length * 4 + (parsed_enclosingmethod_attribute ? 2 : 0);
  Array<u2>* const inner_classes = MetadataFactory::new_array<u2>(_loader_data, size, CHECK_0);
  _inner_classes = inner_classes;

  int index = 0;
  cfs->guarantee_more(8 * length, CHECK_0);  // 4-tuples of u2
  for (int n = 0; n < length; n++) {
    // Inner class index
    const u2 inner_class_info_index = cfs->get_u2_fast();
    check_property(
      valid_klass_reference_at(inner_class_info_index),
      "inner_class_info_index %u has bad constant type in class file %s",
      inner_class_info_index, CHECK_0);
    // Outer class index
    const u2 outer_class_info_index = cfs->get_u2_fast();
    check_property(
      outer_class_info_index == 0 ||
        valid_klass_reference_at(outer_class_info_index),
      "outer_class_info_index %u has bad constant type in class file %s",
      outer_class_info_index, CHECK_0);
    // Inner class name
    const u2 inner_name_index = cfs->get_u2_fast();
    check_property(
      inner_name_index == 0 || valid_symbol_at(inner_name_index),
      "inner_name_index %u has bad constant type in class file %s",
      inner_name_index, CHECK_0);
    if (_need_verify) {
      guarantee_property(inner_class_info_index != outer_class_info_index,
                         "Class is both outer and inner class in class file %s", CHECK_0);
    }
    // Access flags
    jint flags;
    // JVM_ACC_MODULE is defined in JDK-9 and later.
    if (_major_version >= JAVA_9_VERSION) {
      flags = cfs->get_u2_fast() & (RECOGNIZED_INNER_CLASS_MODIFIERS | JVM_ACC_MODULE);
    } else {
      flags = cfs->get_u2_fast() & RECOGNIZED_INNER_CLASS_MODIFIERS;
    }
    if ((flags & JVM_ACC_INTERFACE) && _major_version < JAVA_6_VERSION) {
      // Set abstract bit for old class files for backward compatibility
      flags |= JVM_ACC_ABSTRACT;
    }
    verify_legal_class_modifiers(flags, CHECK_0);
    AccessFlags inner_access_flags(flags);

    inner_classes->at_put(index++, inner_class_info_index);
    inner_classes->at_put(index++, outer_class_info_index);
    inner_classes->at_put(index++, inner_name_index);
    inner_classes->at_put(index++, inner_access_flags.as_short());
  }

  // 4347400: make sure there's no duplicate entry in the classes array
  if (_need_verify && _major_version >= JAVA_1_5_VERSION) {
    for(int i = 0; i < length * 4; i += 4) {
      for(int j = i + 4; j < length * 4; j += 4) {
        guarantee_property((inner_classes->at(i)   != inner_classes->at(j) ||
                            inner_classes->at(i+1) != inner_classes->at(j+1) ||
                            inner_classes->at(i+2) != inner_classes->at(j+2) ||
                            inner_classes->at(i+3) != inner_classes->at(j+3)),
                            "Duplicate entry in InnerClasses in class file %s",
                            CHECK_0);
      }
    }
  }

  // Set EnclosingMethod class and method indexes.
  if (parsed_enclosingmethod_attribute) {
    inner_classes->at_put(index++, enclosing_method_class_index);
    inner_classes->at_put(index++, enclosing_method_method_index);
  }
  assert(index == size, "wrong size");

  // Restore buffer's current position.
  cfs->set_current(current_mark);

  return length;
}

u2 ClassFileParser::parse_classfile_nest_members_attribute(const ClassFileStream* const cfs,
                                                           const u1* const nest_members_attribute_start,
                                                           TRAPS) {
  const u1* const current_mark = cfs->current();
  u2 length = 0;
  if (nest_members_attribute_start != NULL) {
    cfs->set_current(nest_members_attribute_start);
    cfs->guarantee_more(2, CHECK_0);  // length
    length = cfs->get_u2_fast();
  }
  const int size = length;
  Array<u2>* const nest_members = MetadataFactory::new_array<u2>(_loader_data, size, CHECK_0);
  _nest_members = nest_members;

  int index = 0;
  cfs->guarantee_more(2 * length, CHECK_0);
  for (int n = 0; n < length; n++) {
    const u2 class_info_index = cfs->get_u2_fast();
    check_property(
      valid_klass_reference_at(class_info_index),
      "Nest member class_info_index %u has bad constant type in class file %s",
      class_info_index, CHECK_0);
    nest_members->at_put(index++, class_info_index);
  }
  assert(index == size, "wrong size");

  // Restore buffer's current position.
  cfs->set_current(current_mark);

  return length;
}

u2 ClassFileParser::parse_classfile_permitted_subtypes_attribute(const ClassFileStream* const cfs,
                                                           const u1* const permitted_subtypes_attribute_start,
                                                           TRAPS) {
  const u1* const current_mark = cfs->current();
  u2 length = 0;
  if (permitted_subtypes_attribute_start != NULL) {
    cfs->set_current(permitted_subtypes_attribute_start);
    cfs->guarantee_more(2, CHECK_0);  // length
    length = cfs->get_u2_fast();
  }
  const int size = length;
  Array<u2>* const permitted_subtypes = MetadataFactory::new_array<u2>(_loader_data, size, CHECK_0);
  _permitted_subtypes = permitted_subtypes;

  int index = 0;
  cfs->guarantee_more(2 * length, CHECK_0);
  for (int n = 0; n < length; n++) {
    const u2 class_info_index = cfs->get_u2_fast();
    check_property(
      valid_klass_reference_at(class_info_index),
      "Permitted subtype class_info_index %u has bad constant type in class file %s",
      class_info_index, CHECK_0);
    permitted_subtypes->at_put(index++, class_info_index);
  }
  assert(index == size, "wrong size");

  // Restore buffer's current position.
  cfs->set_current(current_mark);

  return length;
}

<<<<<<< HEAD
=======
//  Record {
//    u2 attribute_name_index;
//    u4 attribute_length;
//    u2 components_count;
//    component_info components[components_count];
//  }
//  component_info {
//    u2 name_index;
//    u2 descriptor_index
//    u2 attributes_count;
//    attribute_info_attributes[attributes_count];
//  }
>>>>>>> ecc066e1
u2 ClassFileParser::parse_classfile_record_attribute(const ClassFileStream* const cfs,
                                                     const ConstantPool* cp,
                                                     const u1* const record_attribute_start,
                                                     TRAPS) {
  const u1* const current_mark = cfs->current();
  int components_count = 0;
  unsigned int calculate_attr_size = 0;
  if (record_attribute_start != NULL) {
    cfs->set_current(record_attribute_start);
    cfs->guarantee_more(2, CHECK_0);  // num of components
    components_count = (int)cfs->get_u2_fast();
    calculate_attr_size = 2;
  }

  Array<RecordComponent*>* const record_components =
    MetadataFactory::new_array<RecordComponent*>(_loader_data, components_count, NULL, CHECK_0);
  _record_components = record_components;

  for (int x = 0; x < components_count; x++) {
    cfs->guarantee_more(6, CHECK_0); // name_index, descriptor_index, attributes_count

    const u2 name_index = cfs->get_u2_fast();
    check_property(valid_symbol_at(name_index),
      "Invalid constant pool index %u for name in Record attribute in class file %s",
      name_index, CHECK_0);
    const Symbol* const name = cp->symbol_at(name_index);
    verify_legal_field_name(name, CHECK_0);

    const u2 descriptor_index = cfs->get_u2_fast();
    check_property(valid_symbol_at(descriptor_index),
      "Invalid constant pool index %u for descriptor in Record attribute in class file %s",
      descriptor_index, CHECK_0);
    const Symbol* const descr = cp->symbol_at(descriptor_index);
    verify_legal_field_signature(name, descr, CHECK_0);

    const u2 attributes_count = cfs->get_u2_fast();
    calculate_attr_size += 6;
    u2 generic_sig_index = 0;
    const u1* runtime_visible_annotations = NULL;
    int runtime_visible_annotations_length = 0;
    const u1* runtime_invisible_annotations = NULL;
    int runtime_invisible_annotations_length = 0;
    bool runtime_invisible_annotations_exists = false;
    const u1* runtime_visible_type_annotations = NULL;
    int runtime_visible_type_annotations_length = 0;
    const u1* runtime_invisible_type_annotations = NULL;
    int runtime_invisible_type_annotations_length = 0;
    bool runtime_invisible_type_annotations_exists = false;

<<<<<<< HEAD
=======
    // Expected attributes for record components are Signature, Runtime(In)VisibleAnnotations,
    // and Runtime(In)VisibleTypeAnnotations.  Other attributes are ignored.
>>>>>>> ecc066e1
    for (int y = 0; y < attributes_count; y++) {
      cfs->guarantee_more(6, CHECK_0);  // attribute_name_index, attribute_length
      const u2 attribute_name_index = cfs->get_u2_fast();
      const u4 attribute_length = cfs->get_u4_fast();
      calculate_attr_size += 6;
      check_property(
        valid_symbol_at(attribute_name_index),
        "Invalid Record attribute name index %u in class file %s",
        attribute_name_index, CHECK_0);

      const Symbol* const attribute_name = cp->symbol_at(attribute_name_index);
      if (attribute_name == vmSymbols::tag_signature()) {
        if (generic_sig_index != 0) {
          classfile_parse_error(
            "Multiple Signature attributes for Record component in class file %s",
            CHECK_0);
        }
        if (attribute_length != 2) {
          classfile_parse_error(
            "Invalid Signature attribute length %u in Record component in class file %s",
            attribute_length, CHECK_0);
        }
        generic_sig_index = parse_generic_signature_attribute(cfs, CHECK_0);

      } else if (attribute_name == vmSymbols::tag_runtime_visible_annotations()) {
        if (runtime_visible_annotations != NULL) {
          classfile_parse_error(
            "Multiple RuntimeVisibleAnnotations attributes for Record component in class file %s", CHECK_0);
        }
        runtime_visible_annotations_length = attribute_length;
        runtime_visible_annotations = cfs->current();

        assert(runtime_visible_annotations != NULL, "null record component visible annotation");
        cfs->guarantee_more(runtime_visible_annotations_length, CHECK_0);
        cfs->skip_u1_fast(runtime_visible_annotations_length);

      } else if (attribute_name == vmSymbols::tag_runtime_invisible_annotations()) {
        if (runtime_invisible_annotations_exists) {
          classfile_parse_error(
            "Multiple RuntimeInvisibleAnnotations attributes for Record component in class file %s", CHECK_0);
        }
        runtime_invisible_annotations_exists = true;
        if (PreserveAllAnnotations) {
          runtime_invisible_annotations_length = attribute_length;
          runtime_invisible_annotations = cfs->current();
          assert(runtime_invisible_annotations != NULL, "null record component invisible annotation");
        }
        cfs->skip_u1(attribute_length, CHECK_0);

      } else if (attribute_name == vmSymbols::tag_runtime_visible_type_annotations()) {
        if (runtime_visible_type_annotations != NULL) {
          classfile_parse_error(
            "Multiple RuntimeVisibleTypeAnnotations attributes for Record component in class file %s", CHECK_0);
        }
        runtime_visible_type_annotations_length = attribute_length;
        runtime_visible_type_annotations = cfs->current();

        assert(runtime_visible_type_annotations != NULL, "null record component visible type annotation");
        cfs->guarantee_more(runtime_visible_type_annotations_length, CHECK_0);
        cfs->skip_u1_fast(runtime_visible_type_annotations_length);

      } else if (attribute_name == vmSymbols::tag_runtime_invisible_type_annotations()) {
        if (runtime_invisible_type_annotations_exists) {
          classfile_parse_error(
            "Multiple RuntimeInvisibleTypeAnnotations attributes for Record component in class file %s", CHECK_0);
        }
        runtime_invisible_type_annotations_exists = true;
        if (PreserveAllAnnotations) {
          runtime_invisible_type_annotations_length = attribute_length;
          runtime_invisible_type_annotations = cfs->current();
          assert(runtime_invisible_type_annotations != NULL, "null record component invisible type annotation");
        }
        cfs->skip_u1(attribute_length, CHECK_0);

      } else {
        // Skip unknown attributes
        cfs->skip_u1(attribute_length, CHECK_0);
      }
      calculate_attr_size += attribute_length;
    } // End of attributes For loop

    AnnotationArray* annotations = assemble_annotations(runtime_visible_annotations,
                                                        runtime_visible_annotations_length,
                                                        runtime_invisible_annotations,
                                                        runtime_invisible_annotations_length,
                                                        CHECK_0);
    AnnotationArray* type_annotations = assemble_annotations(runtime_visible_type_annotations,
                                                             runtime_visible_type_annotations_length,
                                                             runtime_invisible_type_annotations,
                                                             runtime_invisible_type_annotations_length,
                                                             CHECK_0);

    RecordComponent* record_component =
      RecordComponent::allocate(_loader_data, name_index, descriptor_index,
                                attributes_count, generic_sig_index,
                                annotations, type_annotations, CHECK_0);
    record_components->at_put(x, record_component);
  }  // End of component processing loop

  // Restore buffer's current position.
  cfs->set_current(current_mark);
  return calculate_attr_size;
}

void ClassFileParser::parse_classfile_synthetic_attribute(TRAPS) {
  set_class_synthetic_flag(true);
}

void ClassFileParser::parse_classfile_signature_attribute(const ClassFileStream* const cfs, TRAPS) {
  assert(cfs != NULL, "invariant");

  const u2 signature_index = cfs->get_u2(CHECK);
  check_property(
    valid_symbol_at(signature_index),
    "Invalid constant pool index %u in Signature attribute in class file %s",
    signature_index, CHECK);
  set_class_generic_signature_index(signature_index);
}

void ClassFileParser::parse_classfile_bootstrap_methods_attribute(const ClassFileStream* const cfs,
                                                                  ConstantPool* cp,
                                                                  u4 attribute_byte_length,
                                                                  TRAPS) {
  assert(cfs != NULL, "invariant");
  assert(cp != NULL, "invariant");

  const u1* const current_start = cfs->current();

  guarantee_property(attribute_byte_length >= sizeof(u2),
                     "Invalid BootstrapMethods attribute length %u in class file %s",
                     attribute_byte_length,
                     CHECK);

  cfs->guarantee_more(attribute_byte_length, CHECK);

  const int attribute_array_length = cfs->get_u2_fast();

  guarantee_property(_max_bootstrap_specifier_index < attribute_array_length,
                     "Short length on BootstrapMethods in class file %s",
                     CHECK);


  // The attribute contains a counted array of counted tuples of shorts,
  // represending bootstrap specifiers:
  //    length*{bootstrap_method_index, argument_count*{argument_index}}
  const int operand_count = (attribute_byte_length - sizeof(u2)) / sizeof(u2);
  // operand_count = number of shorts in attr, except for leading length

  // The attribute is copied into a short[] array.
  // The array begins with a series of short[2] pairs, one for each tuple.
  const int index_size = (attribute_array_length * 2);

  Array<u2>* const operands =
    MetadataFactory::new_array<u2>(_loader_data, index_size + operand_count, CHECK);

  // Eagerly assign operands so they will be deallocated with the constant
  // pool if there is an error.
  cp->set_operands(operands);

  int operand_fill_index = index_size;
  const int cp_size = cp->length();

  for (int n = 0; n < attribute_array_length; n++) {
    // Store a 32-bit offset into the header of the operand array.
    ConstantPool::operand_offset_at_put(operands, n, operand_fill_index);

    // Read a bootstrap specifier.
    cfs->guarantee_more(sizeof(u2) * 2, CHECK);  // bsm, argc
    const u2 bootstrap_method_index = cfs->get_u2_fast();
    const u2 argument_count = cfs->get_u2_fast();
    check_property(
      valid_cp_range(bootstrap_method_index, cp_size) &&
      cp->tag_at(bootstrap_method_index).is_method_handle(),
      "bootstrap_method_index %u has bad constant type in class file %s",
      bootstrap_method_index,
      CHECK);

    guarantee_property((operand_fill_index + 1 + argument_count) < operands->length(),
      "Invalid BootstrapMethods num_bootstrap_methods or num_bootstrap_arguments value in class file %s",
      CHECK);

    operands->at_put(operand_fill_index++, bootstrap_method_index);
    operands->at_put(operand_fill_index++, argument_count);

    cfs->guarantee_more(sizeof(u2) * argument_count, CHECK);  // argv[argc]
    for (int j = 0; j < argument_count; j++) {
      const u2 argument_index = cfs->get_u2_fast();
      check_property(
        valid_cp_range(argument_index, cp_size) &&
        cp->tag_at(argument_index).is_loadable_constant(),
        "argument_index %u has bad constant type in class file %s",
        argument_index,
        CHECK);
      operands->at_put(operand_fill_index++, argument_index);
    }
  }
  guarantee_property(current_start + attribute_byte_length == cfs->current(),
                     "Bad length on BootstrapMethods in class file %s",
                     CHECK);
}

bool ClassFileParser::supports_sealed_types() {
<<<<<<< HEAD
  return _major_version == JAVA_14_VERSION /* TBD &&
    _minor_version == JAVA_PREVIEW_MINOR_VERSION &&
    Arguments::enable_preview() */ ;
}

bool ClassFileParser::supports_records() {
  return _major_version == JAVA_14_VERSION /* TBD &&
    _minor_version == JAVA_PREVIEW_MINOR_VERSION &&
    Arguments::enable_preview() */ ;
=======
  return _major_version == JVM_CLASSFILE_MAJOR_VERSION &&
             _minor_version == JAVA_PREVIEW_MINOR_VERSION &&
             Arguments::enable_preview();
}

bool ClassFileParser::supports_records() {
  return _major_version == JVM_CLASSFILE_MAJOR_VERSION &&
    _minor_version == JAVA_PREVIEW_MINOR_VERSION &&
    Arguments::enable_preview();
>>>>>>> ecc066e1
}

void ClassFileParser::parse_classfile_attributes(const ClassFileStream* const cfs,
                                                 ConstantPool* cp,
                 ClassFileParser::ClassAnnotationCollector* parsed_annotations,
                                                 TRAPS) {
  assert(cfs != NULL, "invariant");
  assert(cp != NULL, "invariant");
  assert(parsed_annotations != NULL, "invariant");

  // Set inner classes attribute to default sentinel
  _inner_classes = Universe::the_empty_short_array();
  // Set nest members attribute to default sentinel
  _nest_members = Universe::the_empty_short_array();
  // Set _permitted_subtypes attribute to default sentinel
  _permitted_subtypes = Universe::the_empty_short_array();
  cfs->guarantee_more(2, CHECK);  // attributes_count
  u2 attributes_count = cfs->get_u2_fast();
  bool parsed_sourcefile_attribute = false;
  bool parsed_innerclasses_attribute = false;
  bool parsed_nest_members_attribute = false;
  bool parsed_permitted_subtypes_attribute = false;
  bool parsed_nest_host_attribute = false;
  bool parsed_record_attribute = false;
  bool parsed_enclosingmethod_attribute = false;
  bool parsed_bootstrap_methods_attribute = false;
  const u1* runtime_visible_annotations = NULL;
  int runtime_visible_annotations_length = 0;
  const u1* runtime_invisible_annotations = NULL;
  int runtime_invisible_annotations_length = 0;
  const u1* runtime_visible_type_annotations = NULL;
  int runtime_visible_type_annotations_length = 0;
  const u1* runtime_invisible_type_annotations = NULL;
  int runtime_invisible_type_annotations_length = 0;
  bool runtime_invisible_type_annotations_exists = false;
  bool runtime_invisible_annotations_exists = false;
  bool parsed_source_debug_ext_annotations_exist = false;
  const u1* inner_classes_attribute_start = NULL;
  u4  inner_classes_attribute_length = 0;
  u2  enclosing_method_class_index = 0;
  u2  enclosing_method_method_index = 0;
  const u1* nest_members_attribute_start = NULL;
  u4  nest_members_attribute_length = 0;
  const u1* record_attribute_start = NULL;
  u4  record_attribute_length = 0;
  const u1* permitted_subtypes_attribute_start = NULL;
  u4  permitted_subtypes_attribute_length = 0;

  // Iterate over attributes
  while (attributes_count--) {
    cfs->guarantee_more(6, CHECK);  // attribute_name_index, attribute_length
    const u2 attribute_name_index = cfs->get_u2_fast();
    const u4 attribute_length = cfs->get_u4_fast();
    check_property(
      valid_symbol_at(attribute_name_index),
      "Attribute name has bad constant pool index %u in class file %s",
      attribute_name_index, CHECK);
    const Symbol* const tag = cp->symbol_at(attribute_name_index);
    if (tag == vmSymbols::tag_source_file()) {
      // Check for SourceFile tag
      if (_need_verify) {
        guarantee_property(attribute_length == 2, "Wrong SourceFile attribute length in class file %s", CHECK);
      }
      if (parsed_sourcefile_attribute) {
        classfile_parse_error("Multiple SourceFile attributes in class file %s", CHECK);
      } else {
        parsed_sourcefile_attribute = true;
      }
      parse_classfile_sourcefile_attribute(cfs, CHECK);
    } else if (tag == vmSymbols::tag_source_debug_extension()) {
      // Check for SourceDebugExtension tag
      if (parsed_source_debug_ext_annotations_exist) {
          classfile_parse_error(
            "Multiple SourceDebugExtension attributes in class file %s", CHECK);
      }
      parsed_source_debug_ext_annotations_exist = true;
      parse_classfile_source_debug_extension_attribute(cfs, (int)attribute_length, CHECK);
    } else if (tag == vmSymbols::tag_inner_classes()) {
      // Check for InnerClasses tag
      if (parsed_innerclasses_attribute) {
        classfile_parse_error("Multiple InnerClasses attributes in class file %s", CHECK);
      } else {
        parsed_innerclasses_attribute = true;
      }
      inner_classes_attribute_start = cfs->current();
      inner_classes_attribute_length = attribute_length;
      cfs->skip_u1(inner_classes_attribute_length, CHECK);
    } else if (tag == vmSymbols::tag_synthetic()) {
      // Check for Synthetic tag
      // Shouldn't we check that the synthetic flags wasn't already set? - not required in spec
      if (attribute_length != 0) {
        classfile_parse_error(
          "Invalid Synthetic classfile attribute length %u in class file %s",
          attribute_length, CHECK);
      }
      parse_classfile_synthetic_attribute(CHECK);
    } else if (tag == vmSymbols::tag_deprecated()) {
      // Check for Deprecatd tag - 4276120
      if (attribute_length != 0) {
        classfile_parse_error(
          "Invalid Deprecated classfile attribute length %u in class file %s",
          attribute_length, CHECK);
      }
    } else if (_major_version >= JAVA_1_5_VERSION) {
      if (tag == vmSymbols::tag_signature()) {
        if (_generic_signature_index != 0) {
          classfile_parse_error(
            "Multiple Signature attributes in class file %s", CHECK);
        }
        if (attribute_length != 2) {
          classfile_parse_error(
            "Wrong Signature attribute length %u in class file %s",
            attribute_length, CHECK);
        }
        parse_classfile_signature_attribute(cfs, CHECK);
      } else if (tag == vmSymbols::tag_runtime_visible_annotations()) {
        if (runtime_visible_annotations != NULL) {
          classfile_parse_error(
            "Multiple RuntimeVisibleAnnotations attributes in class file %s", CHECK);
        }
        runtime_visible_annotations_length = attribute_length;
        runtime_visible_annotations = cfs->current();
        assert(runtime_visible_annotations != NULL, "null visible annotations");
        cfs->guarantee_more(runtime_visible_annotations_length, CHECK);
        parse_annotations(cp,
                          runtime_visible_annotations,
                          runtime_visible_annotations_length,
                          parsed_annotations,
                          _loader_data,
                          CHECK);
        cfs->skip_u1_fast(runtime_visible_annotations_length);
      } else if (tag == vmSymbols::tag_runtime_invisible_annotations()) {
        if (runtime_invisible_annotations_exists) {
          classfile_parse_error(
            "Multiple RuntimeInvisibleAnnotations attributes in class file %s", CHECK);
        }
        runtime_invisible_annotations_exists = true;
        if (PreserveAllAnnotations) {
          runtime_invisible_annotations_length = attribute_length;
          runtime_invisible_annotations = cfs->current();
          assert(runtime_invisible_annotations != NULL, "null invisible annotations");
        }
        cfs->skip_u1(attribute_length, CHECK);
      } else if (tag == vmSymbols::tag_enclosing_method()) {
        if (parsed_enclosingmethod_attribute) {
          classfile_parse_error("Multiple EnclosingMethod attributes in class file %s", CHECK);
        } else {
          parsed_enclosingmethod_attribute = true;
        }
        guarantee_property(attribute_length == 4,
          "Wrong EnclosingMethod attribute length %u in class file %s",
          attribute_length, CHECK);
        cfs->guarantee_more(4, CHECK);  // class_index, method_index
        enclosing_method_class_index  = cfs->get_u2_fast();
        enclosing_method_method_index = cfs->get_u2_fast();
        if (enclosing_method_class_index == 0) {
          classfile_parse_error("Invalid class index in EnclosingMethod attribute in class file %s", CHECK);
        }
        // Validate the constant pool indices and types
        check_property(valid_klass_reference_at(enclosing_method_class_index),
          "Invalid or out-of-bounds class index in EnclosingMethod attribute in class file %s", CHECK);
        if (enclosing_method_method_index != 0 &&
            (!cp->is_within_bounds(enclosing_method_method_index) ||
             !cp->tag_at(enclosing_method_method_index).is_name_and_type())) {
          classfile_parse_error("Invalid or out-of-bounds method index in EnclosingMethod attribute in class file %s", CHECK);
        }
      } else if (tag == vmSymbols::tag_bootstrap_methods() &&
                 _major_version >= Verifier::INVOKEDYNAMIC_MAJOR_VERSION) {
        if (parsed_bootstrap_methods_attribute) {
          classfile_parse_error("Multiple BootstrapMethods attributes in class file %s", CHECK);
        }
        parsed_bootstrap_methods_attribute = true;
        parse_classfile_bootstrap_methods_attribute(cfs, cp, attribute_length, CHECK);
      } else if (tag == vmSymbols::tag_runtime_visible_type_annotations()) {
        if (runtime_visible_type_annotations != NULL) {
          classfile_parse_error(
            "Multiple RuntimeVisibleTypeAnnotations attributes in class file %s", CHECK);
        }
        runtime_visible_type_annotations_length = attribute_length;
        runtime_visible_type_annotations = cfs->current();
        assert(runtime_visible_type_annotations != NULL, "null visible type annotations");
        // No need for the VM to parse Type annotations
        cfs->skip_u1(runtime_visible_type_annotations_length, CHECK);
      } else if (tag == vmSymbols::tag_runtime_invisible_type_annotations()) {
        if (runtime_invisible_type_annotations_exists) {
          classfile_parse_error(
            "Multiple RuntimeInvisibleTypeAnnotations attributes in class file %s", CHECK);
        } else {
          runtime_invisible_type_annotations_exists = true;
        }
        if (PreserveAllAnnotations) {
          runtime_invisible_type_annotations_length = attribute_length;
          runtime_invisible_type_annotations = cfs->current();
          assert(runtime_invisible_type_annotations != NULL, "null invisible type annotations");
        }
        cfs->skip_u1(attribute_length, CHECK);
      } else if (_major_version >= JAVA_11_VERSION) {
        if (tag == vmSymbols::tag_nest_members()) {
          // Check for NestMembers tag
          if (parsed_nest_members_attribute) {
            classfile_parse_error("Multiple NestMembers attributes in class file %s", CHECK);
          } else {
            parsed_nest_members_attribute = true;
          }
          if (parsed_nest_host_attribute) {
            classfile_parse_error("Conflicting NestHost and NestMembers attributes in class file %s", CHECK);
          }
          nest_members_attribute_start = cfs->current();
          nest_members_attribute_length = attribute_length;
          cfs->skip_u1(nest_members_attribute_length, CHECK);
        } else if (tag == vmSymbols::tag_nest_host()) {
          if (parsed_nest_host_attribute) {
            classfile_parse_error("Multiple NestHost attributes in class file %s", CHECK);
          } else {
            parsed_nest_host_attribute = true;
          }
          if (parsed_nest_members_attribute) {
            classfile_parse_error("Conflicting NestMembers and NestHost attributes in class file %s", CHECK);
          }
          if (_need_verify) {
            guarantee_property(attribute_length == 2, "Wrong NestHost attribute length in class file %s", CHECK);
          }
          cfs->guarantee_more(2, CHECK);
          u2 class_info_index = cfs->get_u2_fast();
          check_property(
                         valid_klass_reference_at(class_info_index),
                         "Nest-host class_info_index %u has bad constant type in class file %s",
                         class_info_index, CHECK);
          _nest_host = class_info_index;
<<<<<<< HEAD
        } else if (tag == vmSymbols::tag_permitted_subtypes()) {
            if (supports_sealed_types()) {
              // Check for PermittedSubtypes tag
              // Classes with empty PermittedSubtype attributes are marked ACC_FINAL.
              if (_access_flags.is_final() && attribute_length > 2) {
                classfile_parse_error("PermittedSubtypes attribute in final class file %s", CHECK);
              }
              if (parsed_permitted_subtypes_attribute) {
                classfile_parse_error("Multiple PermittedSubtypes attributes in class file %s", CHECK);
              } else {
                parsed_permitted_subtypes_attribute = true;
              }
              permitted_subtypes_attribute_start = cfs->current();
              permitted_subtypes_attribute_length = attribute_length;
            }
            cfs->skip_u1(attribute_length, CHECK);
        } else if (tag == vmSymbols::tag_record()) {
          // Skip over Record attribute if not supported or if super class is
          // not java.lang.Record.
          if (supports_records() &&
              cp->klass_name_at(_super_class_index) == vmSymbols::java_lang_Record()) {
            if (parsed_record_attribute) {
              classfile_parse_error("Multiple Record attributes in class file %s", CHECK);
            }
            // Check that class is final and not abstract.
            if (!_access_flags.is_final() || _access_flags.is_abstract()) {
              classfile_parse_error("Record attribute in non-final or abstract class file %s", CHECK);
            }
            parsed_record_attribute = true;
            record_attribute_start = cfs->current();
            record_attribute_length = attribute_length;
          }
          cfs->skip_u1(attribute_length, CHECK);
=======
        } else if (_major_version >= JAVA_14_VERSION) {
          if (tag == vmSymbols::tag_record()) {
            // Skip over Record attribute if not supported or if super class is
            // not java.lang.Record.
            if (supports_records() &&
                cp->klass_name_at(_super_class_index) == vmSymbols::java_lang_Record()) {
              if (parsed_record_attribute) {
                classfile_parse_error("Multiple Record attributes in class file %s", CHECK);
              }
              // Check that class is final and not abstract.
              if (!_access_flags.is_final() || _access_flags.is_abstract()) {
                classfile_parse_error("Record attribute in non-final or abstract class file %s", CHECK);
              }
              parsed_record_attribute = true;
              record_attribute_start = cfs->current();
              record_attribute_length = attribute_length;
            } else if (log_is_enabled(Info, class, record)) {
              // Log why the Record attribute was ignored.  Note that if the
              // class file version is JVM_CLASSFILE_MAJOR_VERSION.65535 and
              // --enable-preview wasn't specified then a java.lang.UnsupportedClassVersionError
              // exception would have been thrown.
              ResourceMark rm(THREAD);
              if (supports_records()) {
                log_info(class, record)(
                  "Ignoring Record attribute in class %s because super type is not java.lang.Record",
                  _class_name->as_C_string());
              } else {
                log_info(class, record)(
                  "Ignoring Record attribute in class %s because class file version is not %d.65535",
                   _class_name->as_C_string(), JVM_CLASSFILE_MAJOR_VERSION);
              }
            }
            cfs->skip_u1(attribute_length, CHECK);
          } else if (_major_version >= JAVA_15_VERSION) {
            if (tag == vmSymbols::tag_permitted_subtypes()) {
              if (supports_sealed_types()) {
                // Check for PermittedSubtypes tag
                // Classes with empty PermittedSubtype attributes are marked ACC_FINAL.
                if (_access_flags.is_final() && attribute_length > 2) {
                  classfile_parse_error("PermittedSubtypes attribute in final class file %s", CHECK);
                }
                if (parsed_permitted_subtypes_attribute) {
                  classfile_parse_error("Multiple PermittedSubtypes attributes in class file %s", CHECK);
                } else {
                  parsed_permitted_subtypes_attribute = true;
                }
                permitted_subtypes_attribute_start = cfs->current();
                permitted_subtypes_attribute_length = attribute_length;
              }
              cfs->skip_u1(attribute_length, CHECK);
            } else {
              // Unknown attribute
              cfs->skip_u1(attribute_length, CHECK);
            }
          } else {
            // Unknown attribute
            cfs->skip_u1(attribute_length, CHECK);
          }
>>>>>>> ecc066e1
        } else {
          // Unknown attribute
          cfs->skip_u1(attribute_length, CHECK);
        }
      } else {
        // Unknown attribute
        cfs->skip_u1(attribute_length, CHECK);
      }
    } else {
      // Unknown attribute
      cfs->skip_u1(attribute_length, CHECK);
    }
  }
  _class_annotations = assemble_annotations(runtime_visible_annotations,
                                            runtime_visible_annotations_length,
                                            runtime_invisible_annotations,
                                            runtime_invisible_annotations_length,
                                            CHECK);
  _class_type_annotations = assemble_annotations(runtime_visible_type_annotations,
                                                 runtime_visible_type_annotations_length,
                                                 runtime_invisible_type_annotations,
                                                 runtime_invisible_type_annotations_length,
                                                 CHECK);

  if (parsed_innerclasses_attribute || parsed_enclosingmethod_attribute) {
    const u2 num_of_classes = parse_classfile_inner_classes_attribute(
                            cfs,
                            inner_classes_attribute_start,
                            parsed_innerclasses_attribute,
                            enclosing_method_class_index,
                            enclosing_method_method_index,
                            CHECK);
    if (parsed_innerclasses_attribute && _need_verify && _major_version >= JAVA_1_5_VERSION) {
      guarantee_property(
        inner_classes_attribute_length == sizeof(num_of_classes) + 4 * sizeof(u2) * num_of_classes,
        "Wrong InnerClasses attribute length in class file %s", CHECK);
    }
  }

  if (parsed_nest_members_attribute) {
    const u2 num_of_classes = parse_classfile_nest_members_attribute(
                            cfs,
                            nest_members_attribute_start,
                            CHECK);
    if (_need_verify) {
      guarantee_property(
        nest_members_attribute_length == sizeof(num_of_classes) + sizeof(u2) * num_of_classes,
        "Wrong NestMembers attribute length in class file %s", CHECK);
    }
  }

  if (parsed_record_attribute) {
    const unsigned int calculated_attr_length = parse_classfile_record_attribute(
                            cfs,
                            cp,
                            record_attribute_start,
                            CHECK);
    if (_need_verify) {
      guarantee_property(record_attribute_length == calculated_attr_length,
                         "Record attribute has wrong length in class file %s",
                         CHECK);
    }
  }

  if (parsed_permitted_subtypes_attribute) {
    const u2 num_of_subtypes = parse_classfile_permitted_subtypes_attribute(
                            cfs,
                            permitted_subtypes_attribute_start,
                            CHECK);
    if (_need_verify) {
      guarantee_property(
        permitted_subtypes_attribute_length == sizeof(num_of_subtypes) + sizeof(u2) * num_of_subtypes,
        "Wrong PermittedSubtypes attribute length in class file %s", CHECK);
    }
  }

  if (_max_bootstrap_specifier_index >= 0) {
    guarantee_property(parsed_bootstrap_methods_attribute,
                       "Missing BootstrapMethods attribute in class file %s", CHECK);
  }
}

void ClassFileParser::apply_parsed_class_attributes(InstanceKlass* k) {
  assert(k != NULL, "invariant");

  if (_synthetic_flag)
    k->set_is_synthetic();
  if (_sourcefile_index != 0) {
    k->set_source_file_name_index(_sourcefile_index);
  }
  if (_generic_signature_index != 0) {
    k->set_generic_signature_index(_generic_signature_index);
  }
  if (_sde_buffer != NULL) {
    k->set_source_debug_extension(_sde_buffer, _sde_length);
  }
}

// Create the Annotations object that will
// hold the annotations array for the Klass.
void ClassFileParser::create_combined_annotations(TRAPS) {
    if (_class_annotations == NULL &&
        _class_type_annotations == NULL &&
        _fields_annotations == NULL &&
        _fields_type_annotations == NULL) {
      // Don't create the Annotations object unnecessarily.
      return;
    }

    Annotations* const annotations = Annotations::allocate(_loader_data, CHECK);
    annotations->set_class_annotations(_class_annotations);
    annotations->set_class_type_annotations(_class_type_annotations);
    annotations->set_fields_annotations(_fields_annotations);
    annotations->set_fields_type_annotations(_fields_type_annotations);

    // This is the Annotations object that will be
    // assigned to InstanceKlass being constructed.
    _combined_annotations = annotations;

    // The annotations arrays below has been transfered the
    // _combined_annotations so these fields can now be cleared.
    _class_annotations       = NULL;
    _class_type_annotations  = NULL;
    _fields_annotations      = NULL;
    _fields_type_annotations = NULL;
}

// Transfer ownership of metadata allocated to the InstanceKlass.
void ClassFileParser::apply_parsed_class_metadata(
                                            InstanceKlass* this_klass,
                                            int java_fields_count,
                                            TRAPS) {
  assert(this_klass != NULL, "invariant");

  _cp->set_pool_holder(this_klass);
  this_klass->set_constants(_cp);
  this_klass->set_fields(_fields, java_fields_count);
  this_klass->set_methods(_methods);
  this_klass->set_inner_classes(_inner_classes);
  this_klass->set_nest_members(_nest_members);
  this_klass->set_nest_host_index(_nest_host);
  this_klass->set_local_interfaces(_local_interfaces);
  this_klass->set_annotations(_combined_annotations);
  this_klass->set_permitted_subtypes(_permitted_subtypes);
  this_klass->set_record_components(_record_components);
  // Delay the setting of _transitive_interfaces until after initialize_supers() in
  // fill_instance_klass(). It is because the _transitive_interfaces may be shared with
  // its _super. If an OOM occurs while loading the current klass, its _super field
  // may not have been set. When GC tries to free the klass, the _transitive_interfaces
  // may be deallocated mistakenly in InstanceKlass::deallocate_interfaces(). Subsequent
  // dereferences to the deallocated _transitive_interfaces will result in a crash.

  // Clear out these fields so they don't get deallocated by the destructor
  clear_class_metadata();
}

AnnotationArray* ClassFileParser::assemble_annotations(const u1* const runtime_visible_annotations,
                                                       int runtime_visible_annotations_length,
                                                       const u1* const runtime_invisible_annotations,
                                                       int runtime_invisible_annotations_length,
                                                       TRAPS) {
  AnnotationArray* annotations = NULL;
  if (runtime_visible_annotations != NULL ||
      runtime_invisible_annotations != NULL) {
    annotations = MetadataFactory::new_array<u1>(_loader_data,
                                          runtime_visible_annotations_length +
                                          runtime_invisible_annotations_length,
                                          CHECK_(annotations));
    if (runtime_visible_annotations != NULL) {
      for (int i = 0; i < runtime_visible_annotations_length; i++) {
        annotations->at_put(i, runtime_visible_annotations[i]);
      }
    }
    if (runtime_invisible_annotations != NULL) {
      for (int i = 0; i < runtime_invisible_annotations_length; i++) {
        int append = runtime_visible_annotations_length+i;
        annotations->at_put(append, runtime_invisible_annotations[i]);
      }
    }
  }
  return annotations;
}

const InstanceKlass* ClassFileParser::parse_super_class(ConstantPool* const cp,
                                                        const int super_class_index,
                                                        const bool need_verify,
                                                        TRAPS) {
  assert(cp != NULL, "invariant");
  const InstanceKlass* super_klass = NULL;

  if (super_class_index == 0) {
    check_property(_class_name == vmSymbols::java_lang_Object(),
                   "Invalid superclass index %u in class file %s",
                   super_class_index,
                   CHECK_NULL);
  } else {
    check_property(valid_klass_reference_at(super_class_index),
                   "Invalid superclass index %u in class file %s",
                   super_class_index,
                   CHECK_NULL);
    // The class name should be legal because it is checked when parsing constant pool.
    // However, make sure it is not an array type.
    bool is_array = false;
    if (cp->tag_at(super_class_index).is_klass()) {
      super_klass = InstanceKlass::cast(cp->resolved_klass_at(super_class_index));
      if (need_verify)
        is_array = super_klass->is_array_klass();
    } else if (need_verify) {
      is_array = (cp->klass_name_at(super_class_index)->char_at(0) == JVM_SIGNATURE_ARRAY);
    }
    if (need_verify) {
      guarantee_property(!is_array,
                        "Bad superclass name in class file %s", CHECK_NULL);
    }
  }
  return super_klass;
}

static unsigned int compute_oop_map_count(const InstanceKlass* super,
                                          unsigned int nonstatic_oop_map_count,
                                          int first_nonstatic_oop_offset) {

  unsigned int map_count =
    NULL == super ? 0 : super->nonstatic_oop_map_count();
  if (nonstatic_oop_map_count > 0) {
    // We have oops to add to map
    if (map_count == 0) {
      map_count = nonstatic_oop_map_count;
    }
    else {
      // Check whether we should add a new map block or whether the last one can
      // be extended
      const OopMapBlock* const first_map = super->start_of_nonstatic_oop_maps();
      const OopMapBlock* const last_map = first_map + map_count - 1;

      const int next_offset = last_map->offset() + last_map->count() * heapOopSize;
      if (next_offset == first_nonstatic_oop_offset) {
        // There is no gap bettwen superklass's last oop field and first
        // local oop field, merge maps.
        nonstatic_oop_map_count -= 1;
      }
      else {
        // Superklass didn't end with a oop field, add extra maps
        assert(next_offset < first_nonstatic_oop_offset, "just checking");
      }
      map_count += nonstatic_oop_map_count;
    }
  }
  return map_count;
}

#ifndef PRODUCT
static void print_field_layout(const Symbol* name,
                               Array<u2>* fields,
                               ConstantPool* cp,
                               int instance_size,
                               int instance_fields_start,
                               int instance_fields_end,
                               int static_fields_end) {

  assert(name != NULL, "invariant");

  tty->print("%s: field layout\n", name->as_klass_external_name());
  tty->print("  @%3d %s\n", instance_fields_start, "--- instance fields start ---");
  for (AllFieldStream fs(fields, cp); !fs.done(); fs.next()) {
    if (!fs.access_flags().is_static()) {
      tty->print("  @%3d \"%s\" %s\n",
        fs.offset(),
        fs.name()->as_klass_external_name(),
        fs.signature()->as_klass_external_name());
    }
  }
  tty->print("  @%3d %s\n", instance_fields_end, "--- instance fields end ---");
  tty->print("  @%3d %s\n", instance_size * wordSize, "--- instance ends ---");
  tty->print("  @%3d %s\n", InstanceMirrorKlass::offset_of_static_fields(), "--- static fields start ---");
  for (AllFieldStream fs(fields, cp); !fs.done(); fs.next()) {
    if (fs.access_flags().is_static()) {
      tty->print("  @%3d \"%s\" %s\n",
        fs.offset(),
        fs.name()->as_klass_external_name(),
        fs.signature()->as_klass_external_name());
    }
  }
  tty->print("  @%3d %s\n", static_fields_end, "--- static fields end ---");
  tty->print("\n");
}
#endif

// Values needed for oopmap and InstanceKlass creation
class ClassFileParser::FieldLayoutInfo : public ResourceObj {
 public:
  int*          nonstatic_oop_offsets;
  unsigned int* nonstatic_oop_counts;
  unsigned int  nonstatic_oop_map_count;
  unsigned int  total_oop_map_count;
  int           instance_size;
  int           nonstatic_field_size;
  int           static_field_size;
  bool          has_nonstatic_fields;
};

// Layout fields and fill in FieldLayoutInfo.  Could use more refactoring!
void ClassFileParser::layout_fields(ConstantPool* cp,
                                    const FieldAllocationCount* fac,
                                    const ClassAnnotationCollector* parsed_annotations,
                                    FieldLayoutInfo* info,
                                    TRAPS) {

  assert(cp != NULL, "invariant");

  // Field size and offset computation
  int nonstatic_field_size = _super_klass == NULL ? 0 :
                               _super_klass->nonstatic_field_size();

  // Count the contended fields by type.
  //
  // We ignore static fields, because @Contended is not supported for them.
  // The layout code below will also ignore the static fields.
  int nonstatic_contended_count = 0;
  FieldAllocationCount fac_contended;
  for (AllFieldStream fs(_fields, cp); !fs.done(); fs.next()) {
    FieldAllocationType atype = (FieldAllocationType) fs.allocation_type();
    if (fs.is_contended()) {
      fac_contended.count[atype]++;
      if (!fs.access_flags().is_static()) {
        nonstatic_contended_count++;
      }
    }
  }


  // Calculate the starting byte offsets
  int next_static_oop_offset    = InstanceMirrorKlass::offset_of_static_fields();
  int next_static_double_offset = next_static_oop_offset +
                                      ((fac->count[STATIC_OOP]) * heapOopSize);
  if (fac->count[STATIC_DOUBLE]) {
    next_static_double_offset = align_up(next_static_double_offset, BytesPerLong);
  }

  int next_static_word_offset   = next_static_double_offset +
                                    ((fac->count[STATIC_DOUBLE]) * BytesPerLong);
  int next_static_short_offset  = next_static_word_offset +
                                    ((fac->count[STATIC_WORD]) * BytesPerInt);
  int next_static_byte_offset   = next_static_short_offset +
                                  ((fac->count[STATIC_SHORT]) * BytesPerShort);

  int nonstatic_fields_start  = instanceOopDesc::base_offset_in_bytes() +
                                nonstatic_field_size * heapOopSize;

  int next_nonstatic_field_offset = nonstatic_fields_start;

  const bool is_contended_class     = parsed_annotations->is_contended();

  // Class is contended, pad before all the fields
  if (is_contended_class) {
    next_nonstatic_field_offset += ContendedPaddingWidth;
  }

  // Compute the non-contended fields count.
  // The packing code below relies on these counts to determine if some field
  // can be squeezed into the alignment gap. Contended fields are obviously
  // exempt from that.
  unsigned int nonstatic_double_count = fac->count[NONSTATIC_DOUBLE] - fac_contended.count[NONSTATIC_DOUBLE];
  unsigned int nonstatic_word_count   = fac->count[NONSTATIC_WORD]   - fac_contended.count[NONSTATIC_WORD];
  unsigned int nonstatic_short_count  = fac->count[NONSTATIC_SHORT]  - fac_contended.count[NONSTATIC_SHORT];
  unsigned int nonstatic_byte_count   = fac->count[NONSTATIC_BYTE]   - fac_contended.count[NONSTATIC_BYTE];
  unsigned int nonstatic_oop_count    = fac->count[NONSTATIC_OOP]    - fac_contended.count[NONSTATIC_OOP];

  // Total non-static fields count, including every contended field
  unsigned int nonstatic_fields_count = fac->count[NONSTATIC_DOUBLE] + fac->count[NONSTATIC_WORD] +
                                        fac->count[NONSTATIC_SHORT] + fac->count[NONSTATIC_BYTE] +
                                        fac->count[NONSTATIC_OOP];

  const bool super_has_nonstatic_fields =
          (_super_klass != NULL && _super_klass->has_nonstatic_fields());
  const bool has_nonstatic_fields =
    super_has_nonstatic_fields || (nonstatic_fields_count != 0);


  // Prepare list of oops for oop map generation.
  //
  // "offset" and "count" lists are describing the set of contiguous oop
  // regions. offset[i] is the start of the i-th region, which then has
  // count[i] oops following. Before we know how many regions are required,
  // we pessimistically allocate the maps to fit all the oops into the
  // distinct regions.
  //
  // TODO: We add +1 to always allocate non-zero resource arrays; we need
  // to figure out if we still need to do this.
  unsigned int nonstatic_oop_map_count = 0;
  unsigned int max_nonstatic_oop_maps  = fac->count[NONSTATIC_OOP] + 1;

  int* nonstatic_oop_offsets = NEW_RESOURCE_ARRAY_IN_THREAD(
            THREAD, int, max_nonstatic_oop_maps);
  unsigned int* const nonstatic_oop_counts  = NEW_RESOURCE_ARRAY_IN_THREAD(
            THREAD, unsigned int, max_nonstatic_oop_maps);

  int first_nonstatic_oop_offset = 0; // will be set for first oop field

  bool compact_fields   = CompactFields;
  int allocation_style = FieldsAllocationStyle;
  if( allocation_style < 0 || allocation_style > 2 ) { // Out of range?
    assert(false, "0 <= FieldsAllocationStyle <= 2");
    allocation_style = 1; // Optimistic
  }

  // The next classes have predefined hard-coded fields offsets
  // (see in JavaClasses::compute_hard_coded_offsets()).
  // Use default fields allocation order for them.
  if( (allocation_style != 0 || compact_fields ) && _loader_data->class_loader() == NULL &&
      (_class_name == vmSymbols::java_lang_AssertionStatusDirectives() ||
       _class_name == vmSymbols::java_lang_Class() ||
       _class_name == vmSymbols::java_lang_ClassLoader() ||
       _class_name == vmSymbols::java_lang_ref_Reference() ||
       _class_name == vmSymbols::java_lang_ref_SoftReference() ||
       _class_name == vmSymbols::java_lang_StackTraceElement() ||
       _class_name == vmSymbols::java_lang_String() ||
       _class_name == vmSymbols::java_lang_Throwable() ||
       _class_name == vmSymbols::java_lang_Boolean() ||
       _class_name == vmSymbols::java_lang_Character() ||
       _class_name == vmSymbols::java_lang_Float() ||
       _class_name == vmSymbols::java_lang_Double() ||
       _class_name == vmSymbols::java_lang_Byte() ||
       _class_name == vmSymbols::java_lang_Short() ||
       _class_name == vmSymbols::java_lang_Integer() ||
       _class_name == vmSymbols::java_lang_Long())) {
    allocation_style = 0;     // Allocate oops first
    compact_fields   = false; // Don't compact fields
  }

  int next_nonstatic_oop_offset = 0;
  int next_nonstatic_double_offset = 0;

  // Rearrange fields for a given allocation style
  if( allocation_style == 0 ) {
    // Fields order: oops, longs/doubles, ints, shorts/chars, bytes, padded fields
    next_nonstatic_oop_offset    = next_nonstatic_field_offset;
    next_nonstatic_double_offset = next_nonstatic_oop_offset +
                                    (nonstatic_oop_count * heapOopSize);
  } else if( allocation_style == 1 ) {
    // Fields order: longs/doubles, ints, shorts/chars, bytes, oops, padded fields
    next_nonstatic_double_offset = next_nonstatic_field_offset;
  } else if( allocation_style == 2 ) {
    // Fields allocation: oops fields in super and sub classes are together.
    if( nonstatic_field_size > 0 && _super_klass != NULL &&
        _super_klass->nonstatic_oop_map_size() > 0 ) {
      const unsigned int map_count = _super_klass->nonstatic_oop_map_count();
      const OopMapBlock* const first_map = _super_klass->start_of_nonstatic_oop_maps();
      const OopMapBlock* const last_map = first_map + map_count - 1;
      const int next_offset = last_map->offset() + (last_map->count() * heapOopSize);
      if (next_offset == next_nonstatic_field_offset) {
        allocation_style = 0;   // allocate oops first
        next_nonstatic_oop_offset    = next_nonstatic_field_offset;
        next_nonstatic_double_offset = next_nonstatic_oop_offset +
                                       (nonstatic_oop_count * heapOopSize);
      }
    }
    if( allocation_style == 2 ) {
      allocation_style = 1;     // allocate oops last
      next_nonstatic_double_offset = next_nonstatic_field_offset;
    }
  } else {
    ShouldNotReachHere();
  }

  int nonstatic_oop_space_count   = 0;
  int nonstatic_word_space_count  = 0;
  int nonstatic_short_space_count = 0;
  int nonstatic_byte_space_count  = 0;
  int nonstatic_oop_space_offset = 0;
  int nonstatic_word_space_offset = 0;
  int nonstatic_short_space_offset = 0;
  int nonstatic_byte_space_offset = 0;

  // Try to squeeze some of the fields into the gaps due to
  // long/double alignment.
  if (nonstatic_double_count > 0) {
    int offset = next_nonstatic_double_offset;
    next_nonstatic_double_offset = align_up(offset, BytesPerLong);
    if (compact_fields && offset != next_nonstatic_double_offset) {
      // Allocate available fields into the gap before double field.
      int length = next_nonstatic_double_offset - offset;
      assert(length == BytesPerInt, "");
      nonstatic_word_space_offset = offset;
      if (nonstatic_word_count > 0) {
        nonstatic_word_count      -= 1;
        nonstatic_word_space_count = 1; // Only one will fit
        length -= BytesPerInt;
        offset += BytesPerInt;
      }
      nonstatic_short_space_offset = offset;
      while (length >= BytesPerShort && nonstatic_short_count > 0) {
        nonstatic_short_count       -= 1;
        nonstatic_short_space_count += 1;
        length -= BytesPerShort;
        offset += BytesPerShort;
      }
      nonstatic_byte_space_offset = offset;
      while (length > 0 && nonstatic_byte_count > 0) {
        nonstatic_byte_count       -= 1;
        nonstatic_byte_space_count += 1;
        length -= 1;
      }
      // Allocate oop field in the gap if there are no other fields for that.
      nonstatic_oop_space_offset = offset;
      if (length >= heapOopSize && nonstatic_oop_count > 0 &&
          allocation_style != 0) { // when oop fields not first
        nonstatic_oop_count      -= 1;
        nonstatic_oop_space_count = 1; // Only one will fit
        length -= heapOopSize;
        offset += heapOopSize;
      }
    }
  }

  int next_nonstatic_word_offset = next_nonstatic_double_offset +
                                     (nonstatic_double_count * BytesPerLong);
  int next_nonstatic_short_offset = next_nonstatic_word_offset +
                                      (nonstatic_word_count * BytesPerInt);
  int next_nonstatic_byte_offset = next_nonstatic_short_offset +
                                     (nonstatic_short_count * BytesPerShort);
  int next_nonstatic_padded_offset = next_nonstatic_byte_offset +
                                       nonstatic_byte_count;

  // let oops jump before padding with this allocation style
  if( allocation_style == 1 ) {
    next_nonstatic_oop_offset = next_nonstatic_padded_offset;
    if( nonstatic_oop_count > 0 ) {
      next_nonstatic_oop_offset = align_up(next_nonstatic_oop_offset, heapOopSize);
    }
    next_nonstatic_padded_offset = next_nonstatic_oop_offset + (nonstatic_oop_count * heapOopSize);
  }

  // Iterate over fields again and compute correct offsets.
  // The field allocation type was temporarily stored in the offset slot.
  // oop fields are located before non-oop fields (static and non-static).
  for (AllFieldStream fs(_fields, cp); !fs.done(); fs.next()) {

    // skip already laid out fields
    if (fs.is_offset_set()) continue;

    // contended instance fields are handled below
    if (fs.is_contended() && !fs.access_flags().is_static()) continue;

    int real_offset = 0;
    const FieldAllocationType atype = (const FieldAllocationType) fs.allocation_type();

    // pack the rest of the fields
    switch (atype) {
      case STATIC_OOP:
        real_offset = next_static_oop_offset;
        next_static_oop_offset += heapOopSize;
        break;
      case STATIC_BYTE:
        real_offset = next_static_byte_offset;
        next_static_byte_offset += 1;
        break;
      case STATIC_SHORT:
        real_offset = next_static_short_offset;
        next_static_short_offset += BytesPerShort;
        break;
      case STATIC_WORD:
        real_offset = next_static_word_offset;
        next_static_word_offset += BytesPerInt;
        break;
      case STATIC_DOUBLE:
        real_offset = next_static_double_offset;
        next_static_double_offset += BytesPerLong;
        break;
      case NONSTATIC_OOP:
        if( nonstatic_oop_space_count > 0 ) {
          real_offset = nonstatic_oop_space_offset;
          nonstatic_oop_space_offset += heapOopSize;
          nonstatic_oop_space_count  -= 1;
        } else {
          real_offset = next_nonstatic_oop_offset;
          next_nonstatic_oop_offset += heapOopSize;
        }

        // Record this oop in the oop maps
        if( nonstatic_oop_map_count > 0 &&
            nonstatic_oop_offsets[nonstatic_oop_map_count - 1] ==
            real_offset -
            int(nonstatic_oop_counts[nonstatic_oop_map_count - 1]) *
            heapOopSize ) {
          // This oop is adjacent to the previous one, add to current oop map
          assert(nonstatic_oop_map_count - 1 < max_nonstatic_oop_maps, "range check");
          nonstatic_oop_counts[nonstatic_oop_map_count - 1] += 1;
        } else {
          // This oop is not adjacent to the previous one, create new oop map
          assert(nonstatic_oop_map_count < max_nonstatic_oop_maps, "range check");
          nonstatic_oop_offsets[nonstatic_oop_map_count] = real_offset;
          nonstatic_oop_counts [nonstatic_oop_map_count] = 1;
          nonstatic_oop_map_count += 1;
          if( first_nonstatic_oop_offset == 0 ) { // Undefined
            first_nonstatic_oop_offset = real_offset;
          }
        }
        break;
      case NONSTATIC_BYTE:
        if( nonstatic_byte_space_count > 0 ) {
          real_offset = nonstatic_byte_space_offset;
          nonstatic_byte_space_offset += 1;
          nonstatic_byte_space_count  -= 1;
        } else {
          real_offset = next_nonstatic_byte_offset;
          next_nonstatic_byte_offset += 1;
        }
        break;
      case NONSTATIC_SHORT:
        if( nonstatic_short_space_count > 0 ) {
          real_offset = nonstatic_short_space_offset;
          nonstatic_short_space_offset += BytesPerShort;
          nonstatic_short_space_count  -= 1;
        } else {
          real_offset = next_nonstatic_short_offset;
          next_nonstatic_short_offset += BytesPerShort;
        }
        break;
      case NONSTATIC_WORD:
        if( nonstatic_word_space_count > 0 ) {
          real_offset = nonstatic_word_space_offset;
          nonstatic_word_space_offset += BytesPerInt;
          nonstatic_word_space_count  -= 1;
        } else {
          real_offset = next_nonstatic_word_offset;
          next_nonstatic_word_offset += BytesPerInt;
        }
        break;
      case NONSTATIC_DOUBLE:
        real_offset = next_nonstatic_double_offset;
        next_nonstatic_double_offset += BytesPerLong;
        break;
      default:
        ShouldNotReachHere();
    }
    fs.set_offset(real_offset);
  }


  // Handle the contended cases.
  //
  // Each contended field should not intersect the cache line with another contended field.
  // In the absence of alignment information, we end up with pessimistically separating
  // the fields with full-width padding.
  //
  // Additionally, this should not break alignment for the fields, so we round the alignment up
  // for each field.
  if (nonstatic_contended_count > 0) {

    // if there is at least one contended field, we need to have pre-padding for them
    next_nonstatic_padded_offset += ContendedPaddingWidth;

    // collect all contended groups
    ResourceBitMap bm(cp->size());
    for (AllFieldStream fs(_fields, cp); !fs.done(); fs.next()) {
      // skip already laid out fields
      if (fs.is_offset_set()) continue;

      if (fs.is_contended()) {
        bm.set_bit(fs.contended_group());
      }
    }

    int current_group = -1;
    while ((current_group = (int)bm.get_next_one_offset(current_group + 1)) != (int)bm.size()) {

      for (AllFieldStream fs(_fields, cp); !fs.done(); fs.next()) {

        // skip already laid out fields
        if (fs.is_offset_set()) continue;

        // skip non-contended fields and fields from different group
        if (!fs.is_contended() || (fs.contended_group() != current_group)) continue;

        // handle statics below
        if (fs.access_flags().is_static()) continue;

        int real_offset = 0;
        FieldAllocationType atype = (FieldAllocationType) fs.allocation_type();

        switch (atype) {
          case NONSTATIC_BYTE:
            next_nonstatic_padded_offset = align_up(next_nonstatic_padded_offset, 1);
            real_offset = next_nonstatic_padded_offset;
            next_nonstatic_padded_offset += 1;
            break;

          case NONSTATIC_SHORT:
            next_nonstatic_padded_offset = align_up(next_nonstatic_padded_offset, BytesPerShort);
            real_offset = next_nonstatic_padded_offset;
            next_nonstatic_padded_offset += BytesPerShort;
            break;

          case NONSTATIC_WORD:
            next_nonstatic_padded_offset = align_up(next_nonstatic_padded_offset, BytesPerInt);
            real_offset = next_nonstatic_padded_offset;
            next_nonstatic_padded_offset += BytesPerInt;
            break;

          case NONSTATIC_DOUBLE:
            next_nonstatic_padded_offset = align_up(next_nonstatic_padded_offset, BytesPerLong);
            real_offset = next_nonstatic_padded_offset;
            next_nonstatic_padded_offset += BytesPerLong;
            break;

          case NONSTATIC_OOP:
            next_nonstatic_padded_offset = align_up(next_nonstatic_padded_offset, heapOopSize);
            real_offset = next_nonstatic_padded_offset;
            next_nonstatic_padded_offset += heapOopSize;

            // Record this oop in the oop maps
            if( nonstatic_oop_map_count > 0 &&
                nonstatic_oop_offsets[nonstatic_oop_map_count - 1] ==
                real_offset -
                int(nonstatic_oop_counts[nonstatic_oop_map_count - 1]) *
                heapOopSize ) {
              // This oop is adjacent to the previous one, add to current oop map
              assert(nonstatic_oop_map_count - 1 < max_nonstatic_oop_maps, "range check");
              nonstatic_oop_counts[nonstatic_oop_map_count - 1] += 1;
            } else {
              // This oop is not adjacent to the previous one, create new oop map
              assert(nonstatic_oop_map_count < max_nonstatic_oop_maps, "range check");
              nonstatic_oop_offsets[nonstatic_oop_map_count] = real_offset;
              nonstatic_oop_counts [nonstatic_oop_map_count] = 1;
              nonstatic_oop_map_count += 1;
              if( first_nonstatic_oop_offset == 0 ) { // Undefined
                first_nonstatic_oop_offset = real_offset;
              }
            }
            break;

          default:
            ShouldNotReachHere();
        }

        if (fs.contended_group() == 0) {
          // Contended group defines the equivalence class over the fields:
          // the fields within the same contended group are not inter-padded.
          // The only exception is default group, which does not incur the
          // equivalence, and so requires intra-padding.
          next_nonstatic_padded_offset += ContendedPaddingWidth;
        }

        fs.set_offset(real_offset);
      } // for

      // Start laying out the next group.
      // Note that this will effectively pad the last group in the back;
      // this is expected to alleviate memory contention effects for
      // subclass fields and/or adjacent object.
      // If this was the default group, the padding is already in place.
      if (current_group != 0) {
        next_nonstatic_padded_offset += ContendedPaddingWidth;
      }
    }

    // handle static fields
  }

  // Entire class is contended, pad in the back.
  // This helps to alleviate memory contention effects for subclass fields
  // and/or adjacent object.
  if (is_contended_class) {
    next_nonstatic_padded_offset += ContendedPaddingWidth;
  }

  int notaligned_nonstatic_fields_end = next_nonstatic_padded_offset;

  int nonstatic_fields_end      = align_up(notaligned_nonstatic_fields_end, heapOopSize);
  int instance_end              = align_up(notaligned_nonstatic_fields_end, wordSize);
  int static_fields_end         = align_up(next_static_byte_offset, wordSize);

  int static_field_size         = (static_fields_end -
                                   InstanceMirrorKlass::offset_of_static_fields()) / wordSize;
  nonstatic_field_size          = nonstatic_field_size +
                                  (nonstatic_fields_end - nonstatic_fields_start) / heapOopSize;

  int instance_size             = align_object_size(instance_end / wordSize);

  assert(instance_size == align_object_size(align_up(
         (instanceOopDesc::base_offset_in_bytes() + nonstatic_field_size*heapOopSize),
          wordSize) / wordSize), "consistent layout helper value");

  // Invariant: nonstatic_field end/start should only change if there are
  // nonstatic fields in the class, or if the class is contended. We compare
  // against the non-aligned value, so that end alignment will not fail the
  // assert without actually having the fields.
  assert((notaligned_nonstatic_fields_end == nonstatic_fields_start) ||
         is_contended_class ||
         (nonstatic_fields_count > 0), "double-check nonstatic start/end");

  // Number of non-static oop map blocks allocated at end of klass.
  const unsigned int total_oop_map_count =
    compute_oop_map_count(_super_klass, nonstatic_oop_map_count,
                          first_nonstatic_oop_offset);

#ifndef PRODUCT
  if (PrintFieldLayout) {
    print_field_layout(_class_name,
          _fields,
          cp,
          instance_size,
          nonstatic_fields_start,
          nonstatic_fields_end,
          static_fields_end);
  }

#endif
  // Pass back information needed for InstanceKlass creation
  info->nonstatic_oop_offsets = nonstatic_oop_offsets;
  info->nonstatic_oop_counts = nonstatic_oop_counts;
  info->nonstatic_oop_map_count = nonstatic_oop_map_count;
  info->total_oop_map_count = total_oop_map_count;
  info->instance_size = instance_size;
  info->static_field_size = static_field_size;
  info->nonstatic_field_size = nonstatic_field_size;
  info->has_nonstatic_fields = has_nonstatic_fields;
}

static void fill_oop_maps(const InstanceKlass* k,
                          unsigned int nonstatic_oop_map_count,
                          const int* nonstatic_oop_offsets,
                          const unsigned int* nonstatic_oop_counts) {

  assert(k != NULL, "invariant");

  OopMapBlock* this_oop_map = k->start_of_nonstatic_oop_maps();
  const InstanceKlass* const super = k->superklass();
  const unsigned int super_count = super ? super->nonstatic_oop_map_count() : 0;
  if (super_count > 0) {
    // Copy maps from superklass
    OopMapBlock* super_oop_map = super->start_of_nonstatic_oop_maps();
    for (unsigned int i = 0; i < super_count; ++i) {
      *this_oop_map++ = *super_oop_map++;
    }
  }

  if (nonstatic_oop_map_count > 0) {
    if (super_count + nonstatic_oop_map_count > k->nonstatic_oop_map_count()) {
      // The counts differ because there is no gap between superklass's last oop
      // field and the first local oop field.  Extend the last oop map copied
      // from the superklass instead of creating new one.
      nonstatic_oop_map_count--;
      nonstatic_oop_offsets++;
      this_oop_map--;
      this_oop_map->set_count(this_oop_map->count() + *nonstatic_oop_counts++);
      this_oop_map++;
    }

    // Add new map blocks, fill them
    while (nonstatic_oop_map_count-- > 0) {
      this_oop_map->set_offset(*nonstatic_oop_offsets++);
      this_oop_map->set_count(*nonstatic_oop_counts++);
      this_oop_map++;
    }
    assert(k->start_of_nonstatic_oop_maps() + k->nonstatic_oop_map_count() ==
           this_oop_map, "sanity");
  }
}


void ClassFileParser::set_precomputed_flags(InstanceKlass* ik) {
  assert(ik != NULL, "invariant");

  const Klass* const super = ik->super();

  // Check if this klass has an empty finalize method (i.e. one with return bytecode only),
  // in which case we don't have to register objects as finalizable
  if (!_has_empty_finalizer) {
    if (_has_finalizer ||
        (super != NULL && super->has_finalizer())) {
      ik->set_has_finalizer();
    }
  }

#ifdef ASSERT
  bool f = false;
  const Method* const m = ik->lookup_method(vmSymbols::finalize_method_name(),
                                           vmSymbols::void_method_signature());
  if (m != NULL && !m->is_empty_method()) {
      f = true;
  }

  // Spec doesn't prevent agent from redefinition of empty finalizer.
  // Despite the fact that it's generally bad idea and redefined finalizer
  // will not work as expected we shouldn't abort vm in this case
  if (!ik->has_redefined_this_or_super()) {
    assert(ik->has_finalizer() == f, "inconsistent has_finalizer");
  }
#endif

  // Check if this klass supports the java.lang.Cloneable interface
  if (SystemDictionary::Cloneable_klass_loaded()) {
    if (ik->is_subtype_of(SystemDictionary::Cloneable_klass())) {
      ik->set_is_cloneable();
    }
  }

  // Check if this klass has a vanilla default constructor
  if (super == NULL) {
    // java.lang.Object has empty default constructor
    ik->set_has_vanilla_constructor();
  } else {
    if (super->has_vanilla_constructor() &&
        _has_vanilla_constructor) {
      ik->set_has_vanilla_constructor();
    }
#ifdef ASSERT
    bool v = false;
    if (super->has_vanilla_constructor()) {
      const Method* const constructor =
        ik->find_method(vmSymbols::object_initializer_name(),
                       vmSymbols::void_method_signature());
      if (constructor != NULL && constructor->is_vanilla_constructor()) {
        v = true;
      }
    }
    assert(v == ik->has_vanilla_constructor(), "inconsistent has_vanilla_constructor");
#endif
  }

  // If it cannot be fast-path allocated, set a bit in the layout helper.
  // See documentation of InstanceKlass::can_be_fastpath_allocated().
  assert(ik->size_helper() > 0, "layout_helper is initialized");
  if ((!RegisterFinalizersAtInit && ik->has_finalizer())
      || ik->is_abstract() || ik->is_interface()
      || (ik->name() == vmSymbols::java_lang_Class() && ik->class_loader() == NULL)
      || ik->size_helper() >= FastAllocateSizeLimit) {
    // Forbid fast-path allocation.
    const jint lh = Klass::instance_layout_helper(ik->size_helper(), true);
    ik->set_layout_helper(lh);
  }
}

// utility methods for appending an array with check for duplicates

static void append_interfaces(GrowableArray<InstanceKlass*>* result,
                              const Array<InstanceKlass*>* const ifs) {
  // iterate over new interfaces
  for (int i = 0; i < ifs->length(); i++) {
    InstanceKlass* const e = ifs->at(i);
    assert(e->is_klass() && e->is_interface(), "just checking");
    // add new interface
    result->append_if_missing(e);
  }
}

static Array<InstanceKlass*>* compute_transitive_interfaces(const InstanceKlass* super,
                                                            Array<InstanceKlass*>* local_ifs,
                                                            ClassLoaderData* loader_data,
                                                            TRAPS) {
  assert(local_ifs != NULL, "invariant");
  assert(loader_data != NULL, "invariant");

  // Compute maximum size for transitive interfaces
  int max_transitive_size = 0;
  int super_size = 0;
  // Add superclass transitive interfaces size
  if (super != NULL) {
    super_size = super->transitive_interfaces()->length();
    max_transitive_size += super_size;
  }
  // Add local interfaces' super interfaces
  const int local_size = local_ifs->length();
  for (int i = 0; i < local_size; i++) {
    InstanceKlass* const l = local_ifs->at(i);
    max_transitive_size += l->transitive_interfaces()->length();
  }
  // Finally add local interfaces
  max_transitive_size += local_size;
  // Construct array
  if (max_transitive_size == 0) {
    // no interfaces, use canonicalized array
    return Universe::the_empty_instance_klass_array();
  } else if (max_transitive_size == super_size) {
    // no new local interfaces added, share superklass' transitive interface array
    return super->transitive_interfaces();
  } else if (max_transitive_size == local_size) {
    // only local interfaces added, share local interface array
    return local_ifs;
  } else {
    ResourceMark rm;
    GrowableArray<InstanceKlass*>* const result = new GrowableArray<InstanceKlass*>(max_transitive_size);

    // Copy down from superclass
    if (super != NULL) {
      append_interfaces(result, super->transitive_interfaces());
    }

    // Copy down from local interfaces' superinterfaces
    for (int i = 0; i < local_size; i++) {
      InstanceKlass* const l = local_ifs->at(i);
      append_interfaces(result, l->transitive_interfaces());
    }
    // Finally add local interfaces
    append_interfaces(result, local_ifs);

    // length will be less than the max_transitive_size if duplicates were removed
    const int length = result->length();
    assert(length <= max_transitive_size, "just checking");
    Array<InstanceKlass*>* const new_result =
      MetadataFactory::new_array<InstanceKlass*>(loader_data, length, CHECK_NULL);
    for (int i = 0; i < length; i++) {
      InstanceKlass* const e = result->at(i);
      assert(e != NULL, "just checking");
      new_result->at_put(i, e);
    }
    return new_result;
  }
}

static void check_super_class_access(const InstanceKlass* this_klass, TRAPS) {
  assert(this_klass != NULL, "invariant");
  const Klass* const super = this_klass->super();

  if (super != NULL) {
    assert(super->is_instance_klass(), "super is not instance klass");
    const InstanceKlass* super_ik = InstanceKlass::cast(super);

    if (super->is_final()) {
      ResourceMark rm(THREAD);
      Exceptions::fthrow(
        THREAD_AND_LOCATION,
        vmSymbols::java_lang_VerifyError(),
        "class %s cannot inherit from final class %s",
        this_klass->external_name(),
        super_ik->external_name());
      return;
    }

    if (super_ik->is_sealed()) {
      bool is_permitted_subtype = super_ik->has_as_permitted_subtype(this_klass, CHECK);
      if (!is_permitted_subtype) {
        ResourceMark rm(THREAD);
        Exceptions::fthrow(
          THREAD_AND_LOCATION,
          vmSymbols::java_lang_VerifyError(),
          "class %s cannot inherit from sealed class %s",
          this_klass->external_name(),
          super_ik->external_name());
        return;
      }
    }

    // If the loader is not the boot loader then throw an exception if its
    // superclass is in package jdk.internal.reflect and its loader is not a
    // special reflection class loader
    if (!this_klass->class_loader_data()->is_the_null_class_loader_data()) {
      PackageEntry* super_package = super->package();
      if (super_package != NULL &&
          super_package->name()->fast_compare(vmSymbols::jdk_internal_reflect()) == 0 &&
          !java_lang_ClassLoader::is_reflection_class_loader(this_klass->class_loader())) {
        ResourceMark rm(THREAD);
        Exceptions::fthrow(
          THREAD_AND_LOCATION,
          vmSymbols::java_lang_IllegalAccessError(),
          "class %s loaded by %s cannot access jdk/internal/reflect superclass %s",
          this_klass->external_name(),
          this_klass->class_loader_data()->loader_name_and_id(),
          super->external_name());
        return;
      }
    }

    Reflection::VerifyClassAccessResults vca_result =
      Reflection::verify_class_access(this_klass, InstanceKlass::cast(super), false);
    if (vca_result != Reflection::ACCESS_OK) {
      ResourceMark rm(THREAD);
      char* msg = Reflection::verify_class_access_msg(this_klass,
                                                      InstanceKlass::cast(super),
                                                      vca_result);
      if (msg == NULL) {
        bool same_module = (this_klass->module() == super->module());
        Exceptions::fthrow(
          THREAD_AND_LOCATION,
          vmSymbols::java_lang_IllegalAccessError(),
          "class %s cannot access its %ssuperclass %s (%s%s%s)",
          this_klass->external_name(),
          super->is_abstract() ? "abstract " : "",
          super->external_name(),
          (same_module) ? this_klass->joint_in_module_of_loader(super) : this_klass->class_in_module_of_loader(),
          (same_module) ? "" : "; ",
          (same_module) ? "" : super->class_in_module_of_loader());
      } else {
        // Add additional message content.
        Exceptions::fthrow(
          THREAD_AND_LOCATION,
          vmSymbols::java_lang_IllegalAccessError(),
          "superclass access check failed: %s",
          msg);
      }
    }
  }
}


static void check_super_interface_access(const InstanceKlass* this_klass, TRAPS) {
  assert(this_klass != NULL, "invariant");
  const Array<InstanceKlass*>* const local_interfaces = this_klass->local_interfaces();
  const int lng = local_interfaces->length();
  for (int i = lng - 1; i >= 0; i--) {
    InstanceKlass* const k = local_interfaces->at(i);
    assert (k != NULL && k->is_interface(), "invalid interface");

    if (k->is_sealed()) {
      bool is_permitted_subtype = k->has_as_permitted_subtype(this_klass, CHECK);
      if (!is_permitted_subtype) {
        ResourceMark rm(THREAD);
        Exceptions::fthrow(
          THREAD_AND_LOCATION,
          vmSymbols::java_lang_VerifyError(),
          "class %s cannot %s sealed interface %s",
          this_klass->external_name(),
          this_klass->is_interface() ? "extend" : "implement",
          k->external_name());
        return;
      }
    }

    Reflection::VerifyClassAccessResults vca_result =
      Reflection::verify_class_access(this_klass, k, false);
    if (vca_result != Reflection::ACCESS_OK) {
      ResourceMark rm(THREAD);
      char* msg = Reflection::verify_class_access_msg(this_klass,
                                                      k,
                                                      vca_result);
      if (msg == NULL) {
        bool same_module = (this_klass->module() == k->module());
        Exceptions::fthrow(
          THREAD_AND_LOCATION,
          vmSymbols::java_lang_IllegalAccessError(),
          "class %s cannot access its superinterface %s (%s%s%s)",
          this_klass->external_name(),
          k->external_name(),
          (same_module) ? this_klass->joint_in_module_of_loader(k) : this_klass->class_in_module_of_loader(),
          (same_module) ? "" : "; ",
          (same_module) ? "" : k->class_in_module_of_loader());
      } else {
        // Add additional message content.
        Exceptions::fthrow(
          THREAD_AND_LOCATION,
          vmSymbols::java_lang_IllegalAccessError(),
          "superinterface check failed: %s",
          msg);
      }
    }
  }
}


static void check_final_method_override(const InstanceKlass* this_klass, TRAPS) {
  assert(this_klass != NULL, "invariant");
  const Array<Method*>* const methods = this_klass->methods();
  const int num_methods = methods->length();

  // go thru each method and check if it overrides a final method
  for (int index = 0; index < num_methods; index++) {
    const Method* const m = methods->at(index);

    // skip private, static, and <init> methods
    if ((!m->is_private() && !m->is_static()) &&
        (m->name() != vmSymbols::object_initializer_name())) {

      const Symbol* const name = m->name();
      const Symbol* const signature = m->signature();
      const Klass* k = this_klass->super();
      const Method* super_m = NULL;
      while (k != NULL) {
        // skip supers that don't have final methods.
        if (k->has_final_method()) {
          // lookup a matching method in the super class hierarchy
          super_m = InstanceKlass::cast(k)->lookup_method(name, signature);
          if (super_m == NULL) {
            break; // didn't find any match; get out
          }

          if (super_m->is_final() && !super_m->is_static() &&
              !super_m->access_flags().is_private()) {
            // matching method in super is final, and not static or private
            bool can_access = Reflection::verify_member_access(this_klass,
                                                               super_m->method_holder(),
                                                               super_m->method_holder(),
                                                               super_m->access_flags(),
                                                              false, false, CHECK);
            if (can_access) {
              // this class can access super final method and therefore override
              ResourceMark rm(THREAD);
              Exceptions::fthrow(THREAD_AND_LOCATION,
                                 vmSymbols::java_lang_VerifyError(),
                                 "class %s overrides final method %s.%s%s",
                                 this_klass->external_name(),
                                 super_m->method_holder()->external_name(),
                                 name->as_C_string(),
                                 signature->as_C_string()
                                 );
              return;
            }
          }

          // continue to look from super_m's holder's super.
          k = super_m->method_holder()->super();
          continue;
        }

        k = k->super();
      }
    }
  }
}


// assumes that this_klass is an interface
static void check_illegal_static_method(const InstanceKlass* this_klass, TRAPS) {
  assert(this_klass != NULL, "invariant");
  assert(this_klass->is_interface(), "not an interface");
  const Array<Method*>* methods = this_klass->methods();
  const int num_methods = methods->length();

  for (int index = 0; index < num_methods; index++) {
    const Method* const m = methods->at(index);
    // if m is static and not the init method, throw a verify error
    if ((m->is_static()) && (m->name() != vmSymbols::class_initializer_name())) {
      ResourceMark rm(THREAD);
      Exceptions::fthrow(
        THREAD_AND_LOCATION,
        vmSymbols::java_lang_VerifyError(),
        "Illegal static method %s in interface %s",
        m->name()->as_C_string(),
        this_klass->external_name()
      );
      return;
    }
  }
}

// utility methods for format checking

void ClassFileParser::verify_legal_class_modifiers(jint flags, TRAPS) const {
  const bool is_module = (flags & JVM_ACC_MODULE) != 0;
  assert(_major_version >= JAVA_9_VERSION || !is_module, "JVM_ACC_MODULE should not be set");
  if (is_module) {
    ResourceMark rm(THREAD);
    Exceptions::fthrow(
      THREAD_AND_LOCATION,
      vmSymbols::java_lang_NoClassDefFoundError(),
      "%s is not a class because access_flag ACC_MODULE is set",
      _class_name->as_C_string());
    return;
  }

  if (!_need_verify) { return; }

  const bool is_interface  = (flags & JVM_ACC_INTERFACE)  != 0;
  const bool is_abstract   = (flags & JVM_ACC_ABSTRACT)   != 0;
  const bool is_final      = (flags & JVM_ACC_FINAL)      != 0;
  const bool is_super      = (flags & JVM_ACC_SUPER)      != 0;
  const bool is_enum       = (flags & JVM_ACC_ENUM)       != 0;
  const bool is_annotation = (flags & JVM_ACC_ANNOTATION) != 0;
  const bool major_gte_1_5 = _major_version >= JAVA_1_5_VERSION;
  const bool major_gte_14  = _major_version >= JAVA_14_VERSION;

  if ((is_abstract && is_final && !major_gte_14) ||
      (is_interface && !is_abstract) ||
      (is_interface && major_gte_1_5 && (is_super || is_enum)) ||
      (!is_interface && major_gte_1_5 && is_annotation)) {
    ResourceMark rm(THREAD);
    Exceptions::fthrow(
      THREAD_AND_LOCATION,
      vmSymbols::java_lang_ClassFormatError(),
      "Illegal class modifiers in class %s: 0x%X",
      _class_name->as_C_string(), flags
    );
    return;
  }
}

static bool has_illegal_visibility(jint flags) {
  const bool is_public    = (flags & JVM_ACC_PUBLIC)    != 0;
  const bool is_protected = (flags & JVM_ACC_PROTECTED) != 0;
  const bool is_private   = (flags & JVM_ACC_PRIVATE)   != 0;

  return ((is_public && is_protected) ||
          (is_public && is_private) ||
          (is_protected && is_private));
}

// A legal major_version.minor_version must be one of the following:
//
//  Major_version >= 45 and major_version < 56, any minor_version.
//  Major_version >= 56 and major_version <= JVM_CLASSFILE_MAJOR_VERSION and minor_version = 0.
//  Major_version = JVM_CLASSFILE_MAJOR_VERSION and minor_version = 65535 and --enable-preview is present.
//
static void verify_class_version(u2 major, u2 minor, Symbol* class_name, TRAPS){
  ResourceMark rm(THREAD);
  const u2 max_version = JVM_CLASSFILE_MAJOR_VERSION;
  if (major < JAVA_MIN_SUPPORTED_VERSION) {
    Exceptions::fthrow(
      THREAD_AND_LOCATION,
      vmSymbols::java_lang_UnsupportedClassVersionError(),
      "%s (class file version %u.%u) was compiled with an invalid major version",
      class_name->as_C_string(), major, minor);
    return;
  }

  if (major > max_version) {
    Exceptions::fthrow(
      THREAD_AND_LOCATION,
      vmSymbols::java_lang_UnsupportedClassVersionError(),
      "%s has been compiled by a more recent version of the Java Runtime (class file version %u.%u), "
      "this version of the Java Runtime only recognizes class file versions up to %u.0",
      class_name->as_C_string(), major, minor, JVM_CLASSFILE_MAJOR_VERSION);
    return;
  }

  if (major < JAVA_12_VERSION || minor == 0) {
    return;
  }

  if (minor == JAVA_PREVIEW_MINOR_VERSION) {
    if (major != max_version) {
      Exceptions::fthrow(
        THREAD_AND_LOCATION,
        vmSymbols::java_lang_UnsupportedClassVersionError(),
        "%s (class file version %u.%u) was compiled with preview features that are unsupported. "
        "This version of the Java Runtime only recognizes preview features for class file version %u.%u",
        class_name->as_C_string(), major, minor, JVM_CLASSFILE_MAJOR_VERSION, JAVA_PREVIEW_MINOR_VERSION);
      return;
    }

    if (!Arguments::enable_preview()) {
      Exceptions::fthrow(
        THREAD_AND_LOCATION,
        vmSymbols::java_lang_UnsupportedClassVersionError(),
        "Preview features are not enabled for %s (class file version %u.%u). Try running with '--enable-preview'",
        class_name->as_C_string(), major, minor);
      return;
    }

  } else { // minor != JAVA_PREVIEW_MINOR_VERSION
    Exceptions::fthrow(
        THREAD_AND_LOCATION,
        vmSymbols::java_lang_UnsupportedClassVersionError(),
        "%s (class file version %u.%u) was compiled with an invalid non-zero minor version",
        class_name->as_C_string(), major, minor);
  }
}

void ClassFileParser::verify_legal_field_modifiers(jint flags,
                                                   bool is_interface,
                                                   TRAPS) const {
  if (!_need_verify) { return; }

  const bool is_public    = (flags & JVM_ACC_PUBLIC)    != 0;
  const bool is_protected = (flags & JVM_ACC_PROTECTED) != 0;
  const bool is_private   = (flags & JVM_ACC_PRIVATE)   != 0;
  const bool is_static    = (flags & JVM_ACC_STATIC)    != 0;
  const bool is_final     = (flags & JVM_ACC_FINAL)     != 0;
  const bool is_volatile  = (flags & JVM_ACC_VOLATILE)  != 0;
  const bool is_transient = (flags & JVM_ACC_TRANSIENT) != 0;
  const bool is_enum      = (flags & JVM_ACC_ENUM)      != 0;
  const bool major_gte_1_5 = _major_version >= JAVA_1_5_VERSION;

  bool is_illegal = false;

  if (is_interface) {
    if (!is_public || !is_static || !is_final || is_private ||
        is_protected || is_volatile || is_transient ||
        (major_gte_1_5 && is_enum)) {
      is_illegal = true;
    }
  } else { // not interface
    if (has_illegal_visibility(flags) || (is_final && is_volatile)) {
      is_illegal = true;
    }
  }

  if (is_illegal) {
    ResourceMark rm(THREAD);
    Exceptions::fthrow(
      THREAD_AND_LOCATION,
      vmSymbols::java_lang_ClassFormatError(),
      "Illegal field modifiers in class %s: 0x%X",
      _class_name->as_C_string(), flags);
    return;
  }
}

void ClassFileParser::verify_legal_method_modifiers(jint flags,
                                                    bool is_interface,
                                                    const Symbol* name,
                                                    TRAPS) const {
  if (!_need_verify) { return; }

  const bool is_public       = (flags & JVM_ACC_PUBLIC)       != 0;
  const bool is_private      = (flags & JVM_ACC_PRIVATE)      != 0;
  const bool is_static       = (flags & JVM_ACC_STATIC)       != 0;
  const bool is_final        = (flags & JVM_ACC_FINAL)        != 0;
  const bool is_native       = (flags & JVM_ACC_NATIVE)       != 0;
  const bool is_abstract     = (flags & JVM_ACC_ABSTRACT)     != 0;
  const bool is_bridge       = (flags & JVM_ACC_BRIDGE)       != 0;
  const bool is_strict       = (flags & JVM_ACC_STRICT)       != 0;
  const bool is_synchronized = (flags & JVM_ACC_SYNCHRONIZED) != 0;
  const bool is_protected    = (flags & JVM_ACC_PROTECTED)    != 0;
  const bool major_gte_1_5   = _major_version >= JAVA_1_5_VERSION;
  const bool major_gte_8     = _major_version >= JAVA_8_VERSION;
  const bool is_initializer  = (name == vmSymbols::object_initializer_name());

  bool is_illegal = false;

  if (is_interface) {
    if (major_gte_8) {
      // Class file version is JAVA_8_VERSION or later Methods of
      // interfaces may set any of the flags except ACC_PROTECTED,
      // ACC_FINAL, ACC_NATIVE, and ACC_SYNCHRONIZED; they must
      // have exactly one of the ACC_PUBLIC or ACC_PRIVATE flags set.
      if ((is_public == is_private) || /* Only one of private and public should be true - XNOR */
          (is_native || is_protected || is_final || is_synchronized) ||
          // If a specific method of a class or interface has its
          // ACC_ABSTRACT flag set, it must not have any of its
          // ACC_FINAL, ACC_NATIVE, ACC_PRIVATE, ACC_STATIC,
          // ACC_STRICT, or ACC_SYNCHRONIZED flags set.  No need to
          // check for ACC_FINAL, ACC_NATIVE or ACC_SYNCHRONIZED as
          // those flags are illegal irrespective of ACC_ABSTRACT being set or not.
          (is_abstract && (is_private || is_static || is_strict))) {
        is_illegal = true;
      }
    } else if (major_gte_1_5) {
      // Class file version in the interval [JAVA_1_5_VERSION, JAVA_8_VERSION)
      if (!is_public || is_private || is_protected || is_static || is_final ||
          is_synchronized || is_native || !is_abstract || is_strict) {
        is_illegal = true;
      }
    } else {
      // Class file version is pre-JAVA_1_5_VERSION
      if (!is_public || is_static || is_final || is_native || !is_abstract) {
        is_illegal = true;
      }
    }
  } else { // not interface
    if (has_illegal_visibility(flags)) {
      is_illegal = true;
    } else {
      if (is_initializer) {
        if (is_static || is_final || is_synchronized || is_native ||
            is_abstract || (major_gte_1_5 && is_bridge)) {
          is_illegal = true;
        }
      } else { // not initializer
        if (is_abstract) {
          if ((is_final || is_native || is_private || is_static ||
              (major_gte_1_5 && (is_synchronized || is_strict)))) {
            is_illegal = true;
          }
        }
      }
    }
  }

  if (is_illegal) {
    ResourceMark rm(THREAD);
    Exceptions::fthrow(
      THREAD_AND_LOCATION,
      vmSymbols::java_lang_ClassFormatError(),
      "Method %s in class %s has illegal modifiers: 0x%X",
      name->as_C_string(), _class_name->as_C_string(), flags);
    return;
  }
}

void ClassFileParser::verify_legal_utf8(const unsigned char* buffer,
                                        int length,
                                        TRAPS) const {
  assert(_need_verify, "only called when _need_verify is true");
  if (!UTF8::is_legal_utf8(buffer, length, _major_version <= 47)) {
    classfile_parse_error("Illegal UTF8 string in constant pool in class file %s", CHECK);
  }
}

// Unqualified names may not contain the characters '.', ';', '[', or '/'.
// In class names, '/' separates unqualified names.  This is verified in this function also.
// Method names also may not contain the characters '<' or '>', unless <init>
// or <clinit>.  Note that method names may not be <init> or <clinit> in this
// method.  Because these names have been checked as special cases before
// calling this method in verify_legal_method_name.
//
// This method is also called from the modular system APIs in modules.cpp
// to verify the validity of module and package names.
bool ClassFileParser::verify_unqualified_name(const char* name,
                                              unsigned int length,
                                              int type) {
  if (length == 0) return false;  // Must have at least one char.
  for (const char* p = name; p != name + length; p++) {
    switch(*p) {
      case JVM_SIGNATURE_DOT:
      case JVM_SIGNATURE_ENDCLASS:
      case JVM_SIGNATURE_ARRAY:
        // do not permit '.', ';', or '['
        return false;
      case JVM_SIGNATURE_SLASH:
        // check for '//' or leading or trailing '/' which are not legal
        // unqualified name must not be empty
        if (type == ClassFileParser::LegalClass) {
          if (p == name || p+1 >= name+length ||
              *(p+1) == JVM_SIGNATURE_SLASH) {
            return false;
          }
        } else {
          return false;   // do not permit '/' unless it's class name
        }
        break;
      case JVM_SIGNATURE_SPECIAL:
      case JVM_SIGNATURE_ENDSPECIAL:
        // do not permit '<' or '>' in method names
        if (type == ClassFileParser::LegalMethod) {
          return false;
        }
    }
  }
  return true;
}

// Take pointer to a UTF8 byte string (not NUL-terminated).
// Skip over the longest part of the string that could
// be taken as a fieldname. Allow '/' if slash_ok is true.
// Return a pointer to just past the fieldname.
// Return NULL if no fieldname at all was found, or in the case of slash_ok
// being true, we saw consecutive slashes (meaning we were looking for a
// qualified path but found something that was badly-formed).
static const char* skip_over_field_name(const char* const name,
                                        bool slash_ok,
                                        unsigned int length) {
  const char* p;
  jboolean last_is_slash = false;
  jboolean not_first_ch = false;

  for (p = name; p != name + length; not_first_ch = true) {
    const char* old_p = p;
    jchar ch = *p;
    if (ch < 128) {
      p++;
      // quick check for ascii
      if ((ch >= 'a' && ch <= 'z') ||
        (ch >= 'A' && ch <= 'Z') ||
        (ch == '_' || ch == '$') ||
        (not_first_ch && ch >= '0' && ch <= '9')) {
        last_is_slash = false;
        continue;
      }
      if (slash_ok && ch == JVM_SIGNATURE_SLASH) {
        if (last_is_slash) {
          return NULL;  // Don't permit consecutive slashes
        }
        last_is_slash = true;
        continue;
      }
    }
    else {
      jint unicode_ch;
      char* tmp_p = UTF8::next_character(p, &unicode_ch);
      p = tmp_p;
      last_is_slash = false;
      // Check if ch is Java identifier start or is Java identifier part
      // 4672820: call java.lang.Character methods directly without generating separate tables.
      EXCEPTION_MARK;
      // return value
      JavaValue result(T_BOOLEAN);
      // Set up the arguments to isJavaIdentifierStart or isJavaIdentifierPart
      JavaCallArguments args;
      args.push_int(unicode_ch);

      if (not_first_ch) {
        // public static boolean isJavaIdentifierPart(char ch);
        JavaCalls::call_static(&result,
          SystemDictionary::Character_klass(),
          vmSymbols::isJavaIdentifierPart_name(),
          vmSymbols::int_bool_signature(),
          &args,
          THREAD);
      } else {
        // public static boolean isJavaIdentifierStart(char ch);
        JavaCalls::call_static(&result,
          SystemDictionary::Character_klass(),
          vmSymbols::isJavaIdentifierStart_name(),
          vmSymbols::int_bool_signature(),
          &args,
          THREAD);
      }
      if (HAS_PENDING_EXCEPTION) {
        CLEAR_PENDING_EXCEPTION;
        return NULL;
      }
      if(result.get_jboolean()) {
        continue;
      }
    }
    return (not_first_ch) ? old_p : NULL;
  }
  return (not_first_ch) ? p : NULL;
}

// Take pointer to a UTF8 byte string (not NUL-terminated).
// Skip over the longest part of the string that could
// be taken as a field signature. Allow "void" if void_ok.
// Return a pointer to just past the signature.
// Return NULL if no legal signature is found.
const char* ClassFileParser::skip_over_field_signature(const char* signature,
                                                       bool void_ok,
                                                       unsigned int length,
                                                       TRAPS) const {
  unsigned int array_dim = 0;
  while (length > 0) {
    switch (signature[0]) {
    case JVM_SIGNATURE_VOID: if (!void_ok) { return NULL; }
    case JVM_SIGNATURE_BOOLEAN:
    case JVM_SIGNATURE_BYTE:
    case JVM_SIGNATURE_CHAR:
    case JVM_SIGNATURE_SHORT:
    case JVM_SIGNATURE_INT:
    case JVM_SIGNATURE_FLOAT:
    case JVM_SIGNATURE_LONG:
    case JVM_SIGNATURE_DOUBLE:
      return signature + 1;
    case JVM_SIGNATURE_CLASS: {
      if (_major_version < JAVA_1_5_VERSION) {
        // Skip over the class name if one is there
        const char* const p = skip_over_field_name(signature + 1, true, --length);

        // The next character better be a semicolon
        if (p && (p - signature) > 1 && p[0] == JVM_SIGNATURE_ENDCLASS) {
          return p + 1;
        }
      }
      else {
        // Skip leading 'L' and ignore first appearance of ';'
        signature++;
        const char* c = (const char*) memchr(signature, JVM_SIGNATURE_ENDCLASS, length - 1);
        // Format check signature
        if (c != NULL) {
          int newlen = c - (char*) signature;
          bool legal = verify_unqualified_name(signature, newlen, LegalClass);
          if (!legal) {
            classfile_parse_error("Class name is empty or contains illegal character "
                                  "in descriptor in class file %s",
                                  CHECK_0);
            return NULL;
          }
          return signature + newlen + 1;
        }
      }
      return NULL;
    }
    case JVM_SIGNATURE_ARRAY:
      array_dim++;
      if (array_dim > 255) {
        // 4277370: array descriptor is valid only if it represents 255 or fewer dimensions.
        classfile_parse_error("Array type descriptor has more than 255 dimensions in class file %s", CHECK_0);
      }
      // The rest of what's there better be a legal signature
      signature++;
      length--;
      void_ok = false;
      break;
    default:
      return NULL;
    }
  }
  return NULL;
}

// Checks if name is a legal class name.
void ClassFileParser::verify_legal_class_name(const Symbol* name, TRAPS) const {
  if (!_need_verify || _relax_verify) { return; }

  assert(name->refcount() > 0, "symbol must be kept alive");
  char* bytes = (char*)name->bytes();
  unsigned int length = name->utf8_length();
  bool legal = false;

  if (length > 0) {
    const char* p;
    if (bytes[0] == JVM_SIGNATURE_ARRAY) {
      p = skip_over_field_signature(bytes, false, length, CHECK);
      legal = (p != NULL) && ((p - bytes) == (int)length);
    } else if (_major_version < JAVA_1_5_VERSION) {
      if (bytes[0] != JVM_SIGNATURE_SPECIAL) {
        p = skip_over_field_name(bytes, true, length);
        legal = (p != NULL) && ((p - bytes) == (int)length);
      }
    } else {
      // 4900761: relax the constraints based on JSR202 spec
      // Class names may be drawn from the entire Unicode character set.
      // Identifiers between '/' must be unqualified names.
      // The utf8 string has been verified when parsing cpool entries.
      legal = verify_unqualified_name(bytes, length, LegalClass);
    }
  }
  if (!legal) {
    ResourceMark rm(THREAD);
    assert(_class_name != NULL, "invariant");
    Exceptions::fthrow(
      THREAD_AND_LOCATION,
      vmSymbols::java_lang_ClassFormatError(),
      "Illegal class name \"%.*s\" in class file %s", length, bytes,
      _class_name->as_C_string()
    );
    return;
  }
}

// Checks if name is a legal field name.
void ClassFileParser::verify_legal_field_name(const Symbol* name, TRAPS) const {
  if (!_need_verify || _relax_verify) { return; }

  char* bytes = (char*)name->bytes();
  unsigned int length = name->utf8_length();
  bool legal = false;

  if (length > 0) {
    if (_major_version < JAVA_1_5_VERSION) {
      if (bytes[0] != JVM_SIGNATURE_SPECIAL) {
        const char* p = skip_over_field_name(bytes, false, length);
        legal = (p != NULL) && ((p - bytes) == (int)length);
      }
    } else {
      // 4881221: relax the constraints based on JSR202 spec
      legal = verify_unqualified_name(bytes, length, LegalField);
    }
  }

  if (!legal) {
    ResourceMark rm(THREAD);
    assert(_class_name != NULL, "invariant");
    Exceptions::fthrow(
      THREAD_AND_LOCATION,
      vmSymbols::java_lang_ClassFormatError(),
      "Illegal field name \"%.*s\" in class %s", length, bytes,
      _class_name->as_C_string()
    );
    return;
  }
}

// Checks if name is a legal method name.
void ClassFileParser::verify_legal_method_name(const Symbol* name, TRAPS) const {
  if (!_need_verify || _relax_verify) { return; }

  assert(name != NULL, "method name is null");
  char* bytes = (char*)name->bytes();
  unsigned int length = name->utf8_length();
  bool legal = false;

  if (length > 0) {
    if (bytes[0] == JVM_SIGNATURE_SPECIAL) {
      if (name == vmSymbols::object_initializer_name() || name == vmSymbols::class_initializer_name()) {
        legal = true;
      }
    } else if (_major_version < JAVA_1_5_VERSION) {
      const char* p;
      p = skip_over_field_name(bytes, false, length);
      legal = (p != NULL) && ((p - bytes) == (int)length);
    } else {
      // 4881221: relax the constraints based on JSR202 spec
      legal = verify_unqualified_name(bytes, length, LegalMethod);
    }
  }

  if (!legal) {
    ResourceMark rm(THREAD);
    assert(_class_name != NULL, "invariant");
    Exceptions::fthrow(
      THREAD_AND_LOCATION,
      vmSymbols::java_lang_ClassFormatError(),
      "Illegal method name \"%.*s\" in class %s", length, bytes,
      _class_name->as_C_string()
    );
    return;
  }
}


// Checks if signature is a legal field signature.
void ClassFileParser::verify_legal_field_signature(const Symbol* name,
                                                   const Symbol* signature,
                                                   TRAPS) const {
  if (!_need_verify) { return; }

  const char* const bytes = (const char* const)signature->bytes();
  const unsigned int length = signature->utf8_length();
  const char* const p = skip_over_field_signature(bytes, false, length, CHECK);

  if (p == NULL || (p - bytes) != (int)length) {
    throwIllegalSignature("Field", name, signature, CHECK);
  }
}

// Checks if signature is a legal method signature.
// Returns number of parameters
int ClassFileParser::verify_legal_method_signature(const Symbol* name,
                                                   const Symbol* signature,
                                                   TRAPS) const {
  if (!_need_verify) {
    // make sure caller's args_size will be less than 0 even for non-static
    // method so it will be recomputed in compute_size_of_parameters().
    return -2;
  }

  // Class initializers cannot have args for class format version >= 51.
  if (name == vmSymbols::class_initializer_name() &&
      signature != vmSymbols::void_method_signature() &&
      _major_version >= JAVA_7_VERSION) {
    throwIllegalSignature("Method", name, signature, CHECK_0);
    return 0;
  }

  unsigned int args_size = 0;
  const char* p = (const char*)signature->bytes();
  unsigned int length = signature->utf8_length();
  const char* nextp;

  // The first character must be a '('
  if ((length > 0) && (*p++ == JVM_SIGNATURE_FUNC)) {
    length--;
    // Skip over legal field signatures
    nextp = skip_over_field_signature(p, false, length, CHECK_0);
    while ((length > 0) && (nextp != NULL)) {
      args_size++;
      if (p[0] == 'J' || p[0] == 'D') {
        args_size++;
      }
      length -= nextp - p;
      p = nextp;
      nextp = skip_over_field_signature(p, false, length, CHECK_0);
    }
    // The first non-signature thing better be a ')'
    if ((length > 0) && (*p++ == JVM_SIGNATURE_ENDFUNC)) {
      length--;
      if (name->utf8_length() > 0 && name->char_at(0) == JVM_SIGNATURE_SPECIAL) {
        // All internal methods must return void
        if ((length == 1) && (p[0] == JVM_SIGNATURE_VOID)) {
          return args_size;
        }
      } else {
        // Now we better just have a return value
        nextp = skip_over_field_signature(p, true, length, CHECK_0);
        if (nextp && ((int)length == (nextp - p))) {
          return args_size;
        }
      }
    }
  }
  // Report error
  throwIllegalSignature("Method", name, signature, CHECK_0);
  return 0;
}

int ClassFileParser::static_field_size() const {
  assert(_field_info != NULL, "invariant");
  return _field_info->static_field_size;
}

int ClassFileParser::total_oop_map_count() const {
  assert(_field_info != NULL, "invariant");
  return _field_info->total_oop_map_count;
}

jint ClassFileParser::layout_size() const {
  assert(_field_info != NULL, "invariant");
  return _field_info->instance_size;
}

static void check_methods_for_intrinsics(const InstanceKlass* ik,
                                         const Array<Method*>* methods) {
  assert(ik != NULL, "invariant");
  assert(methods != NULL, "invariant");

  // Set up Method*::intrinsic_id as soon as we know the names of methods.
  // (We used to do this lazily, but now we query it in Rewriter,
  // which is eagerly done for every method, so we might as well do it now,
  // when everything is fresh in memory.)
  const vmSymbols::SID klass_id = Method::klass_id_for_intrinsics(ik);

  if (klass_id != vmSymbols::NO_SID) {
    for (int j = 0; j < methods->length(); ++j) {
      Method* method = methods->at(j);
      method->init_intrinsic_id();

      if (CheckIntrinsics) {
        // Check if an intrinsic is defined for method 'method',
        // but the method is not annotated with @HotSpotIntrinsicCandidate.
        if (method->intrinsic_id() != vmIntrinsics::_none &&
            !method->intrinsic_candidate()) {
              tty->print("Compiler intrinsic is defined for method [%s], "
              "but the method is not annotated with @HotSpotIntrinsicCandidate.%s",
              method->name_and_sig_as_C_string(),
              NOT_DEBUG(" Method will not be inlined.") DEBUG_ONLY(" Exiting.")
            );
          tty->cr();
          DEBUG_ONLY(vm_exit(1));
        }
        // Check is the method 'method' is annotated with @HotSpotIntrinsicCandidate,
        // but there is no intrinsic available for it.
        if (method->intrinsic_candidate() &&
          method->intrinsic_id() == vmIntrinsics::_none) {
            tty->print("Method [%s] is annotated with @HotSpotIntrinsicCandidate, "
              "but no compiler intrinsic is defined for the method.%s",
              method->name_and_sig_as_C_string(),
              NOT_DEBUG("") DEBUG_ONLY(" Exiting.")
            );
          tty->cr();
          DEBUG_ONLY(vm_exit(1));
        }
      }
    } // end for

#ifdef ASSERT
    if (CheckIntrinsics) {
      // Check for orphan methods in the current class. A method m
      // of a class C is orphan if an intrinsic is defined for method m,
      // but class C does not declare m.
      // The check is potentially expensive, therefore it is available
      // only in debug builds.

      for (int id = vmIntrinsics::FIRST_ID; id < (int)vmIntrinsics::ID_LIMIT; ++id) {
        if (vmIntrinsics::_compiledLambdaForm == id) {
          // The _compiledLamdbdaForm intrinsic is a special marker for bytecode
          // generated for the JVM from a LambdaForm and therefore no method
          // is defined for it.
          continue;
        }

        if (vmIntrinsics::class_for(vmIntrinsics::ID_from(id)) == klass_id) {
          // Check if the current class contains a method with the same
          // name, flags, signature.
          bool match = false;
          for (int j = 0; j < methods->length(); ++j) {
            const Method* method = methods->at(j);
            if (method->intrinsic_id() == id) {
              match = true;
              break;
            }
          }

          if (!match) {
            char buf[1000];
            tty->print("Compiler intrinsic is defined for method [%s], "
                       "but the method is not available in class [%s].%s",
                        vmIntrinsics::short_name_as_C_string(vmIntrinsics::ID_from(id),
                                                             buf, sizeof(buf)),
                        ik->name()->as_C_string(),
                        NOT_DEBUG("") DEBUG_ONLY(" Exiting.")
            );
            tty->cr();
            DEBUG_ONLY(vm_exit(1));
          }
        }
      } // end for
    } // CheckIntrinsics
#endif // ASSERT
  }
}

InstanceKlass* ClassFileParser::create_instance_klass(bool changed_by_loadhook, TRAPS) {
  if (_klass != NULL) {
    return _klass;
  }

  InstanceKlass* const ik =
    InstanceKlass::allocate_instance_klass(*this, CHECK_NULL);

  fill_instance_klass(ik, changed_by_loadhook, CHECK_NULL);

  assert(_klass == ik, "invariant");


  if (ik->should_store_fingerprint()) {
    ik->store_fingerprint(_stream->compute_fingerprint());
  }

  ik->set_has_passed_fingerprint_check(false);
  if (UseAOT && ik->supers_have_passed_fingerprint_checks()) {
    uint64_t aot_fp = AOTLoader::get_saved_fingerprint(ik);
    uint64_t fp = ik->has_stored_fingerprint() ? ik->get_stored_fingerprint() : _stream->compute_fingerprint();
    if (aot_fp != 0 && aot_fp == fp) {
      // This class matches with a class saved in an AOT library
      ik->set_has_passed_fingerprint_check(true);
    } else {
      ResourceMark rm;
      log_info(class, fingerprint)("%s :  expected = " PTR64_FORMAT " actual = " PTR64_FORMAT,
                                 ik->external_name(), aot_fp, _stream->compute_fingerprint());
    }
  }

  return ik;
}

void ClassFileParser::fill_instance_klass(InstanceKlass* ik, bool changed_by_loadhook, TRAPS) {
  assert(ik != NULL, "invariant");

  // Set name and CLD before adding to CLD
  ik->set_class_loader_data(_loader_data);
  ik->set_name(_class_name);

  // Add all classes to our internal class loader list here,
  // including classes in the bootstrap (NULL) class loader.
  const bool publicize = !is_internal();

  _loader_data->add_class(ik, publicize);

  set_klass_to_deallocate(ik);

  assert(_field_info != NULL, "invariant");
  assert(ik->static_field_size() == _field_info->static_field_size, "sanity");
  assert(ik->nonstatic_oop_map_count() == _field_info->total_oop_map_count,
    "sanity");

  assert(ik->is_instance_klass(), "sanity");
  assert(ik->size_helper() == _field_info->instance_size, "sanity");

  // Fill in information already parsed
  ik->set_should_verify_class(_need_verify);

  // Not yet: supers are done below to support the new subtype-checking fields
  ik->set_nonstatic_field_size(_field_info->nonstatic_field_size);
  ik->set_has_nonstatic_fields(_field_info->has_nonstatic_fields);
  assert(_fac != NULL, "invariant");
  ik->set_static_oop_field_count(_fac->count[STATIC_OOP]);

  // this transfers ownership of a lot of arrays from
  // the parser onto the InstanceKlass*
  apply_parsed_class_metadata(ik, _java_fields_count, CHECK);

  // note that is not safe to use the fields in the parser from this point on
  assert(NULL == _cp, "invariant");
  assert(NULL == _fields, "invariant");
  assert(NULL == _methods, "invariant");
  assert(NULL == _inner_classes, "invariant");
  assert(NULL == _nest_members, "invariant");
  assert(NULL == _local_interfaces, "invariant");
  assert(NULL == _combined_annotations, "invariant");
  assert(NULL == _record_components, "invariant");
  assert(NULL == _permitted_subtypes, "invariant");

  if (_has_final_method) {
    ik->set_has_final_method();
  }

  ik->copy_method_ordering(_method_ordering, CHECK);
  // The InstanceKlass::_methods_jmethod_ids cache
  // is managed on the assumption that the initial cache
  // size is equal to the number of methods in the class. If
  // that changes, then InstanceKlass::idnum_can_increment()
  // has to be changed accordingly.
  ik->set_initial_method_idnum(ik->methods()->length());

  ik->set_this_class_index(_this_class_index);

  if (is_unsafe_anonymous()) {
    // _this_class_index is a CONSTANT_Class entry that refers to this
    // anonymous class itself. If this class needs to refer to its own methods or
    // fields, it would use a CONSTANT_MethodRef, etc, which would reference
    // _this_class_index. However, because this class is anonymous (it's
    // not stored in SystemDictionary), _this_class_index cannot be resolved
    // with ConstantPool::klass_at_impl, which does a SystemDictionary lookup.
    // Therefore, we must eagerly resolve _this_class_index now.
    ik->constants()->klass_at_put(_this_class_index, ik);
  }

  ik->set_minor_version(_minor_version);
  ik->set_major_version(_major_version);
  ik->set_has_nonstatic_concrete_methods(_has_nonstatic_concrete_methods);
  ik->set_declares_nonstatic_concrete_methods(_declares_nonstatic_concrete_methods);

  if (_unsafe_anonymous_host != NULL) {
    assert (ik->is_unsafe_anonymous(), "should be the same");
    ik->set_unsafe_anonymous_host(_unsafe_anonymous_host);
  }

  // Set PackageEntry for this_klass
  oop cl = ik->class_loader();
  Handle clh = Handle(THREAD, java_lang_ClassLoader::non_reflection_class_loader(cl));
  ClassLoaderData* cld = ClassLoaderData::class_loader_data_or_null(clh());
  ik->set_package(cld, CHECK);

  const Array<Method*>* const methods = ik->methods();
  assert(methods != NULL, "invariant");
  const int methods_len = methods->length();

  check_methods_for_intrinsics(ik, methods);

  // Fill in field values obtained by parse_classfile_attributes
  if (_parsed_annotations->has_any_annotations()) {
    _parsed_annotations->apply_to(ik);
  }

  apply_parsed_class_attributes(ik);

  // Miranda methods
  if ((_num_miranda_methods > 0) ||
      // if this class introduced new miranda methods or
      (_super_klass != NULL && _super_klass->has_miranda_methods())
        // super class exists and this class inherited miranda methods
     ) {
       ik->set_has_miranda_methods(); // then set a flag
  }

  // Fill in information needed to compute superclasses.
  ik->initialize_supers(const_cast<InstanceKlass*>(_super_klass), _transitive_interfaces, CHECK);
  ik->set_transitive_interfaces(_transitive_interfaces);
  _transitive_interfaces = NULL;

  // Initialize itable offset tables
  klassItable::setup_itable_offset_table(ik);

  // Compute transitive closure of interfaces this class implements
  // Do final class setup
  fill_oop_maps(ik,
                _field_info->nonstatic_oop_map_count,
                _field_info->nonstatic_oop_offsets,
                _field_info->nonstatic_oop_counts);

  // Fill in has_finalizer, has_vanilla_constructor, and layout_helper
  set_precomputed_flags(ik);

  // check if this class can access its super class
  check_super_class_access(ik, CHECK);

  // check if this class can access its superinterfaces
  check_super_interface_access(ik, CHECK);

  // check if this class overrides any final method
  check_final_method_override(ik, CHECK);

  // reject static interface methods prior to Java 8
  if (ik->is_interface() && _major_version < JAVA_8_VERSION) {
    check_illegal_static_method(ik, CHECK);
  }

  // Obtain this_klass' module entry
  ModuleEntry* module_entry = ik->module();
  assert(module_entry != NULL, "module_entry should always be set");

  // Obtain java.lang.Module
  Handle module_handle(THREAD, module_entry->module());

  // Allocate mirror and initialize static fields
  // The create_mirror() call will also call compute_modifiers()
  java_lang_Class::create_mirror(ik,
                                 Handle(THREAD, _loader_data->class_loader()),
                                 module_handle,
                                 _protection_domain,
                                 CHECK);

  assert(_all_mirandas != NULL, "invariant");

  // Generate any default methods - default methods are public interface methods
  // that have a default implementation.  This is new with Java 8.
  if (_has_nonstatic_concrete_methods) {
    DefaultMethods::generate_default_methods(ik,
                                             _all_mirandas,
                                             CHECK);
  }

  // Add read edges to the unnamed modules of the bootstrap and app class loaders.
  if (changed_by_loadhook && !module_handle.is_null() && module_entry->is_named() &&
      !module_entry->has_default_read_edges()) {
    if (!module_entry->set_has_default_read_edges()) {
      // We won a potential race
      JvmtiExport::add_default_read_edges(module_handle, THREAD);
    }
  }

  ClassLoadingService::notify_class_loaded(ik, false /* not shared class */);

  if (!is_internal()) {
    if (log_is_enabled(Info, class, load)) {
      ResourceMark rm;
      const char* module_name = (module_entry->name() == NULL) ? UNNAMED_MODULE : module_entry->name()->as_C_string();
      ik->print_class_load_logging(_loader_data, module_name, _stream);
    }

    if (ik->minor_version() == JAVA_PREVIEW_MINOR_VERSION &&
        ik->major_version() == JVM_CLASSFILE_MAJOR_VERSION &&
        log_is_enabled(Info, class, preview)) {
      ResourceMark rm;
      log_info(class, preview)("Loading class %s that depends on preview features (class file version %d.65535)",
                               ik->external_name(), JVM_CLASSFILE_MAJOR_VERSION);
    }

    if (log_is_enabled(Debug, class, resolve))  {
      ResourceMark rm;
      // print out the superclass.
      const char * from = ik->external_name();
      if (ik->java_super() != NULL) {
        log_debug(class, resolve)("%s %s (super)",
                   from,
                   ik->java_super()->external_name());
      }
      // print out each of the interface classes referred to by this class.
      const Array<InstanceKlass*>* const local_interfaces = ik->local_interfaces();
      if (local_interfaces != NULL) {
        const int length = local_interfaces->length();
        for (int i = 0; i < length; i++) {
          const InstanceKlass* const k = local_interfaces->at(i);
          const char * to = k->external_name();
          log_debug(class, resolve)("%s %s (interface)", from, to);
        }
      }
    }
  }

  JFR_ONLY(INIT_ID(ik);)

  // If we reach here, all is well.
  // Now remove the InstanceKlass* from the _klass_to_deallocate field
  // in order for it to not be destroyed in the ClassFileParser destructor.
  set_klass_to_deallocate(NULL);

  // it's official
  set_klass(ik);

  debug_only(ik->verify();)
}

void ClassFileParser::update_class_name(Symbol* new_class_name) {
  // Decrement the refcount in the old name, since we're clobbering it.
  _class_name->decrement_refcount();

  _class_name = new_class_name;
  // Increment the refcount of the new name.
  // Now the ClassFileParser owns this name and will decrement in
  // the destructor.
  _class_name->increment_refcount();
}


// For an unsafe anonymous class that is in the unnamed package, move it to its host class's
// package by prepending its host class's package name to its class name and setting
// its _class_name field.
void ClassFileParser::prepend_host_package_name(const InstanceKlass* unsafe_anonymous_host, TRAPS) {
  ResourceMark rm(THREAD);
  assert(strrchr(_class_name->as_C_string(), JVM_SIGNATURE_SLASH) == NULL,
         "Unsafe anonymous class should not be in a package");
  const char* host_pkg_name =
    ClassLoader::package_from_name(unsafe_anonymous_host->name()->as_C_string(), NULL);

  if (host_pkg_name != NULL) {
    int host_pkg_len = (int)strlen(host_pkg_name);
    int class_name_len = _class_name->utf8_length();
    int symbol_len = host_pkg_len + 1 + class_name_len;
    char* new_anon_name = NEW_RESOURCE_ARRAY(char, symbol_len + 1);
    int n = os::snprintf(new_anon_name, symbol_len + 1, "%s/%.*s",
                         host_pkg_name, class_name_len, _class_name->base());
    assert(n == symbol_len, "Unexpected number of characters in string");

    // Decrement old _class_name to avoid leaking.
    _class_name->decrement_refcount();

    // Create a symbol and update the anonymous class name.
    // The new class name is created with a refcount of one. When installed into the InstanceKlass,
    // it'll be two and when the ClassFileParser destructor runs, it'll go back to one and get deleted
    // when the class is unloaded.
    _class_name = SymbolTable::new_symbol(new_anon_name, symbol_len);
  }
}

// If the host class and the anonymous class are in the same package then do
// nothing.  If the anonymous class is in the unnamed package then move it to its
// host's package.  If the classes are in different packages then throw an IAE
// exception.
void ClassFileParser::fix_unsafe_anonymous_class_name(TRAPS) {
  assert(_unsafe_anonymous_host != NULL, "Expected an unsafe anonymous class");

  const jbyte* anon_last_slash = UTF8::strrchr((const jbyte*)_class_name->base(),
                                               _class_name->utf8_length(), JVM_SIGNATURE_SLASH);
  if (anon_last_slash == NULL) {  // Unnamed package
    prepend_host_package_name(_unsafe_anonymous_host, CHECK);
  } else {
    if (!_unsafe_anonymous_host->is_same_class_package(_unsafe_anonymous_host->class_loader(), _class_name)) {
      ResourceMark rm(THREAD);
      THROW_MSG(vmSymbols::java_lang_IllegalArgumentException(),
        err_msg("Host class %s and anonymous class %s are in different packages",
        _unsafe_anonymous_host->name()->as_C_string(), _class_name->as_C_string()));
    }
  }
}

static bool relax_format_check_for(ClassLoaderData* loader_data) {
  bool trusted = (loader_data->is_the_null_class_loader_data() ||
                  SystemDictionary::is_platform_class_loader(loader_data->class_loader()));
  bool need_verify =
    // verifyAll
    (BytecodeVerificationLocal && BytecodeVerificationRemote) ||
    // verifyRemote
    (!BytecodeVerificationLocal && BytecodeVerificationRemote && !trusted);
  return !need_verify;
}

ClassFileParser::ClassFileParser(ClassFileStream* stream,
                                 Symbol* name,
                                 ClassLoaderData* loader_data,
                                 Handle protection_domain,
                                 const InstanceKlass* unsafe_anonymous_host,
                                 GrowableArray<Handle>* cp_patches,
                                 Publicity pub_level,
                                 TRAPS) :
  _stream(stream),
  _requested_name(name),
  _class_name(NULL),
  _loader_data(loader_data),
  _unsafe_anonymous_host(unsafe_anonymous_host),
  _cp_patches(cp_patches),
  _num_patched_klasses(0),
  _max_num_patched_klasses(0),
  _orig_cp_size(0),
  _first_patched_klass_resolved_index(0),
  _super_klass(),
  _cp(NULL),
  _fields(NULL),
  _methods(NULL),
  _inner_classes(NULL),
  _nest_members(NULL),
  _nest_host(0),
  _permitted_subtypes(NULL),
  _record_components(NULL),
  _local_interfaces(NULL),
  _transitive_interfaces(NULL),
  _combined_annotations(NULL),
  _class_annotations(NULL),
  _class_type_annotations(NULL),
  _fields_annotations(NULL),
  _fields_type_annotations(NULL),
  _klass(NULL),
  _klass_to_deallocate(NULL),
  _parsed_annotations(NULL),
  _fac(NULL),
  _field_info(NULL),
  _method_ordering(NULL),
  _all_mirandas(NULL),
  _vtable_size(0),
  _itable_size(0),
  _num_miranda_methods(0),
  _rt(REF_NONE),
  _protection_domain(protection_domain),
  _access_flags(),
  _pub_level(pub_level),
  _bad_constant_seen(0),
  _synthetic_flag(false),
  _sde_length(false),
  _sde_buffer(NULL),
  _sourcefile_index(0),
  _generic_signature_index(0),
  _major_version(0),
  _minor_version(0),
  _this_class_index(0),
  _super_class_index(0),
  _itfs_len(0),
  _java_fields_count(0),
  _need_verify(false),
  _relax_verify(false),
  _has_nonstatic_concrete_methods(false),
  _declares_nonstatic_concrete_methods(false),
  _has_final_method(false),
  _has_finalizer(false),
  _has_empty_finalizer(false),
  _has_vanilla_constructor(false),
  _max_bootstrap_specifier_index(-1) {

  _class_name = name != NULL ? name : vmSymbols::unknown_class_name();
  _class_name->increment_refcount();

  assert(THREAD->is_Java_thread(), "invariant");
  assert(_loader_data != NULL, "invariant");
  assert(stream != NULL, "invariant");
  assert(_stream != NULL, "invariant");
  assert(_stream->buffer() == _stream->current(), "invariant");
  assert(_class_name != NULL, "invariant");
  assert(0 == _access_flags.as_int(), "invariant");

  // Figure out whether we can skip format checking (matching classic VM behavior)
  if (DumpSharedSpaces) {
    // verify == true means it's a 'remote' class (i.e., non-boot class)
    // Verification decision is based on BytecodeVerificationRemote flag
    // for those classes.
    _need_verify = (stream->need_verify()) ? BytecodeVerificationRemote :
                                              BytecodeVerificationLocal;
  }
  else {
    _need_verify = Verifier::should_verify_for(_loader_data->class_loader(),
                                               stream->need_verify());
  }
  if (_cp_patches != NULL) {
    int len = _cp_patches->length();
    for (int i=0; i<len; i++) {
      if (has_cp_patch_at(i)) {
        Handle patch = cp_patch_at(i);
        if (java_lang_String::is_instance(patch()) || java_lang_Class::is_instance(patch())) {
          // We need to append the names of the patched classes to the end of the constant pool,
          // because a patched class may have a Utf8 name that's not already included in the
          // original constant pool. These class names are used when patch_constant_pool()
          // calls patch_class().
          //
          // Note that a String in cp_patch_at(i) may be used to patch a Utf8, a String, or a Class.
          // At this point, we don't know the tag for index i yet, because we haven't parsed the
          // constant pool. So we can only assume the worst -- every String is used to patch a Class.
          _max_num_patched_klasses++;
        }
      }
    }
  }

  // synch back verification state to stream
  stream->set_verify(_need_verify);

  // Check if verification needs to be relaxed for this class file
  // Do not restrict it to jdk1.0 or jdk1.1 to maintain backward compatibility (4982376)
  _relax_verify = relax_format_check_for(_loader_data);

  parse_stream(stream, CHECK);

  post_process_parsed_stream(stream, _cp, CHECK);
}

void ClassFileParser::clear_class_metadata() {
  // metadata created before the instance klass is created.  Must be
  // deallocated if classfile parsing returns an error.
  _cp = NULL;
  _fields = NULL;
  _methods = NULL;
  _inner_classes = NULL;
  _nest_members = NULL;
  _permitted_subtypes = NULL;
  _local_interfaces = NULL;
  _combined_annotations = NULL;
  _class_annotations = _class_type_annotations = NULL;
  _fields_annotations = _fields_type_annotations = NULL;
  _record_components = NULL;
}

// Destructor to clean up
ClassFileParser::~ClassFileParser() {
  _class_name->decrement_refcount();

  if (_cp != NULL) {
    MetadataFactory::free_metadata(_loader_data, _cp);
  }
  if (_fields != NULL) {
    MetadataFactory::free_array<u2>(_loader_data, _fields);
  }

  if (_methods != NULL) {
    // Free methods
    InstanceKlass::deallocate_methods(_loader_data, _methods);
  }

  // beware of the Universe::empty_blah_array!!
  if (_inner_classes != NULL && _inner_classes != Universe::the_empty_short_array()) {
    MetadataFactory::free_array<u2>(_loader_data, _inner_classes);
  }

  if (_nest_members != NULL && _nest_members != Universe::the_empty_short_array()) {
    MetadataFactory::free_array<u2>(_loader_data, _nest_members);
  }

  if (_record_components != NULL) {
    InstanceKlass::deallocate_record_components(_loader_data, _record_components);
  }

  if (_permitted_subtypes != NULL && _permitted_subtypes != Universe::the_empty_short_array()) {
    MetadataFactory::free_array<u2>(_loader_data, _permitted_subtypes);
  }

  // Free interfaces
  InstanceKlass::deallocate_interfaces(_loader_data, _super_klass,
                                       _local_interfaces, _transitive_interfaces);

  if (_combined_annotations != NULL) {
    // After all annotations arrays have been created, they are installed into the
    // Annotations object that will be assigned to the InstanceKlass being created.

    // Deallocate the Annotations object and the installed annotations arrays.
    _combined_annotations->deallocate_contents(_loader_data);

    // If the _combined_annotations pointer is non-NULL,
    // then the other annotations fields should have been cleared.
    assert(_class_annotations       == NULL, "Should have been cleared");
    assert(_class_type_annotations  == NULL, "Should have been cleared");
    assert(_fields_annotations      == NULL, "Should have been cleared");
    assert(_fields_type_annotations == NULL, "Should have been cleared");
  } else {
    // If the annotations arrays were not installed into the Annotations object,
    // then they have to be deallocated explicitly.
    MetadataFactory::free_array<u1>(_loader_data, _class_annotations);
    MetadataFactory::free_array<u1>(_loader_data, _class_type_annotations);
    Annotations::free_contents(_loader_data, _fields_annotations);
    Annotations::free_contents(_loader_data, _fields_type_annotations);
  }

  clear_class_metadata();
  _transitive_interfaces = NULL;

  // deallocate the klass if already created.  Don't directly deallocate, but add
  // to the deallocate list so that the klass is removed from the CLD::_klasses list
  // at a safepoint.
  if (_klass_to_deallocate != NULL) {
    _loader_data->add_to_deallocate_list(_klass_to_deallocate);
  }
}

void ClassFileParser::parse_stream(const ClassFileStream* const stream,
                                   TRAPS) {

  assert(stream != NULL, "invariant");
  assert(_class_name != NULL, "invariant");

  // BEGIN STREAM PARSING
  stream->guarantee_more(8, CHECK);  // magic, major, minor
  // Magic value
  const u4 magic = stream->get_u4_fast();
  guarantee_property(magic == JAVA_CLASSFILE_MAGIC,
                     "Incompatible magic value %u in class file %s",
                     magic, CHECK);

  // Version numbers
  _minor_version = stream->get_u2_fast();
  _major_version = stream->get_u2_fast();

  if (DumpSharedSpaces && _major_version < JAVA_6_VERSION) {
    ResourceMark rm;
    warning("Pre JDK 6 class not supported by CDS: %u.%u %s",
            _major_version,  _minor_version, _class_name->as_C_string());
    Exceptions::fthrow(
      THREAD_AND_LOCATION,
      vmSymbols::java_lang_UnsupportedClassVersionError(),
      "Unsupported major.minor version for dump time %u.%u",
      _major_version,
      _minor_version);
  }

  // Check version numbers - we check this even with verifier off
  verify_class_version(_major_version, _minor_version, _class_name, CHECK);

  stream->guarantee_more(3, CHECK); // length, first cp tag
  u2 cp_size = stream->get_u2_fast();

  guarantee_property(
    cp_size >= 1, "Illegal constant pool size %u in class file %s",
    cp_size, CHECK);

  _orig_cp_size = cp_size;
  if (int(cp_size) + _max_num_patched_klasses > 0xffff) {
    THROW_MSG(vmSymbols::java_lang_InternalError(), "not enough space for patched classes");
  }
  cp_size += _max_num_patched_klasses;

  _cp = ConstantPool::allocate(_loader_data,
                               cp_size,
                               CHECK);

  ConstantPool* const cp = _cp;

  parse_constant_pool(stream, cp, _orig_cp_size, CHECK);

  assert(cp_size == (const u2)cp->length(), "invariant");

  // ACCESS FLAGS
  stream->guarantee_more(8, CHECK);  // flags, this_class, super_class, infs_len

  // Access flags
  jint flags;
  // JVM_ACC_MODULE is defined in JDK-9 and later.
  if (_major_version >= JAVA_9_VERSION) {
    flags = stream->get_u2_fast() & (JVM_RECOGNIZED_CLASS_MODIFIERS | JVM_ACC_MODULE);
  } else {
    flags = stream->get_u2_fast() & JVM_RECOGNIZED_CLASS_MODIFIERS;
  }

  if ((flags & JVM_ACC_INTERFACE) && _major_version < JAVA_6_VERSION) {
    // Set abstract bit for old class files for backward compatibility
    flags |= JVM_ACC_ABSTRACT;
  }

  verify_legal_class_modifiers(flags, CHECK);

  short bad_constant = class_bad_constant_seen();
  if (bad_constant != 0) {
    // Do not throw CFE until after the access_flags are checked because if
    // ACC_MODULE is set in the access flags, then NCDFE must be thrown, not CFE.
    classfile_parse_error("Unknown constant tag %u in class file %s", bad_constant, CHECK);
  }

  _access_flags.set_flags(flags);

  // This class and superclass
  _this_class_index = stream->get_u2_fast();
  check_property(
    valid_cp_range(_this_class_index, cp_size) &&
      cp->tag_at(_this_class_index).is_unresolved_klass(),
    "Invalid this class index %u in constant pool in class file %s",
    _this_class_index, CHECK);

  Symbol* const class_name_in_cp = cp->klass_name_at(_this_class_index);
  assert(class_name_in_cp != NULL, "class_name can't be null");

  // Update _class_name to reflect the name in the constant pool
  update_class_name(class_name_in_cp);

  // Don't need to check whether this class name is legal or not.
  // It has been checked when constant pool is parsed.
  // However, make sure it is not an array type.
  if (_need_verify) {
    guarantee_property(_class_name->char_at(0) != JVM_SIGNATURE_ARRAY,
                       "Bad class name in class file %s",
                       CHECK);
  }

  // Checks if name in class file matches requested name
  if (_requested_name != NULL && _requested_name != _class_name) {
    ResourceMark rm(THREAD);
    Exceptions::fthrow(
      THREAD_AND_LOCATION,
      vmSymbols::java_lang_NoClassDefFoundError(),
      "%s (wrong name: %s)",
      _class_name->as_C_string(),
      _requested_name != NULL ? _requested_name->as_C_string() : "NoName"
    );
    return;
  }

  // if this is an anonymous class fix up its name if it's in the unnamed
  // package.  Otherwise, throw IAE if it is in a different package than
  // its host class.
  if (_unsafe_anonymous_host != NULL) {
    fix_unsafe_anonymous_class_name(CHECK);
  }

  // Verification prevents us from creating names with dots in them, this
  // asserts that that's the case.
  assert(is_internal_format(_class_name), "external class name format used internally");

  if (!is_internal()) {
    LogTarget(Debug, class, preorder) lt;
    if (lt.is_enabled()){
      ResourceMark rm(THREAD);
      LogStream ls(lt);
      ls.print("%s", _class_name->as_klass_external_name());
      if (stream->source() != NULL) {
        ls.print(" source: %s", stream->source());
      }
      ls.cr();
    }

#if INCLUDE_CDS
    if (DumpLoadedClassList != NULL && stream->source() != NULL && classlist_file->is_open()) {
      if (!ClassLoader::has_jrt_entry()) {
        warning("DumpLoadedClassList and CDS are not supported in exploded build");
        DumpLoadedClassList = NULL;
      } else if (SystemDictionaryShared::is_sharing_possible(_loader_data) &&
                 _unsafe_anonymous_host == NULL) {
        // Only dump the classes that can be stored into CDS archive.
        // Unsafe anonymous classes such as generated LambdaForm classes are also not included.
        oop class_loader = _loader_data->class_loader();
        ResourceMark rm(THREAD);
        bool skip = false;
        if (class_loader == NULL || SystemDictionary::is_platform_class_loader(class_loader)) {
          // For the boot and platform class loaders, skip classes that are not found in the
          // java runtime image, such as those found in the --patch-module entries.
          // These classes can't be loaded from the archive during runtime.
          if (!stream->from_boot_loader_modules_image() && strncmp(stream->source(), "jrt:", 4) != 0) {
            skip = true;
          }

          if (class_loader == NULL && ClassLoader::contains_append_entry(stream->source())) {
            // .. but don't skip the boot classes that are loaded from -Xbootclasspath/a
            // as they can be loaded from the archive during runtime.
            skip = false;
          }
        }
        if (skip) {
          tty->print_cr("skip writing class %s from source %s to classlist file",
            _class_name->as_C_string(), stream->source());
        } else {
          classlist_file->print_cr("%s", _class_name->as_C_string());
          classlist_file->flush();
        }
      }
    }
#endif
  }

  // SUPERKLASS
  _super_class_index = stream->get_u2_fast();
  _super_klass = parse_super_class(cp,
                                   _super_class_index,
                                   _need_verify,
                                   CHECK);

  // Interfaces
  _itfs_len = stream->get_u2_fast();
  parse_interfaces(stream,
                   _itfs_len,
                   cp,
                   &_has_nonstatic_concrete_methods,
                   CHECK);

  assert(_local_interfaces != NULL, "invariant");

  // Fields (offsets are filled in later)
  _fac = new FieldAllocationCount();
  parse_fields(stream,
               _access_flags.is_interface(),
               _fac,
               cp,
               cp_size,
               &_java_fields_count,
               CHECK);

  assert(_fields != NULL, "invariant");

  // Methods
  AccessFlags promoted_flags;
  parse_methods(stream,
                _access_flags.is_interface(),
                &promoted_flags,
                &_has_final_method,
                &_declares_nonstatic_concrete_methods,
                CHECK);

  assert(_methods != NULL, "invariant");

  // promote flags from parse_methods() to the klass' flags
  _access_flags.add_promoted_flags(promoted_flags.as_int());

  if (_declares_nonstatic_concrete_methods) {
    _has_nonstatic_concrete_methods = true;
  }

  // Additional attributes/annotations
  _parsed_annotations = new ClassAnnotationCollector();
  parse_classfile_attributes(stream, cp, _parsed_annotations, CHECK);

  assert(_inner_classes != NULL, "invariant");

  // Finalize the Annotations metadata object,
  // now that all annotation arrays have been created.
  create_combined_annotations(CHECK);

  // Make sure this is the end of class file stream
  guarantee_property(stream->at_eos(),
                     "Extra bytes at the end of class file %s",
                     CHECK);

  // all bytes in stream read and parsed
}

void ClassFileParser::post_process_parsed_stream(const ClassFileStream* const stream,
                                                 ConstantPool* cp,
                                                 TRAPS) {
  assert(stream != NULL, "invariant");
  assert(stream->at_eos(), "invariant");
  assert(cp != NULL, "invariant");
  assert(_loader_data != NULL, "invariant");

  if (_class_name == vmSymbols::java_lang_Object()) {
    check_property(_local_interfaces == Universe::the_empty_instance_klass_array(),
                   "java.lang.Object cannot implement an interface in class file %s",
                   CHECK);
  }
  // We check super class after class file is parsed and format is checked
  if (_super_class_index > 0 && NULL ==_super_klass) {
    Symbol* const super_class_name = cp->klass_name_at(_super_class_index);
    if (_access_flags.is_interface()) {
      // Before attempting to resolve the superclass, check for class format
      // errors not checked yet.
      guarantee_property(super_class_name == vmSymbols::java_lang_Object(),
        "Interfaces must have java.lang.Object as superclass in class file %s",
        CHECK);
    }
    Handle loader(THREAD, _loader_data->class_loader());
    _super_klass = (const InstanceKlass*)
                       SystemDictionary::resolve_super_or_fail(_class_name,
                                                               super_class_name,
                                                               loader,
                                                               _protection_domain,
                                                               true,
                                                               CHECK);
  }

  if (_super_klass != NULL) {
    if (_super_klass->has_nonstatic_concrete_methods()) {
      _has_nonstatic_concrete_methods = true;
    }

    if (_super_klass->is_interface()) {
      ResourceMark rm(THREAD);
      Exceptions::fthrow(
        THREAD_AND_LOCATION,
        vmSymbols::java_lang_IncompatibleClassChangeError(),
        "class %s has interface %s as super class",
        _class_name->as_klass_external_name(),
        _super_klass->external_name()
      );
      return;
    }
  }

  // Compute the transitive list of all unique interfaces implemented by this class
  _transitive_interfaces =
    compute_transitive_interfaces(_super_klass,
                                  _local_interfaces,
                                  _loader_data,
                                  CHECK);

  assert(_transitive_interfaces != NULL, "invariant");

  // sort methods
  _method_ordering = sort_methods(_methods);

  _all_mirandas = new GrowableArray<Method*>(20);

  Handle loader(THREAD, _loader_data->class_loader());
  bool is_sealed = _permitted_subtypes != NULL &&
                   _permitted_subtypes != Universe::the_empty_short_array() &&
                   _permitted_subtypes->length() > 0;
  klassVtable::compute_vtable_size_and_num_mirandas(&_vtable_size,
                                                    &_num_miranda_methods,
                                                    _all_mirandas,
                                                    _super_klass,
                                                    _methods,
                                                    _access_flags,
                                                    is_sealed,
                                                    _major_version,
                                                    loader,
                                                    _class_name,
                                                    _local_interfaces,
                                                    CHECK);

  // Size of Java itable (in words)
  _itable_size = _access_flags.is_interface() ? 0 :
    klassItable::compute_itable_size(_transitive_interfaces);

  assert(_fac != NULL, "invariant");
  assert(_parsed_annotations != NULL, "invariant");

  _field_info = new FieldLayoutInfo();
  layout_fields(cp, _fac, _parsed_annotations, _field_info, CHECK);

  // Compute reference typ
  _rt = (NULL ==_super_klass) ? REF_NONE : _super_klass->reference_type();

}

void ClassFileParser::set_klass(InstanceKlass* klass) {

#ifdef ASSERT
  if (klass != NULL) {
    assert(NULL == _klass, "leaking?");
  }
#endif

  _klass = klass;
}

void ClassFileParser::set_klass_to_deallocate(InstanceKlass* klass) {

#ifdef ASSERT
  if (klass != NULL) {
    assert(NULL == _klass_to_deallocate, "leaking?");
  }
#endif

  _klass_to_deallocate = klass;
}

// Caller responsible for ResourceMark
// clone stream with rewound position
const ClassFileStream* ClassFileParser::clone_stream() const {
  assert(_stream != NULL, "invariant");

  return _stream->clone();
}
// ----------------------------------------------------------------------------
// debugging

#ifdef ASSERT

// return true if class_name contains no '.' (internal format is '/')
bool ClassFileParser::is_internal_format(Symbol* class_name) {
  if (class_name != NULL) {
    ResourceMark rm;
    char* name = class_name->as_C_string();
    return strchr(name, JVM_SIGNATURE_DOT) == NULL;
  } else {
    return true;
  }
}

#endif<|MERGE_RESOLUTION|>--- conflicted
+++ resolved
@@ -3246,8 +3246,6 @@
   return length;
 }
 
-<<<<<<< HEAD
-=======
 //  Record {
 //    u2 attribute_name_index;
 //    u4 attribute_length;
@@ -3260,7 +3258,6 @@
 //    u2 attributes_count;
 //    attribute_info_attributes[attributes_count];
 //  }
->>>>>>> ecc066e1
 u2 ClassFileParser::parse_classfile_record_attribute(const ClassFileStream* const cfs,
                                                      const ConstantPool* cp,
                                                      const u1* const record_attribute_start,
@@ -3310,11 +3307,8 @@
     int runtime_invisible_type_annotations_length = 0;
     bool runtime_invisible_type_annotations_exists = false;
 
-<<<<<<< HEAD
-=======
     // Expected attributes for record components are Signature, Runtime(In)VisibleAnnotations,
     // and Runtime(In)VisibleTypeAnnotations.  Other attributes are ignored.
->>>>>>> ecc066e1
     for (int y = 0; y < attributes_count; y++) {
       cfs->guarantee_more(6, CHECK_0);  // attribute_name_index, attribute_length
       const u2 attribute_name_index = cfs->get_u2_fast();
@@ -3517,17 +3511,6 @@
 }
 
 bool ClassFileParser::supports_sealed_types() {
-<<<<<<< HEAD
-  return _major_version == JAVA_14_VERSION /* TBD &&
-    _minor_version == JAVA_PREVIEW_MINOR_VERSION &&
-    Arguments::enable_preview() */ ;
-}
-
-bool ClassFileParser::supports_records() {
-  return _major_version == JAVA_14_VERSION /* TBD &&
-    _minor_version == JAVA_PREVIEW_MINOR_VERSION &&
-    Arguments::enable_preview() */ ;
-=======
   return _major_version == JVM_CLASSFILE_MAJOR_VERSION &&
              _minor_version == JAVA_PREVIEW_MINOR_VERSION &&
              Arguments::enable_preview();
@@ -3537,7 +3520,6 @@
   return _major_version == JVM_CLASSFILE_MAJOR_VERSION &&
     _minor_version == JAVA_PREVIEW_MINOR_VERSION &&
     Arguments::enable_preview();
->>>>>>> ecc066e1
 }
 
 void ClassFileParser::parse_classfile_attributes(const ClassFileStream* const cfs,
@@ -3767,41 +3749,6 @@
                          "Nest-host class_info_index %u has bad constant type in class file %s",
                          class_info_index, CHECK);
           _nest_host = class_info_index;
-<<<<<<< HEAD
-        } else if (tag == vmSymbols::tag_permitted_subtypes()) {
-            if (supports_sealed_types()) {
-              // Check for PermittedSubtypes tag
-              // Classes with empty PermittedSubtype attributes are marked ACC_FINAL.
-              if (_access_flags.is_final() && attribute_length > 2) {
-                classfile_parse_error("PermittedSubtypes attribute in final class file %s", CHECK);
-              }
-              if (parsed_permitted_subtypes_attribute) {
-                classfile_parse_error("Multiple PermittedSubtypes attributes in class file %s", CHECK);
-              } else {
-                parsed_permitted_subtypes_attribute = true;
-              }
-              permitted_subtypes_attribute_start = cfs->current();
-              permitted_subtypes_attribute_length = attribute_length;
-            }
-            cfs->skip_u1(attribute_length, CHECK);
-        } else if (tag == vmSymbols::tag_record()) {
-          // Skip over Record attribute if not supported or if super class is
-          // not java.lang.Record.
-          if (supports_records() &&
-              cp->klass_name_at(_super_class_index) == vmSymbols::java_lang_Record()) {
-            if (parsed_record_attribute) {
-              classfile_parse_error("Multiple Record attributes in class file %s", CHECK);
-            }
-            // Check that class is final and not abstract.
-            if (!_access_flags.is_final() || _access_flags.is_abstract()) {
-              classfile_parse_error("Record attribute in non-final or abstract class file %s", CHECK);
-            }
-            parsed_record_attribute = true;
-            record_attribute_start = cfs->current();
-            record_attribute_length = attribute_length;
-          }
-          cfs->skip_u1(attribute_length, CHECK);
-=======
         } else if (_major_version >= JAVA_14_VERSION) {
           if (tag == vmSymbols::tag_record()) {
             // Skip over Record attribute if not supported or if super class is
@@ -3860,7 +3807,6 @@
             // Unknown attribute
             cfs->skip_u1(attribute_length, CHECK);
           }
->>>>>>> ecc066e1
         } else {
           // Unknown attribute
           cfs->skip_u1(attribute_length, CHECK);
@@ -5123,7 +5069,7 @@
   const bool major_gte_1_5 = _major_version >= JAVA_1_5_VERSION;
   const bool major_gte_14  = _major_version >= JAVA_14_VERSION;
 
-  if ((is_abstract && is_final && !major_gte_14) ||
+  if ((is_abstract && is_final) ||
       (is_interface && !is_abstract) ||
       (is_interface && major_gte_1_5 && (is_super || is_enum)) ||
       (!is_interface && major_gte_1_5 && is_annotation)) {
