--- conflicted
+++ resolved
@@ -3575,7 +3575,6 @@
                          "Nest-host class_info_index %u has bad constant type in class file %s",
                          class_info_index, CHECK);
           _nest_host = class_info_index;
-<<<<<<< HEAD
         } else if (tag == vmSymbols::tag_record()) {
           if (parsed_record_attribute) {
             classfile_parse_error("Multiple Record attributes in class file %s", CHECK);
@@ -3585,11 +3584,6 @@
           record_attribute_start = cfs->current();
           record_attribute_length = attribute_length;
           cfs->skip_u1(record_attribute_length, CHECK);
-=======
-        } else {
-          // Unknown attribute
-          cfs->skip_u1(attribute_length, CHECK);
->>>>>>> b037ff24
         }
       } else {
         // Unknown attribute 
