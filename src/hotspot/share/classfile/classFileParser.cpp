/*
 * Copyright (c) 1997, 2019, Oracle and/or its affiliates. All rights reserved.
 * DO NOT ALTER OR REMOVE COPYRIGHT NOTICES OR THIS FILE HEADER.
 *
 * This code is free software; you can redistribute it and/or modify it
 * under the terms of the GNU General Public License version 2 only, as
 * published by the Free Software Foundation.
 *
 * This code is distributed in the hope that it will be useful, but WITHOUT
 * ANY WARRANTY; without even the implied warranty of MERCHANTABILITY or
 * FITNESS FOR A PARTICULAR PURPOSE.  See the GNU General Public License
 * version 2 for more details (a copy is included in the LICENSE file that
 * accompanied this code).
 *
 * You should have received a copy of the GNU General Public License version
 * 2 along with this work; if not, write to the Free Software Foundation,
 * Inc., 51 Franklin St, Fifth Floor, Boston, MA 02110-1301 USA.
 *
 * Please contact Oracle, 500 Oracle Parkway, Redwood Shores, CA 94065 USA
 * or visit www.oracle.com if you need additional information or have any
 * questions.
 *
 */
#include "precompiled.hpp"
#include "jvm.h"
#include "aot/aotLoader.hpp"
#include "classfile/classFileParser.hpp"
#include "classfile/classFileStream.hpp"
#include "classfile/classLoader.hpp"
#include "classfile/classLoaderData.inline.hpp"
#include "classfile/defaultMethods.hpp"
#include "classfile/dictionary.hpp"
#include "classfile/javaClasses.inline.hpp"
#include "classfile/moduleEntry.hpp"
#include "classfile/symbolTable.hpp"
#include "classfile/systemDictionary.hpp"
#include "classfile/verificationType.hpp"
#include "classfile/verifier.hpp"
#include "classfile/vmSymbols.hpp"
#include "logging/log.hpp"
#include "logging/logStream.hpp"
#include "memory/allocation.hpp"
#include "memory/metadataFactory.hpp"
#include "memory/oopFactory.hpp"
#include "memory/resourceArea.hpp"
#include "memory/universe.hpp"
#include "oops/annotations.hpp"
#include "oops/constantPool.inline.hpp"
#include "oops/fieldStreams.hpp"
#include "oops/instanceKlass.hpp"
#include "oops/instanceMirrorKlass.hpp"
#include "oops/klass.inline.hpp"
#include "oops/klassVtable.hpp"
#include "oops/metadata.hpp"
#include "oops/method.hpp"
#include "oops/oop.inline.hpp"
#include "oops/recordParamInfo.hpp"
#include "oops/symbol.hpp"
#include "prims/jvmtiExport.hpp"
#include "prims/jvmtiThreadState.hpp"
#include "runtime/arguments.hpp"
#include "runtime/handles.inline.hpp"
#include "runtime/javaCalls.hpp"
#include "runtime/os.hpp"
#include "runtime/perfData.hpp"
#include "runtime/reflection.hpp"
#include "runtime/safepointVerifiers.hpp"
#include "runtime/signature.hpp"
#include "runtime/timer.hpp"
#include "services/classLoadingService.hpp"
#include "services/threadService.hpp"
#include "utilities/align.hpp"
#include "utilities/bitMap.inline.hpp"
#include "utilities/copy.hpp"
#include "utilities/exceptions.hpp"
#include "utilities/globalDefinitions.hpp"
#include "utilities/growableArray.hpp"
#include "utilities/macros.hpp"
#include "utilities/ostream.hpp"
#include "utilities/resourceHash.hpp"
#if INCLUDE_CDS
#include "classfile/systemDictionaryShared.hpp"
#endif
#if INCLUDE_JFR
#include "jfr/support/jfrTraceIdExtension.hpp"
#endif

// We generally try to create the oops directly when parsing, rather than
// allocating temporary data structures and copying the bytes twice. A
// temporary area is only needed when parsing utf8 entries in the constant
// pool and when parsing line number tables.

// We add assert in debug mode when class format is not checked.

#define JAVA_CLASSFILE_MAGIC              0xCAFEBABE
#define JAVA_MIN_SUPPORTED_VERSION        45
#define JAVA_PREVIEW_MINOR_VERSION        65535

// Used for two backward compatibility reasons:
// - to check for new additions to the class file format in JDK1.5
// - to check for bug fixes in the format checker in JDK1.5
#define JAVA_1_5_VERSION                  49

// Used for backward compatibility reasons:
// - to check for javac bug fixes that happened after 1.5
// - also used as the max version when running in jdk6
#define JAVA_6_VERSION                    50

// Used for backward compatibility reasons:
// - to disallow argument and require ACC_STATIC for <clinit> methods
#define JAVA_7_VERSION                    51

// Extension method support.
#define JAVA_8_VERSION                    52

#define JAVA_9_VERSION                    53

#define JAVA_10_VERSION                   54

#define JAVA_11_VERSION                   55

#define JAVA_12_VERSION                   56

#define JAVA_13_VERSION                   57

void ClassFileParser::set_class_bad_constant_seen(short bad_constant) {
  assert((bad_constant == 19 || bad_constant == 20) && _major_version >= JAVA_9_VERSION,
         "Unexpected bad constant pool entry");
  if (_bad_constant_seen == 0) _bad_constant_seen = bad_constant;
}

void ClassFileParser::parse_constant_pool_entries(const ClassFileStream* const stream,
                                                  ConstantPool* cp,
                                                  const int length,
                                                  TRAPS) {
  assert(stream != NULL, "invariant");
  assert(cp != NULL, "invariant");

  // Use a local copy of ClassFileStream. It helps the C++ compiler to optimize
  // this function (_current can be allocated in a register, with scalar
  // replacement of aggregates). The _current pointer is copied back to
  // stream() when this function returns. DON'T call another method within
  // this method that uses stream().
  const ClassFileStream cfs1 = *stream;
  const ClassFileStream* const cfs = &cfs1;

  assert(cfs->allocated_on_stack(), "should be local");
  debug_only(const u1* const old_current = stream->current();)

  // Used for batching symbol allocations.
  const char* names[SymbolTable::symbol_alloc_batch_size];
  int lengths[SymbolTable::symbol_alloc_batch_size];
  int indices[SymbolTable::symbol_alloc_batch_size];
  unsigned int hashValues[SymbolTable::symbol_alloc_batch_size];
  int names_count = 0;

  // parsing  Index 0 is unused
  for (int index = 1; index < length; index++) {
    // Each of the following case guarantees one more byte in the stream
    // for the following tag or the access_flags following constant pool,
    // so we don't need bounds-check for reading tag.
    const u1 tag = cfs->get_u1_fast();
    switch (tag) {
      case JVM_CONSTANT_Class : {
        cfs->guarantee_more(3, CHECK);  // name_index, tag/access_flags
        const u2 name_index = cfs->get_u2_fast();
        cp->klass_index_at_put(index, name_index);
        break;
      }
      case JVM_CONSTANT_Fieldref: {
        cfs->guarantee_more(5, CHECK);  // class_index, name_and_type_index, tag/access_flags
        const u2 class_index = cfs->get_u2_fast();
        const u2 name_and_type_index = cfs->get_u2_fast();
        cp->field_at_put(index, class_index, name_and_type_index);
        break;
      }
      case JVM_CONSTANT_Methodref: {
        cfs->guarantee_more(5, CHECK);  // class_index, name_and_type_index, tag/access_flags
        const u2 class_index = cfs->get_u2_fast();
        const u2 name_and_type_index = cfs->get_u2_fast();
        cp->method_at_put(index, class_index, name_and_type_index);
        break;
      }
      case JVM_CONSTANT_InterfaceMethodref: {
        cfs->guarantee_more(5, CHECK);  // class_index, name_and_type_index, tag/access_flags
        const u2 class_index = cfs->get_u2_fast();
        const u2 name_and_type_index = cfs->get_u2_fast();
        cp->interface_method_at_put(index, class_index, name_and_type_index);
        break;
      }
      case JVM_CONSTANT_String : {
        cfs->guarantee_more(3, CHECK);  // string_index, tag/access_flags
        const u2 string_index = cfs->get_u2_fast();
        cp->string_index_at_put(index, string_index);
        break;
      }
      case JVM_CONSTANT_MethodHandle :
      case JVM_CONSTANT_MethodType: {
        if (_major_version < Verifier::INVOKEDYNAMIC_MAJOR_VERSION) {
          classfile_parse_error(
            "Class file version does not support constant tag %u in class file %s",
            tag, CHECK);
        }
        if (tag == JVM_CONSTANT_MethodHandle) {
          cfs->guarantee_more(4, CHECK);  // ref_kind, method_index, tag/access_flags
          const u1 ref_kind = cfs->get_u1_fast();
          const u2 method_index = cfs->get_u2_fast();
          cp->method_handle_index_at_put(index, ref_kind, method_index);
        }
        else if (tag == JVM_CONSTANT_MethodType) {
          cfs->guarantee_more(3, CHECK);  // signature_index, tag/access_flags
          const u2 signature_index = cfs->get_u2_fast();
          cp->method_type_index_at_put(index, signature_index);
        }
        else {
          ShouldNotReachHere();
        }
        break;
      }
      case JVM_CONSTANT_Dynamic : {
        if (_major_version < Verifier::DYNAMICCONSTANT_MAJOR_VERSION) {
          classfile_parse_error(
              "Class file version does not support constant tag %u in class file %s",
              tag, CHECK);
        }
        cfs->guarantee_more(5, CHECK);  // bsm_index, nt, tag/access_flags
        const u2 bootstrap_specifier_index = cfs->get_u2_fast();
        const u2 name_and_type_index = cfs->get_u2_fast();
        if (_max_bootstrap_specifier_index < (int) bootstrap_specifier_index) {
          _max_bootstrap_specifier_index = (int) bootstrap_specifier_index;  // collect for later
        }
        cp->dynamic_constant_at_put(index, bootstrap_specifier_index, name_and_type_index);
        break;
      }
      case JVM_CONSTANT_InvokeDynamic : {
        if (_major_version < Verifier::INVOKEDYNAMIC_MAJOR_VERSION) {
          classfile_parse_error(
              "Class file version does not support constant tag %u in class file %s",
              tag, CHECK);
        }
        cfs->guarantee_more(5, CHECK);  // bsm_index, nt, tag/access_flags
        const u2 bootstrap_specifier_index = cfs->get_u2_fast();
        const u2 name_and_type_index = cfs->get_u2_fast();
        if (_max_bootstrap_specifier_index < (int) bootstrap_specifier_index) {
          _max_bootstrap_specifier_index = (int) bootstrap_specifier_index;  // collect for later
        }
        cp->invoke_dynamic_at_put(index, bootstrap_specifier_index, name_and_type_index);
        break;
      }
      case JVM_CONSTANT_Integer: {
        cfs->guarantee_more(5, CHECK);  // bytes, tag/access_flags
        const u4 bytes = cfs->get_u4_fast();
        cp->int_at_put(index, (jint)bytes);
        break;
      }
      case JVM_CONSTANT_Float: {
        cfs->guarantee_more(5, CHECK);  // bytes, tag/access_flags
        const u4 bytes = cfs->get_u4_fast();
        cp->float_at_put(index, *(jfloat*)&bytes);
        break;
      }
      case JVM_CONSTANT_Long: {
        // A mangled type might cause you to overrun allocated memory
        guarantee_property(index + 1 < length,
                           "Invalid constant pool entry %u in class file %s",
                           index,
                           CHECK);
        cfs->guarantee_more(9, CHECK);  // bytes, tag/access_flags
        const u8 bytes = cfs->get_u8_fast();
        cp->long_at_put(index, bytes);
        index++;   // Skip entry following eigth-byte constant, see JVM book p. 98
        break;
      }
      case JVM_CONSTANT_Double: {
        // A mangled type might cause you to overrun allocated memory
        guarantee_property(index+1 < length,
                           "Invalid constant pool entry %u in class file %s",
                           index,
                           CHECK);
        cfs->guarantee_more(9, CHECK);  // bytes, tag/access_flags
        const u8 bytes = cfs->get_u8_fast();
        cp->double_at_put(index, *(jdouble*)&bytes);
        index++;   // Skip entry following eigth-byte constant, see JVM book p. 98
        break;
      }
      case JVM_CONSTANT_NameAndType: {
        cfs->guarantee_more(5, CHECK);  // name_index, signature_index, tag/access_flags
        const u2 name_index = cfs->get_u2_fast();
        const u2 signature_index = cfs->get_u2_fast();
        cp->name_and_type_at_put(index, name_index, signature_index);
        break;
      }
      case JVM_CONSTANT_Utf8 : {
        cfs->guarantee_more(2, CHECK);  // utf8_length
        u2  utf8_length = cfs->get_u2_fast();
        const u1* utf8_buffer = cfs->current();
        assert(utf8_buffer != NULL, "null utf8 buffer");
        // Got utf8 string, guarantee utf8_length+1 bytes, set stream position forward.
        cfs->guarantee_more(utf8_length+1, CHECK);  // utf8 string, tag/access_flags
        cfs->skip_u1_fast(utf8_length);

        // Before storing the symbol, make sure it's legal
        if (_need_verify) {
          verify_legal_utf8(utf8_buffer, utf8_length, CHECK);
        }

        if (has_cp_patch_at(index)) {
          Handle patch = clear_cp_patch_at(index);
          guarantee_property(java_lang_String::is_instance(patch()),
                             "Illegal utf8 patch at %d in class file %s",
                             index,
                             CHECK);
          const char* const str = java_lang_String::as_utf8_string(patch());
          // (could use java_lang_String::as_symbol instead, but might as well batch them)
          utf8_buffer = (const u1*) str;
          utf8_length = (int) strlen(str);
        }

        unsigned int hash;
        Symbol* const result = SymbolTable::lookup_only((const char*)utf8_buffer,
                                                        utf8_length,
                                                        hash);
        if (result == NULL) {
          names[names_count] = (const char*)utf8_buffer;
          lengths[names_count] = utf8_length;
          indices[names_count] = index;
          hashValues[names_count++] = hash;
          if (names_count == SymbolTable::symbol_alloc_batch_size) {
            SymbolTable::new_symbols(_loader_data,
                                     cp,
                                     names_count,
                                     names,
                                     lengths,
                                     indices,
                                     hashValues,
                                     CHECK);
            names_count = 0;
          }
        } else {
          cp->symbol_at_put(index, result);
        }
        break;
      }
      case 19:
      case 20: {
        // Record that an error occurred in these two cases but keep parsing so
        // that ACC_Module can be checked for in the access_flags.  Need to
        // throw NoClassDefFoundError in that case.
        if (_major_version >= JAVA_9_VERSION) {
          cfs->guarantee_more(3, CHECK);
          cfs->get_u2_fast();
          set_class_bad_constant_seen(tag);
          break;
        }
      }
      default: {
        classfile_parse_error("Unknown constant tag %u in class file %s",
                              tag,
                              CHECK);
        break;
      }
    } // end of switch(tag)
  } // end of for

  // Allocate the remaining symbols
  if (names_count > 0) {
    SymbolTable::new_symbols(_loader_data,
                             cp,
                             names_count,
                             names,
                             lengths,
                             indices,
                             hashValues,
                             CHECK);
  }

  // Copy _current pointer of local copy back to stream.
  assert(stream->current() == old_current, "non-exclusive use of stream");
  stream->set_current(cfs1.current());

}

static inline bool valid_cp_range(int index, int length) {
  return (index > 0 && index < length);
}

static inline Symbol* check_symbol_at(const ConstantPool* cp, int index) {
  assert(cp != NULL, "invariant");
  if (valid_cp_range(index, cp->length()) && cp->tag_at(index).is_utf8()) {
    return cp->symbol_at(index);
  }
  return NULL;
}

#ifdef ASSERT
PRAGMA_DIAG_PUSH
PRAGMA_FORMAT_NONLITERAL_IGNORED
void ClassFileParser::report_assert_property_failure(const char* msg, TRAPS) const {
  ResourceMark rm(THREAD);
  fatal(msg, _class_name->as_C_string());
}

void ClassFileParser::report_assert_property_failure(const char* msg,
                                                     int index,
                                                     TRAPS) const {
  ResourceMark rm(THREAD);
  fatal(msg, index, _class_name->as_C_string());
}
PRAGMA_DIAG_POP
#endif

void ClassFileParser::parse_constant_pool(const ClassFileStream* const stream,
                                         ConstantPool* const cp,
                                         const int length,
                                         TRAPS) {
  assert(cp != NULL, "invariant");
  assert(stream != NULL, "invariant");

  // parsing constant pool entries
  parse_constant_pool_entries(stream, cp, length, CHECK);
  if (class_bad_constant_seen() != 0) {
    // a bad CP entry has been detected previously so stop parsing and just return.
    return;
  }

  int index = 1;  // declared outside of loops for portability
  int num_klasses = 0;

  // first verification pass - validate cross references
  // and fixup class and string constants
  for (index = 1; index < length; index++) {          // Index 0 is unused
    const jbyte tag = cp->tag_at(index).value();
    switch (tag) {
      case JVM_CONSTANT_Class: {
        ShouldNotReachHere();     // Only JVM_CONSTANT_ClassIndex should be present
        break;
      }
      case JVM_CONSTANT_Fieldref:
        // fall through
      case JVM_CONSTANT_Methodref:
        // fall through
      case JVM_CONSTANT_InterfaceMethodref: {
        if (!_need_verify) break;
        const int klass_ref_index = cp->klass_ref_index_at(index);
        const int name_and_type_ref_index = cp->name_and_type_ref_index_at(index);
        check_property(valid_klass_reference_at(klass_ref_index),
                       "Invalid constant pool index %u in class file %s",
                       klass_ref_index, CHECK);
        check_property(valid_cp_range(name_and_type_ref_index, length) &&
          cp->tag_at(name_and_type_ref_index).is_name_and_type(),
          "Invalid constant pool index %u in class file %s",
          name_and_type_ref_index, CHECK);
        break;
      }
      case JVM_CONSTANT_String: {
        ShouldNotReachHere();     // Only JVM_CONSTANT_StringIndex should be present
        break;
      }
      case JVM_CONSTANT_Integer:
        break;
      case JVM_CONSTANT_Float:
        break;
      case JVM_CONSTANT_Long:
      case JVM_CONSTANT_Double: {
        index++;
        check_property(
          (index < length && cp->tag_at(index).is_invalid()),
          "Improper constant pool long/double index %u in class file %s",
          index, CHECK);
        break;
      }
      case JVM_CONSTANT_NameAndType: {
        if (!_need_verify) break;
        const int name_ref_index = cp->name_ref_index_at(index);
        const int signature_ref_index = cp->signature_ref_index_at(index);
        check_property(valid_symbol_at(name_ref_index),
          "Invalid constant pool index %u in class file %s",
          name_ref_index, CHECK);
        check_property(valid_symbol_at(signature_ref_index),
          "Invalid constant pool index %u in class file %s",
          signature_ref_index, CHECK);
        break;
      }
      case JVM_CONSTANT_Utf8:
        break;
      case JVM_CONSTANT_UnresolvedClass:         // fall-through
      case JVM_CONSTANT_UnresolvedClassInError: {
        ShouldNotReachHere();     // Only JVM_CONSTANT_ClassIndex should be present
        break;
      }
      case JVM_CONSTANT_ClassIndex: {
        const int class_index = cp->klass_index_at(index);
        check_property(valid_symbol_at(class_index),
          "Invalid constant pool index %u in class file %s",
          class_index, CHECK);
        cp->unresolved_klass_at_put(index, class_index, num_klasses++);
        break;
      }
      case JVM_CONSTANT_StringIndex: {
        const int string_index = cp->string_index_at(index);
        check_property(valid_symbol_at(string_index),
          "Invalid constant pool index %u in class file %s",
          string_index, CHECK);
        Symbol* const sym = cp->symbol_at(string_index);
        cp->unresolved_string_at_put(index, sym);
        break;
      }
      case JVM_CONSTANT_MethodHandle: {
        const int ref_index = cp->method_handle_index_at(index);
        check_property(valid_cp_range(ref_index, length),
          "Invalid constant pool index %u in class file %s",
          ref_index, CHECK);
        const constantTag tag = cp->tag_at(ref_index);
        const int ref_kind = cp->method_handle_ref_kind_at(index);

        switch (ref_kind) {
          case JVM_REF_getField:
          case JVM_REF_getStatic:
          case JVM_REF_putField:
          case JVM_REF_putStatic: {
            check_property(
              tag.is_field(),
              "Invalid constant pool index %u in class file %s (not a field)",
              ref_index, CHECK);
            break;
          }
          case JVM_REF_invokeVirtual:
          case JVM_REF_newInvokeSpecial: {
            check_property(
              tag.is_method(),
              "Invalid constant pool index %u in class file %s (not a method)",
              ref_index, CHECK);
            break;
          }
          case JVM_REF_invokeStatic:
          case JVM_REF_invokeSpecial: {
            check_property(
              tag.is_method() ||
              ((_major_version >= JAVA_8_VERSION) && tag.is_interface_method()),
              "Invalid constant pool index %u in class file %s (not a method)",
              ref_index, CHECK);
            break;
          }
          case JVM_REF_invokeInterface: {
            check_property(
              tag.is_interface_method(),
              "Invalid constant pool index %u in class file %s (not an interface method)",
              ref_index, CHECK);
            break;
          }
          default: {
            classfile_parse_error(
              "Bad method handle kind at constant pool index %u in class file %s",
              index, CHECK);
          }
        } // switch(refkind)
        // Keep the ref_index unchanged.  It will be indirected at link-time.
        break;
      } // case MethodHandle
      case JVM_CONSTANT_MethodType: {
        const int ref_index = cp->method_type_index_at(index);
        check_property(valid_symbol_at(ref_index),
          "Invalid constant pool index %u in class file %s",
          ref_index, CHECK);
        break;
      }
      case JVM_CONSTANT_Dynamic: {
        const int name_and_type_ref_index =
          cp->bootstrap_name_and_type_ref_index_at(index);

        check_property(valid_cp_range(name_and_type_ref_index, length) &&
          cp->tag_at(name_and_type_ref_index).is_name_and_type(),
          "Invalid constant pool index %u in class file %s",
          name_and_type_ref_index, CHECK);
        // bootstrap specifier index must be checked later,
        // when BootstrapMethods attr is available

        // Mark the constant pool as having a CONSTANT_Dynamic_info structure
        cp->set_has_dynamic_constant();
        break;
      }
      case JVM_CONSTANT_InvokeDynamic: {
        const int name_and_type_ref_index =
          cp->bootstrap_name_and_type_ref_index_at(index);

        check_property(valid_cp_range(name_and_type_ref_index, length) &&
          cp->tag_at(name_and_type_ref_index).is_name_and_type(),
          "Invalid constant pool index %u in class file %s",
          name_and_type_ref_index, CHECK);
        // bootstrap specifier index must be checked later,
        // when BootstrapMethods attr is available
        break;
      }
      default: {
        fatal("bad constant pool tag value %u", cp->tag_at(index).value());
        ShouldNotReachHere();
        break;
      }
    } // switch(tag)
  } // end of for

  _first_patched_klass_resolved_index = num_klasses;
  cp->allocate_resolved_klasses(_loader_data, num_klasses + _max_num_patched_klasses, CHECK);

  if (_cp_patches != NULL) {
    // need to treat this_class specially...

    // Add dummy utf8 entries in the space reserved for names of patched classes. We'll use "*"
    // for now. These will be replaced with actual names of the patched classes in patch_class().
    Symbol* s = vmSymbols::star_name();
    for (int n=_orig_cp_size; n<cp->length(); n++) {
      cp->symbol_at_put(n, s);
    }

    int this_class_index;
    {
      stream->guarantee_more(8, CHECK);  // flags, this_class, super_class, infs_len
      const u1* const mark = stream->current();
      stream->skip_u2_fast(1); // skip flags
      this_class_index = stream->get_u2_fast();
      stream->set_current(mark);  // revert to mark
    }

    for (index = 1; index < length; index++) {          // Index 0 is unused
      if (has_cp_patch_at(index)) {
        guarantee_property(index != this_class_index,
          "Illegal constant pool patch to self at %d in class file %s",
          index, CHECK);
        patch_constant_pool(cp, index, cp_patch_at(index), CHECK);
      }
    }
  }

  if (!_need_verify) {
    return;
  }

  // second verification pass - checks the strings are of the right format.
  // but not yet to the other entries
  for (index = 1; index < length; index++) {
    const jbyte tag = cp->tag_at(index).value();
    switch (tag) {
      case JVM_CONSTANT_UnresolvedClass: {
        const Symbol* const class_name = cp->klass_name_at(index);
        // check the name, even if _cp_patches will overwrite it
        verify_legal_class_name(class_name, CHECK);
        break;
      }
      case JVM_CONSTANT_NameAndType: {
        if (_need_verify) {
          const int sig_index = cp->signature_ref_index_at(index);
          const int name_index = cp->name_ref_index_at(index);
          const Symbol* const name = cp->symbol_at(name_index);
          const Symbol* const sig = cp->symbol_at(sig_index);
          guarantee_property(sig->utf8_length() != 0,
            "Illegal zero length constant pool entry at %d in class %s",
            sig_index, CHECK);
          guarantee_property(name->utf8_length() != 0,
            "Illegal zero length constant pool entry at %d in class %s",
            name_index, CHECK);

          if (sig->char_at(0) == JVM_SIGNATURE_FUNC) {
            // Format check method name and signature
            verify_legal_method_name(name, CHECK);
            verify_legal_method_signature(name, sig, CHECK);
          } else {
            // Format check field name and signature
            verify_legal_field_name(name, CHECK);
            verify_legal_field_signature(name, sig, CHECK);
          }
        }
        break;
      }
      case JVM_CONSTANT_Dynamic: {
        const int name_and_type_ref_index =
          cp->name_and_type_ref_index_at(index);
        // already verified to be utf8
        const int name_ref_index =
          cp->name_ref_index_at(name_and_type_ref_index);
        // already verified to be utf8
        const int signature_ref_index =
          cp->signature_ref_index_at(name_and_type_ref_index);
        const Symbol* const name = cp->symbol_at(name_ref_index);
        const Symbol* const signature = cp->symbol_at(signature_ref_index);
        if (_need_verify) {
          // CONSTANT_Dynamic's name and signature are verified above, when iterating NameAndType_info.
          // Need only to be sure signature is non-zero length and the right type.
          if (signature->utf8_length() == 0 ||
              signature->char_at(0) == JVM_SIGNATURE_FUNC) {
            throwIllegalSignature("CONSTANT_Dynamic", name, signature, CHECK);
          }
        }
        break;
      }
      case JVM_CONSTANT_InvokeDynamic:
      case JVM_CONSTANT_Fieldref:
      case JVM_CONSTANT_Methodref:
      case JVM_CONSTANT_InterfaceMethodref: {
        const int name_and_type_ref_index =
          cp->name_and_type_ref_index_at(index);
        // already verified to be utf8
        const int name_ref_index =
          cp->name_ref_index_at(name_and_type_ref_index);
        // already verified to be utf8
        const int signature_ref_index =
          cp->signature_ref_index_at(name_and_type_ref_index);
        const Symbol* const name = cp->symbol_at(name_ref_index);
        const Symbol* const signature = cp->symbol_at(signature_ref_index);
        if (tag == JVM_CONSTANT_Fieldref) {
          if (_need_verify) {
            // Field name and signature are verified above, when iterating NameAndType_info.
            // Need only to be sure signature is non-zero length and the right type.
            if (signature->utf8_length() == 0 ||
                signature->char_at(0) == JVM_SIGNATURE_FUNC) {
              throwIllegalSignature("Field", name, signature, CHECK);
            }
          }
        } else {
          if (_need_verify) {
            // Method name and signature are verified above, when iterating NameAndType_info.
            // Need only to be sure signature is non-zero length and the right type.
            if (signature->utf8_length() == 0 ||
                signature->char_at(0) != JVM_SIGNATURE_FUNC) {
              throwIllegalSignature("Method", name, signature, CHECK);
            }
          }
          // 4509014: If a class method name begins with '<', it must be "<init>"
          const unsigned int name_len = name->utf8_length();
          if (tag == JVM_CONSTANT_Methodref &&
              name_len != 0 &&
              name->char_at(0) == '<' &&
              name != vmSymbols::object_initializer_name()) {
            classfile_parse_error(
              "Bad method name at constant pool index %u in class file %s",
              name_ref_index, CHECK);
          }
        }
        break;
      }
      case JVM_CONSTANT_MethodHandle: {
        const int ref_index = cp->method_handle_index_at(index);
        const int ref_kind = cp->method_handle_ref_kind_at(index);
        switch (ref_kind) {
          case JVM_REF_invokeVirtual:
          case JVM_REF_invokeStatic:
          case JVM_REF_invokeSpecial:
          case JVM_REF_newInvokeSpecial: {
            const int name_and_type_ref_index =
              cp->name_and_type_ref_index_at(ref_index);
            const int name_ref_index =
              cp->name_ref_index_at(name_and_type_ref_index);
            const Symbol* const name = cp->symbol_at(name_ref_index);
            if (ref_kind == JVM_REF_newInvokeSpecial) {
              if (name != vmSymbols::object_initializer_name()) {
                classfile_parse_error(
                  "Bad constructor name at constant pool index %u in class file %s",
                    name_ref_index, CHECK);
              }
            } else {
              if (name == vmSymbols::object_initializer_name()) {
                classfile_parse_error(
                  "Bad method name at constant pool index %u in class file %s",
                  name_ref_index, CHECK);
              }
            }
            break;
          }
          // Other ref_kinds are already fully checked in previous pass.
        } // switch(ref_kind)
        break;
      }
      case JVM_CONSTANT_MethodType: {
        const Symbol* const no_name = vmSymbols::type_name(); // place holder
        const Symbol* const signature = cp->method_type_signature_at(index);
        verify_legal_method_signature(no_name, signature, CHECK);
        break;
      }
      case JVM_CONSTANT_Utf8: {
        assert(cp->symbol_at(index)->refcount() != 0, "count corrupted");
      }
    }  // switch(tag)
  }  // end of for
}

Handle ClassFileParser::clear_cp_patch_at(int index) {
  Handle patch = cp_patch_at(index);
  _cp_patches->at_put(index, Handle());
  assert(!has_cp_patch_at(index), "");
  return patch;
}

void ClassFileParser::patch_class(ConstantPool* cp, int class_index, Klass* k, Symbol* name) {
  int name_index = _orig_cp_size + _num_patched_klasses;
  int resolved_klass_index = _first_patched_klass_resolved_index + _num_patched_klasses;

  cp->klass_at_put(class_index, name_index, resolved_klass_index, k, name);
  _num_patched_klasses ++;
}

void ClassFileParser::patch_constant_pool(ConstantPool* cp,
                                          int index,
                                          Handle patch,
                                          TRAPS) {
  assert(cp != NULL, "invariant");

  BasicType patch_type = T_VOID;

  switch (cp->tag_at(index).value()) {

    case JVM_CONSTANT_UnresolvedClass: {
      // Patching a class means pre-resolving it.
      // The name in the constant pool is ignored.
      if (java_lang_Class::is_instance(patch())) {
        guarantee_property(!java_lang_Class::is_primitive(patch()),
                           "Illegal class patch at %d in class file %s",
                           index, CHECK);
        Klass* k = java_lang_Class::as_Klass(patch());
        patch_class(cp, index, k, k->name());
      } else {
        guarantee_property(java_lang_String::is_instance(patch()),
                           "Illegal class patch at %d in class file %s",
                           index, CHECK);
        Symbol* const name = java_lang_String::as_symbol(patch(), CHECK);
        patch_class(cp, index, NULL, name);
      }
      break;
    }

    case JVM_CONSTANT_String: {
      // skip this patch and don't clear it.  Needs the oop array for resolved
      // references to be created first.
      return;
    }
    case JVM_CONSTANT_Integer: patch_type = T_INT;    goto patch_prim;
    case JVM_CONSTANT_Float:   patch_type = T_FLOAT;  goto patch_prim;
    case JVM_CONSTANT_Long:    patch_type = T_LONG;   goto patch_prim;
    case JVM_CONSTANT_Double:  patch_type = T_DOUBLE; goto patch_prim;
    patch_prim:
    {
      jvalue value;
      BasicType value_type = java_lang_boxing_object::get_value(patch(), &value);
      guarantee_property(value_type == patch_type,
                         "Illegal primitive patch at %d in class file %s",
                         index, CHECK);
      switch (value_type) {
        case T_INT:    cp->int_at_put(index,   value.i); break;
        case T_FLOAT:  cp->float_at_put(index, value.f); break;
        case T_LONG:   cp->long_at_put(index,  value.j); break;
        case T_DOUBLE: cp->double_at_put(index, value.d); break;
        default:       assert(false, "");
      }
    } // end patch_prim label
    break;

    default: {
      // %%% TODO: put method handles into CONSTANT_InterfaceMethodref, etc.
      guarantee_property(!has_cp_patch_at(index),
                         "Illegal unexpected patch at %d in class file %s",
                         index, CHECK);
      return;
    }
  } // end of switch(tag)

  // On fall-through, mark the patch as used.
  clear_cp_patch_at(index);
}
class NameSigHash: public ResourceObj {
 public:
  const Symbol*       _name;       // name
  const Symbol*       _sig;        // signature
  NameSigHash*  _next;             // Next entry in hash table
};

static const int HASH_ROW_SIZE = 256;

static unsigned int hash(const Symbol* name, const Symbol* sig) {
  unsigned int raw_hash = 0;
  raw_hash += ((unsigned int)(uintptr_t)name) >> (LogHeapWordSize + 2);
  raw_hash += ((unsigned int)(uintptr_t)sig) >> LogHeapWordSize;

  return (raw_hash + (unsigned int)(uintptr_t)name) % HASH_ROW_SIZE;
}


static void initialize_hashtable(NameSigHash** table) {
  memset((void*)table, 0, sizeof(NameSigHash*) * HASH_ROW_SIZE);
}
// Return false if the name/sig combination is found in table.
// Return true if no duplicate is found. And name/sig is added as a new entry in table.
// The old format checker uses heap sort to find duplicates.
// NOTE: caller should guarantee that GC doesn't happen during the life cycle
// of table since we don't expect Symbol*'s to move.
static bool put_after_lookup(const Symbol* name, const Symbol* sig, NameSigHash** table) {
  assert(name != NULL, "name in constant pool is NULL");

  // First lookup for duplicates
  int index = hash(name, sig);
  NameSigHash* entry = table[index];
  while (entry != NULL) {
    if (entry->_name == name && entry->_sig == sig) {
      return false;
    }
    entry = entry->_next;
  }

  // No duplicate is found, allocate a new entry and fill it.
  entry = new NameSigHash();
  entry->_name = name;
  entry->_sig = sig;

  // Insert into hash table
  entry->_next = table[index];
  table[index] = entry;

  return true;
}

// Side-effects: populates the _local_interfaces field
void ClassFileParser::parse_interfaces(const ClassFileStream* const stream,
                                       const int itfs_len,
                                       ConstantPool* const cp,
                                       bool* const has_nonstatic_concrete_methods,
                                       TRAPS) {
  assert(stream != NULL, "invariant");
  assert(cp != NULL, "invariant");
  assert(has_nonstatic_concrete_methods != NULL, "invariant");

  if (itfs_len == 0) {
    _local_interfaces = Universe::the_empty_instance_klass_array();
  } else {
    assert(itfs_len > 0, "only called for len>0");
    _local_interfaces = MetadataFactory::new_array<InstanceKlass*>(_loader_data, itfs_len, NULL, CHECK);

    int index;
    for (index = 0; index < itfs_len; index++) {
      const u2 interface_index = stream->get_u2(CHECK);
      Klass* interf;
      check_property(
        valid_klass_reference_at(interface_index),
        "Interface name has bad constant pool index %u in class file %s",
        interface_index, CHECK);
      if (cp->tag_at(interface_index).is_klass()) {
        interf = cp->resolved_klass_at(interface_index);
      } else {
        Symbol* const unresolved_klass  = cp->klass_name_at(interface_index);

        // Don't need to check legal name because it's checked when parsing constant pool.
        // But need to make sure it's not an array type.
        guarantee_property(unresolved_klass->char_at(0) != JVM_SIGNATURE_ARRAY,
                           "Bad interface name in class file %s", CHECK);

        // Call resolve_super so classcircularity is checked
        interf = SystemDictionary::resolve_super_or_fail(
                                                  _class_name,
                                                  unresolved_klass,
                                                  Handle(THREAD, _loader_data->class_loader()),
                                                  _protection_domain,
                                                  false,
                                                  CHECK);
      }

      if (!interf->is_interface()) {
        THROW_MSG(vmSymbols::java_lang_IncompatibleClassChangeError(),
                  err_msg("class %s can not implement %s, because it is not an interface (%s)",
                          _class_name->as_klass_external_name(),
                          interf->external_name(),
                          interf->class_in_module_of_loader()));
      }

      if (InstanceKlass::cast(interf)->has_nonstatic_concrete_methods()) {
        *has_nonstatic_concrete_methods = true;
      }
      _local_interfaces->at_put(index, InstanceKlass::cast(interf));
    }

    if (!_need_verify || itfs_len <= 1) {
      return;
    }

    // Check if there's any duplicates in interfaces
    ResourceMark rm(THREAD);
    NameSigHash** interface_names = NEW_RESOURCE_ARRAY_IN_THREAD(THREAD,
                                                                 NameSigHash*,
                                                                 HASH_ROW_SIZE);
    initialize_hashtable(interface_names);
    bool dup = false;
    const Symbol* name = NULL;
    {
      debug_only(NoSafepointVerifier nsv;)
      for (index = 0; index < itfs_len; index++) {
        const InstanceKlass* const k = _local_interfaces->at(index);
        name = k->name();
        // If no duplicates, add (name, NULL) in hashtable interface_names.
        if (!put_after_lookup(name, NULL, interface_names)) {
          dup = true;
          break;
        }
      }
    }
    if (dup) {
      classfile_parse_error("Duplicate interface name \"%s\" in class file %s",
                             name->as_C_string(), CHECK);
    }
  }
}

void ClassFileParser::verify_constantvalue(const ConstantPool* const cp,
                                           int constantvalue_index,
                                           int signature_index,
                                           TRAPS) const {
  // Make sure the constant pool entry is of a type appropriate to this field
  guarantee_property(
    (constantvalue_index > 0 &&
      constantvalue_index < cp->length()),
    "Bad initial value index %u in ConstantValue attribute in class file %s",
    constantvalue_index, CHECK);

  const constantTag value_type = cp->tag_at(constantvalue_index);
  switch(cp->basic_type_for_signature_at(signature_index)) {
    case T_LONG: {
      guarantee_property(value_type.is_long(),
                         "Inconsistent constant value type in class file %s",
                         CHECK);
      break;
    }
    case T_FLOAT: {
      guarantee_property(value_type.is_float(),
                         "Inconsistent constant value type in class file %s",
                         CHECK);
      break;
    }
    case T_DOUBLE: {
      guarantee_property(value_type.is_double(),
                         "Inconsistent constant value type in class file %s",
                         CHECK);
      break;
    }
    case T_BYTE:
    case T_CHAR:
    case T_SHORT:
    case T_BOOLEAN:
    case T_INT: {
      guarantee_property(value_type.is_int(),
                         "Inconsistent constant value type in class file %s",
                         CHECK);
      break;
    }
    case T_OBJECT: {
      guarantee_property((cp->symbol_at(signature_index)->equals("Ljava/lang/String;")
                         && value_type.is_string()),
                         "Bad string initial value in class file %s",
                         CHECK);
      break;
    }
    default: {
      classfile_parse_error("Unable to set initial value %u in class file %s",
                             constantvalue_index,
                             CHECK);
    }
  }
}

class AnnotationCollector : public ResourceObj{
public:
  enum Location { _in_field, _in_method, _in_class };
  enum ID {
    _unknown = 0,
    _method_CallerSensitive,
    _method_ForceInline,
    _method_DontInline,
    _method_InjectedProfile,
    _method_LambdaForm_Compiled,
    _method_Hidden,
    _method_HotSpotIntrinsicCandidate,
    _jdk_internal_vm_annotation_Contended,
    _field_Stable,
    _jdk_internal_vm_annotation_ReservedStackAccess,
    _annotation_LIMIT
  };
  const Location _location;
  int _annotations_present;
  u2 _contended_group;

  AnnotationCollector(Location location)
    : _location(location), _annotations_present(0)
  {
    assert((int)_annotation_LIMIT <= (int)sizeof(_annotations_present) * BitsPerByte, "");
  }
  // If this annotation name has an ID, report it (or _none).
  ID annotation_index(const ClassLoaderData* loader_data, const Symbol* name);
  // Set the annotation name:
  void set_annotation(ID id) {
    assert((int)id >= 0 && (int)id < (int)_annotation_LIMIT, "oob");
    _annotations_present |= nth_bit((int)id);
  }

  void remove_annotation(ID id) {
    assert((int)id >= 0 && (int)id < (int)_annotation_LIMIT, "oob");
    _annotations_present &= ~nth_bit((int)id);
  }

  // Report if the annotation is present.
  bool has_any_annotations() const { return _annotations_present != 0; }
  bool has_annotation(ID id) const { return (nth_bit((int)id) & _annotations_present) != 0; }

  void set_contended_group(u2 group) { _contended_group = group; }
  u2 contended_group() const { return _contended_group; }

  bool is_contended() const { return has_annotation(_jdk_internal_vm_annotation_Contended); }

  void set_stable(bool stable) { set_annotation(_field_Stable); }
  bool is_stable() const { return has_annotation(_field_Stable); }
};

// This class also doubles as a holder for metadata cleanup.
class ClassFileParser::FieldAnnotationCollector : public AnnotationCollector {
private:
  ClassLoaderData* _loader_data;
  AnnotationArray* _field_annotations;
  AnnotationArray* _field_type_annotations;
public:
  FieldAnnotationCollector(ClassLoaderData* loader_data) :
    AnnotationCollector(_in_field),
    _loader_data(loader_data),
    _field_annotations(NULL),
    _field_type_annotations(NULL) {}
  ~FieldAnnotationCollector();
  void apply_to(FieldInfo* f);
  AnnotationArray* field_annotations()      { return _field_annotations; }
  AnnotationArray* field_type_annotations() { return _field_type_annotations; }

  void set_field_annotations(AnnotationArray* a)      { _field_annotations = a; }
  void set_field_type_annotations(AnnotationArray* a) { _field_type_annotations = a; }
};

class MethodAnnotationCollector : public AnnotationCollector{
public:
  MethodAnnotationCollector() : AnnotationCollector(_in_method) { }
  void apply_to(const methodHandle& m);
};

class ClassFileParser::ClassAnnotationCollector : public AnnotationCollector{
public:
  ClassAnnotationCollector() : AnnotationCollector(_in_class) { }
  void apply_to(InstanceKlass* ik);
};


static int skip_annotation_value(const u1*, int, int); // fwd decl

// Safely increment index by val if does not pass limit
#define SAFE_ADD(index, limit, val) \
if (index >= limit - val) return limit; \
index += val;

// Skip an annotation.  Return >=limit if there is any problem.
static int skip_annotation(const u1* buffer, int limit, int index) {
  assert(buffer != NULL, "invariant");
  // annotation := atype:u2 do(nmem:u2) {member:u2 value}
  // value := switch (tag:u1) { ... }
  SAFE_ADD(index, limit, 4); // skip atype and read nmem
  int nmem = Bytes::get_Java_u2((address)buffer + index - 2);
  while (--nmem >= 0 && index < limit) {
    SAFE_ADD(index, limit, 2); // skip member
    index = skip_annotation_value(buffer, limit, index);
  }
  return index;
}

// Skip an annotation value.  Return >=limit if there is any problem.
static int skip_annotation_value(const u1* buffer, int limit, int index) {
  assert(buffer != NULL, "invariant");

  // value := switch (tag:u1) {
  //   case B, C, I, S, Z, D, F, J, c: con:u2;
  //   case e: e_class:u2 e_name:u2;
  //   case s: s_con:u2;
  //   case [: do(nval:u2) {value};
  //   case @: annotation;
  //   case s: s_con:u2;
  // }
  SAFE_ADD(index, limit, 1); // read tag
  const u1 tag = buffer[index - 1];
  switch (tag) {
    case 'B':
    case 'C':
    case 'I':
    case 'S':
    case 'Z':
    case 'D':
    case 'F':
    case 'J':
    case 'c':
    case 's':
      SAFE_ADD(index, limit, 2);  // skip con or s_con
      break;
    case 'e':
      SAFE_ADD(index, limit, 4);  // skip e_class, e_name
      break;
    case '[':
    {
      SAFE_ADD(index, limit, 2); // read nval
      int nval = Bytes::get_Java_u2((address)buffer + index - 2);
      while (--nval >= 0 && index < limit) {
        index = skip_annotation_value(buffer, limit, index);
      }
    }
    break;
    case '@':
      index = skip_annotation(buffer, limit, index);
      break;
    default:
      return limit;  //  bad tag byte
  }
  return index;
}

// Sift through annotations, looking for those significant to the VM:
static void parse_annotations(const ConstantPool* const cp,
                              const u1* buffer, int limit,
                              AnnotationCollector* coll,
                              ClassLoaderData* loader_data,
                              TRAPS) {

  assert(cp != NULL, "invariant");
  assert(buffer != NULL, "invariant");
  assert(coll != NULL, "invariant");
  assert(loader_data != NULL, "invariant");

  // annotations := do(nann:u2) {annotation}
  int index = 2; // read nann
  if (index >= limit)  return;
  int nann = Bytes::get_Java_u2((address)buffer + index - 2);
  enum {  // initial annotation layout
    atype_off = 0,      // utf8 such as 'Ljava/lang/annotation/Retention;'
    count_off = 2,      // u2   such as 1 (one value)
    member_off = 4,     // utf8 such as 'value'
    tag_off = 6,        // u1   such as 'c' (type) or 'e' (enum)
    e_tag_val = 'e',
    e_type_off = 7,   // utf8 such as 'Ljava/lang/annotation/RetentionPolicy;'
    e_con_off = 9,    // utf8 payload, such as 'SOURCE', 'CLASS', 'RUNTIME'
    e_size = 11,     // end of 'e' annotation
    c_tag_val = 'c',    // payload is type
    c_con_off = 7,    // utf8 payload, such as 'I'
    c_size = 9,       // end of 'c' annotation
    s_tag_val = 's',    // payload is String
    s_con_off = 7,    // utf8 payload, such as 'Ljava/lang/String;'
    s_size = 9,
    min_size = 6        // smallest possible size (zero members)
  };
  // Cannot add min_size to index in case of overflow MAX_INT
  while ((--nann) >= 0 && (index - 2 <= limit - min_size)) {
    int index0 = index;
    index = skip_annotation(buffer, limit, index);
    const u1* const abase = buffer + index0;
    const int atype = Bytes::get_Java_u2((address)abase + atype_off);
    const int count = Bytes::get_Java_u2((address)abase + count_off);
    const Symbol* const aname = check_symbol_at(cp, atype);
    if (aname == NULL)  break;  // invalid annotation name
    const Symbol* member = NULL;
    if (count >= 1) {
      const int member_index = Bytes::get_Java_u2((address)abase + member_off);
      member = check_symbol_at(cp, member_index);
      if (member == NULL)  break;  // invalid member name
    }

    // Here is where parsing particular annotations will take place.
    AnnotationCollector::ID id = coll->annotation_index(loader_data, aname);
    if (AnnotationCollector::_unknown == id)  continue;
    coll->set_annotation(id);

    if (AnnotationCollector::_jdk_internal_vm_annotation_Contended == id) {
      // @Contended can optionally specify the contention group.
      //
      // Contended group defines the equivalence class over the fields:
      // the fields within the same contended group are not treated distinct.
      // The only exception is default group, which does not incur the
      // equivalence. Naturally, contention group for classes is meaningless.
      //
      // While the contention group is specified as String, annotation
      // values are already interned, and we might as well use the constant
      // pool index as the group tag.
      //
      u2 group_index = 0; // default contended group
      if (count == 1
        && s_size == (index - index0)  // match size
        && s_tag_val == *(abase + tag_off)
        && member == vmSymbols::value_name()) {
        group_index = Bytes::get_Java_u2((address)abase + s_con_off);
        if (cp->symbol_at(group_index)->utf8_length() == 0) {
          group_index = 0; // default contended group
        }
      }
      coll->set_contended_group(group_index);
    }
  }
}


// Parse attributes for a field.
void ClassFileParser::parse_field_attributes(const ClassFileStream* const cfs,
                                             u2 attributes_count,
                                             bool is_static, u2 signature_index,
                                             u2* const constantvalue_index_addr,
                                             bool* const is_synthetic_addr,
                                             u2* const generic_signature_index_addr,
                                             ClassFileParser::FieldAnnotationCollector* parsed_annotations,
                                             TRAPS) {
  assert(cfs != NULL, "invariant");
  assert(constantvalue_index_addr != NULL, "invariant");
  assert(is_synthetic_addr != NULL, "invariant");
  assert(generic_signature_index_addr != NULL, "invariant");
  assert(parsed_annotations != NULL, "invariant");
  assert(attributes_count > 0, "attributes_count should be greater than 0");

  u2 constantvalue_index = 0;
  u2 generic_signature_index = 0;
  bool is_synthetic = false;
  const u1* runtime_visible_annotations = NULL;
  int runtime_visible_annotations_length = 0;
  const u1* runtime_invisible_annotations = NULL;
  int runtime_invisible_annotations_length = 0;
  const u1* runtime_visible_type_annotations = NULL;
  int runtime_visible_type_annotations_length = 0;
  const u1* runtime_invisible_type_annotations = NULL;
  int runtime_invisible_type_annotations_length = 0;
  bool runtime_invisible_annotations_exists = false;
  bool runtime_invisible_type_annotations_exists = false;
  const ConstantPool* const cp = _cp;

  while (attributes_count--) {
    cfs->guarantee_more(6, CHECK);  // attribute_name_index, attribute_length
    const u2 attribute_name_index = cfs->get_u2_fast();
    const u4 attribute_length = cfs->get_u4_fast();
    check_property(valid_symbol_at(attribute_name_index),
                   "Invalid field attribute index %u in class file %s",
                   attribute_name_index,
                   CHECK);

    const Symbol* const attribute_name = cp->symbol_at(attribute_name_index);
    if (is_static && attribute_name == vmSymbols::tag_constant_value()) {
      // ignore if non-static
      if (constantvalue_index != 0) {
        classfile_parse_error("Duplicate ConstantValue attribute in class file %s", CHECK);
      }
      check_property(
        attribute_length == 2,
        "Invalid ConstantValue field attribute length %u in class file %s",
        attribute_length, CHECK);

      constantvalue_index = cfs->get_u2(CHECK);
      if (_need_verify) {
        verify_constantvalue(cp, constantvalue_index, signature_index, CHECK);
      }
    } else if (attribute_name == vmSymbols::tag_synthetic()) {
      if (attribute_length != 0) {
        classfile_parse_error(
          "Invalid Synthetic field attribute length %u in class file %s",
          attribute_length, CHECK);
      }
      is_synthetic = true;
    } else if (attribute_name == vmSymbols::tag_deprecated()) { // 4276120
      if (attribute_length != 0) {
        classfile_parse_error(
          "Invalid Deprecated field attribute length %u in class file %s",
          attribute_length, CHECK);
      }
    } else if (_major_version >= JAVA_1_5_VERSION) {
      if (attribute_name == vmSymbols::tag_signature()) {
        if (generic_signature_index != 0) {
          classfile_parse_error(
            "Multiple Signature attributes for field in class file %s", CHECK);
        }
        if (attribute_length != 2) {
          classfile_parse_error(
            "Wrong size %u for field's Signature attribute in class file %s",
            attribute_length, CHECK);
        }
        generic_signature_index = parse_generic_signature_attribute(cfs, CHECK);
      } else if (attribute_name == vmSymbols::tag_runtime_visible_annotations()) {
        if (runtime_visible_annotations != NULL) {
          classfile_parse_error(
            "Multiple RuntimeVisibleAnnotations attributes for field in class file %s", CHECK);
        }
        runtime_visible_annotations_length = attribute_length;
        runtime_visible_annotations = cfs->current();
        assert(runtime_visible_annotations != NULL, "null visible annotations");
        cfs->guarantee_more(runtime_visible_annotations_length, CHECK);
        parse_annotations(cp,
                          runtime_visible_annotations,
                          runtime_visible_annotations_length,
                          parsed_annotations,
                          _loader_data,
                          CHECK);
        cfs->skip_u1_fast(runtime_visible_annotations_length);
      } else if (attribute_name == vmSymbols::tag_runtime_invisible_annotations()) {
        if (runtime_invisible_annotations_exists) {
          classfile_parse_error(
            "Multiple RuntimeInvisibleAnnotations attributes for field in class file %s", CHECK);
        }
        runtime_invisible_annotations_exists = true;
        if (PreserveAllAnnotations) {
          runtime_invisible_annotations_length = attribute_length;
          runtime_invisible_annotations = cfs->current();
          assert(runtime_invisible_annotations != NULL, "null invisible annotations");
        }
        cfs->skip_u1(attribute_length, CHECK);
      } else if (attribute_name == vmSymbols::tag_runtime_visible_type_annotations()) {
        if (runtime_visible_type_annotations != NULL) {
          classfile_parse_error(
            "Multiple RuntimeVisibleTypeAnnotations attributes for field in class file %s", CHECK);
        }
        runtime_visible_type_annotations_length = attribute_length;
        runtime_visible_type_annotations = cfs->current();
        assert(runtime_visible_type_annotations != NULL, "null visible type annotations");
        cfs->skip_u1(runtime_visible_type_annotations_length, CHECK);
      } else if (attribute_name == vmSymbols::tag_runtime_invisible_type_annotations()) {
        if (runtime_invisible_type_annotations_exists) {
          classfile_parse_error(
            "Multiple RuntimeInvisibleTypeAnnotations attributes for field in class file %s", CHECK);
        } else {
          runtime_invisible_type_annotations_exists = true;
        }
        if (PreserveAllAnnotations) {
          runtime_invisible_type_annotations_length = attribute_length;
          runtime_invisible_type_annotations = cfs->current();
          assert(runtime_invisible_type_annotations != NULL, "null invisible type annotations");
        }
        cfs->skip_u1(attribute_length, CHECK);
      } else {
        cfs->skip_u1(attribute_length, CHECK);  // Skip unknown attributes
      }
    } else {
      cfs->skip_u1(attribute_length, CHECK);  // Skip unknown attributes
    }
  }

  *constantvalue_index_addr = constantvalue_index;
  *is_synthetic_addr = is_synthetic;
  *generic_signature_index_addr = generic_signature_index;
  AnnotationArray* a = assemble_annotations(runtime_visible_annotations,
                                            runtime_visible_annotations_length,
                                            runtime_invisible_annotations,
                                            runtime_invisible_annotations_length,
                                            CHECK);
  parsed_annotations->set_field_annotations(a);
  a = assemble_annotations(runtime_visible_type_annotations,
                           runtime_visible_type_annotations_length,
                           runtime_invisible_type_annotations,
                           runtime_invisible_type_annotations_length,
                           CHECK);
  parsed_annotations->set_field_type_annotations(a);
  return;
}


// Field allocation types. Used for computing field offsets.

enum FieldAllocationType {
  STATIC_OOP,           // Oops
  STATIC_BYTE,          // Boolean, Byte, char
  STATIC_SHORT,         // shorts
  STATIC_WORD,          // ints
  STATIC_DOUBLE,        // aligned long or double
  NONSTATIC_OOP,
  NONSTATIC_BYTE,
  NONSTATIC_SHORT,
  NONSTATIC_WORD,
  NONSTATIC_DOUBLE,
  MAX_FIELD_ALLOCATION_TYPE,
  BAD_ALLOCATION_TYPE = -1
};

static FieldAllocationType _basic_type_to_atype[2 * (T_CONFLICT + 1)] = {
  BAD_ALLOCATION_TYPE, // 0
  BAD_ALLOCATION_TYPE, // 1
  BAD_ALLOCATION_TYPE, // 2
  BAD_ALLOCATION_TYPE, // 3
  NONSTATIC_BYTE ,     // T_BOOLEAN     =  4,
  NONSTATIC_SHORT,     // T_CHAR        =  5,
  NONSTATIC_WORD,      // T_FLOAT       =  6,
  NONSTATIC_DOUBLE,    // T_DOUBLE      =  7,
  NONSTATIC_BYTE,      // T_BYTE        =  8,
  NONSTATIC_SHORT,     // T_SHORT       =  9,
  NONSTATIC_WORD,      // T_INT         = 10,
  NONSTATIC_DOUBLE,    // T_LONG        = 11,
  NONSTATIC_OOP,       // T_OBJECT      = 12,
  NONSTATIC_OOP,       // T_ARRAY       = 13,
  BAD_ALLOCATION_TYPE, // T_VOID        = 14,
  BAD_ALLOCATION_TYPE, // T_ADDRESS     = 15,
  BAD_ALLOCATION_TYPE, // T_NARROWOOP   = 16,
  BAD_ALLOCATION_TYPE, // T_METADATA    = 17,
  BAD_ALLOCATION_TYPE, // T_NARROWKLASS = 18,
  BAD_ALLOCATION_TYPE, // T_CONFLICT    = 19,
  BAD_ALLOCATION_TYPE, // 0
  BAD_ALLOCATION_TYPE, // 1
  BAD_ALLOCATION_TYPE, // 2
  BAD_ALLOCATION_TYPE, // 3
  STATIC_BYTE ,        // T_BOOLEAN     =  4,
  STATIC_SHORT,        // T_CHAR        =  5,
  STATIC_WORD,         // T_FLOAT       =  6,
  STATIC_DOUBLE,       // T_DOUBLE      =  7,
  STATIC_BYTE,         // T_BYTE        =  8,
  STATIC_SHORT,        // T_SHORT       =  9,
  STATIC_WORD,         // T_INT         = 10,
  STATIC_DOUBLE,       // T_LONG        = 11,
  STATIC_OOP,          // T_OBJECT      = 12,
  STATIC_OOP,          // T_ARRAY       = 13,
  BAD_ALLOCATION_TYPE, // T_VOID        = 14,
  BAD_ALLOCATION_TYPE, // T_ADDRESS     = 15,
  BAD_ALLOCATION_TYPE, // T_NARROWOOP   = 16,
  BAD_ALLOCATION_TYPE, // T_METADATA    = 17,
  BAD_ALLOCATION_TYPE, // T_NARROWKLASS = 18,
  BAD_ALLOCATION_TYPE, // T_CONFLICT    = 19,
};

static FieldAllocationType basic_type_to_atype(bool is_static, BasicType type) {
  assert(type >= T_BOOLEAN && type < T_VOID, "only allowable values");
  FieldAllocationType result = _basic_type_to_atype[type + (is_static ? (T_CONFLICT + 1) : 0)];
  assert(result != BAD_ALLOCATION_TYPE, "bad type");
  return result;
}

class ClassFileParser::FieldAllocationCount : public ResourceObj {
 public:
  u2 count[MAX_FIELD_ALLOCATION_TYPE];

  FieldAllocationCount() {
    for (int i = 0; i < MAX_FIELD_ALLOCATION_TYPE; i++) {
      count[i] = 0;
    }
  }

  FieldAllocationType update(bool is_static, BasicType type) {
    FieldAllocationType atype = basic_type_to_atype(is_static, type);
    if (atype != BAD_ALLOCATION_TYPE) {
      // Make sure there is no overflow with injected fields.
      assert(count[atype] < 0xFFFF, "More than 65535 fields");
      count[atype]++;
    }
    return atype;
  }
};

// Side-effects: populates the _fields, _fields_annotations,
// _fields_type_annotations fields
void ClassFileParser::parse_fields(const ClassFileStream* const cfs,
                                   bool is_interface,
                                   FieldAllocationCount* const fac,
                                   ConstantPool* cp,
                                   const int cp_size,
                                   u2* const java_fields_count_ptr,
                                   TRAPS) {

  assert(cfs != NULL, "invariant");
  assert(fac != NULL, "invariant");
  assert(cp != NULL, "invariant");
  assert(java_fields_count_ptr != NULL, "invariant");

  assert(NULL == _fields, "invariant");
  assert(NULL == _fields_annotations, "invariant");
  assert(NULL == _fields_type_annotations, "invariant");

  cfs->guarantee_more(2, CHECK);  // length
  const u2 length = cfs->get_u2_fast();
  *java_fields_count_ptr = length;

  int num_injected = 0;
  const InjectedField* const injected = JavaClasses::get_injected(_class_name,
                                                                  &num_injected);
  const int total_fields = length + num_injected;

  // The field array starts with tuples of shorts
  // [access, name index, sig index, initial value index, byte offset].
  // A generic signature slot only exists for field with generic
  // signature attribute. And the access flag is set with
  // JVM_ACC_FIELD_HAS_GENERIC_SIGNATURE for that field. The generic
  // signature slots are at the end of the field array and after all
  // other fields data.
  //
  //   f1: [access, name index, sig index, initial value index, low_offset, high_offset]
  //   f2: [access, name index, sig index, initial value index, low_offset, high_offset]
  //       ...
  //   fn: [access, name index, sig index, initial value index, low_offset, high_offset]
  //       [generic signature index]
  //       [generic signature index]
  //       ...
  //
  // Allocate a temporary resource array for field data. For each field,
  // a slot is reserved in the temporary array for the generic signature
  // index. After parsing all fields, the data are copied to a permanent
  // array and any unused slots will be discarded.
  ResourceMark rm(THREAD);
  u2* const fa = NEW_RESOURCE_ARRAY_IN_THREAD(THREAD,
                                              u2,
                                              total_fields * (FieldInfo::field_slots + 1));

  // The generic signature slots start after all other fields' data.
  int generic_signature_slot = total_fields * FieldInfo::field_slots;
  int num_generic_signature = 0;
  for (int n = 0; n < length; n++) {
    // access_flags, name_index, descriptor_index, attributes_count
    cfs->guarantee_more(8, CHECK);

    AccessFlags access_flags;
    const jint flags = cfs->get_u2_fast() & JVM_RECOGNIZED_FIELD_MODIFIERS;
    verify_legal_field_modifiers(flags, is_interface, CHECK);
    access_flags.set_flags(flags);

    const u2 name_index = cfs->get_u2_fast();
    check_property(valid_symbol_at(name_index),
      "Invalid constant pool index %u for field name in class file %s",
      name_index, CHECK);
    const Symbol* const name = cp->symbol_at(name_index);
    verify_legal_field_name(name, CHECK);

    const u2 signature_index = cfs->get_u2_fast();
    check_property(valid_symbol_at(signature_index),
      "Invalid constant pool index %u for field signature in class file %s",
      signature_index, CHECK);
    const Symbol* const sig = cp->symbol_at(signature_index);
    verify_legal_field_signature(name, sig, CHECK);

    u2 constantvalue_index = 0;
    bool is_synthetic = false;
    u2 generic_signature_index = 0;
    const bool is_static = access_flags.is_static();
    FieldAnnotationCollector parsed_annotations(_loader_data);

    const u2 attributes_count = cfs->get_u2_fast();
    if (attributes_count > 0) {
      parse_field_attributes(cfs,
                             attributes_count,
                             is_static,
                             signature_index,
                             &constantvalue_index,
                             &is_synthetic,
                             &generic_signature_index,
                             &parsed_annotations,
                             CHECK);

      if (parsed_annotations.field_annotations() != NULL) {
        if (_fields_annotations == NULL) {
          _fields_annotations = MetadataFactory::new_array<AnnotationArray*>(
                                             _loader_data, length, NULL,
                                             CHECK);
        }
        _fields_annotations->at_put(n, parsed_annotations.field_annotations());
        parsed_annotations.set_field_annotations(NULL);
      }
      if (parsed_annotations.field_type_annotations() != NULL) {
        if (_fields_type_annotations == NULL) {
          _fields_type_annotations =
            MetadataFactory::new_array<AnnotationArray*>(_loader_data,
                                                         length,
                                                         NULL,
                                                         CHECK);
        }
        _fields_type_annotations->at_put(n, parsed_annotations.field_type_annotations());
        parsed_annotations.set_field_type_annotations(NULL);
      }

      if (is_synthetic) {
        access_flags.set_is_synthetic();
      }
      if (generic_signature_index != 0) {
        access_flags.set_field_has_generic_signature();
        fa[generic_signature_slot] = generic_signature_index;
        generic_signature_slot ++;
        num_generic_signature ++;
      }
    }

    FieldInfo* const field = FieldInfo::from_field_array(fa, n);
    field->initialize(access_flags.as_short(),
                      name_index,
                      signature_index,
                      constantvalue_index);
    const BasicType type = cp->basic_type_for_signature_at(signature_index);

    // Remember how many oops we encountered and compute allocation type
    const FieldAllocationType atype = fac->update(is_static, type);
    field->set_allocation_type(atype);

    // After field is initialized with type, we can augment it with aux info
    if (parsed_annotations.has_any_annotations())
      parsed_annotations.apply_to(field);
  }

  int index = length;
  if (num_injected != 0) {
    for (int n = 0; n < num_injected; n++) {
      // Check for duplicates
      if (injected[n].may_be_java) {
        const Symbol* const name      = injected[n].name();
        const Symbol* const signature = injected[n].signature();
        bool duplicate = false;
        for (int i = 0; i < length; i++) {
          const FieldInfo* const f = FieldInfo::from_field_array(fa, i);
          if (name      == cp->symbol_at(f->name_index()) &&
              signature == cp->symbol_at(f->signature_index())) {
            // Symbol is desclared in Java so skip this one
            duplicate = true;
            break;
          }
        }
        if (duplicate) {
          // These will be removed from the field array at the end
          continue;
        }
      }

      // Injected field
      FieldInfo* const field = FieldInfo::from_field_array(fa, index);
      field->initialize(JVM_ACC_FIELD_INTERNAL,
                        injected[n].name_index,
                        injected[n].signature_index,
                        0);

      const BasicType type = FieldType::basic_type(injected[n].signature());

      // Remember how many oops we encountered and compute allocation type
      const FieldAllocationType atype = fac->update(false, type);
      field->set_allocation_type(atype);
      index++;
    }
  }

  assert(NULL == _fields, "invariant");

  _fields =
    MetadataFactory::new_array<u2>(_loader_data,
                                   index * FieldInfo::field_slots + num_generic_signature,
                                   CHECK);
  // Sometimes injected fields already exist in the Java source so
  // the fields array could be too long.  In that case the
  // fields array is trimed. Also unused slots that were reserved
  // for generic signature indexes are discarded.
  {
    int i = 0;
    for (; i < index * FieldInfo::field_slots; i++) {
      _fields->at_put(i, fa[i]);
    }
    for (int j = total_fields * FieldInfo::field_slots;
         j < generic_signature_slot; j++) {
      _fields->at_put(i++, fa[j]);
    }
    assert(_fields->length() == i, "");
    //tty->print_cr("length of the _fields array %d for class %s", i, _class_name->as_klass_external_name());
  }

  if (_need_verify && length > 1) {
    // Check duplicated fields
    ResourceMark rm(THREAD);
    NameSigHash** names_and_sigs = NEW_RESOURCE_ARRAY_IN_THREAD(
      THREAD, NameSigHash*, HASH_ROW_SIZE);
    initialize_hashtable(names_and_sigs);
    bool dup = false;
    const Symbol* name = NULL;
    const Symbol* sig = NULL;
    {
      debug_only(NoSafepointVerifier nsv;)
      for (AllFieldStream fs(_fields, cp); !fs.done(); fs.next()) {
        name = fs.name();
        sig = fs.signature();
        // If no duplicates, add name/signature in hashtable names_and_sigs.
        if (!put_after_lookup(name, sig, names_and_sigs)) {
          dup = true;
          break;
        }
      }
    }
    if (dup) {
      classfile_parse_error("Duplicate field name \"%s\" with signature \"%s\" in class file %s",
                             name->as_C_string(), sig->as_klass_external_name(), CHECK);
    }
  }
}


const ClassFileParser::unsafe_u2* ClassFileParser::parse_exception_table(const ClassFileStream* const cfs,
                                                                         u4 code_length,
                                                                         u4 exception_table_length,
                                                                         TRAPS) {
  assert(cfs != NULL, "invariant");

  const unsafe_u2* const exception_table_start = cfs->current();
  assert(exception_table_start != NULL, "null exception table");

  cfs->guarantee_more(8 * exception_table_length, CHECK_NULL); // start_pc,
                                                               // end_pc,
                                                               // handler_pc,
                                                               // catch_type_index

  // Will check legal target after parsing code array in verifier.
  if (_need_verify) {
    for (unsigned int i = 0; i < exception_table_length; i++) {
      const u2 start_pc = cfs->get_u2_fast();
      const u2 end_pc = cfs->get_u2_fast();
      const u2 handler_pc = cfs->get_u2_fast();
      const u2 catch_type_index = cfs->get_u2_fast();
      guarantee_property((start_pc < end_pc) && (end_pc <= code_length),
                         "Illegal exception table range in class file %s",
                         CHECK_NULL);
      guarantee_property(handler_pc < code_length,
                         "Illegal exception table handler in class file %s",
                         CHECK_NULL);
      if (catch_type_index != 0) {
        guarantee_property(valid_klass_reference_at(catch_type_index),
                           "Catch type in exception table has bad constant type in class file %s", CHECK_NULL);
      }
    }
  } else {
    cfs->skip_u2_fast(exception_table_length * 4);
  }
  return exception_table_start;
}

void ClassFileParser::parse_linenumber_table(u4 code_attribute_length,
                                             u4 code_length,
                                             CompressedLineNumberWriteStream**const write_stream,
                                             TRAPS) {

  const ClassFileStream* const cfs = _stream;
  unsigned int num_entries = cfs->get_u2(CHECK);

  // Each entry is a u2 start_pc, and a u2 line_number
  const unsigned int length_in_bytes = num_entries * (sizeof(u2) * 2);

  // Verify line number attribute and table length
  check_property(
    code_attribute_length == sizeof(u2) + length_in_bytes,
    "LineNumberTable attribute has wrong length in class file %s", CHECK);

  cfs->guarantee_more(length_in_bytes, CHECK);

  if ((*write_stream) == NULL) {
    if (length_in_bytes > fixed_buffer_size) {
      (*write_stream) = new CompressedLineNumberWriteStream(length_in_bytes);
    } else {
      (*write_stream) = new CompressedLineNumberWriteStream(
        _linenumbertable_buffer, fixed_buffer_size);
    }
  }

  while (num_entries-- > 0) {
    const u2 bci  = cfs->get_u2_fast(); // start_pc
    const u2 line = cfs->get_u2_fast(); // line_number
    guarantee_property(bci < code_length,
        "Invalid pc in LineNumberTable in class file %s", CHECK);
    (*write_stream)->write_pair(bci, line);
  }
}


class LVT_Hash : public AllStatic {
 public:

  static bool equals(LocalVariableTableElement const& e0, LocalVariableTableElement const& e1) {
  /*
   * 3-tuple start_bci/length/slot has to be unique key,
   * so the following comparison seems to be redundant:
   *       && elem->name_cp_index == entry->_elem->name_cp_index
   */
    return (e0.start_bci     == e1.start_bci &&
            e0.length        == e1.length &&
            e0.name_cp_index == e1.name_cp_index &&
            e0.slot          == e1.slot);
  }

  static unsigned int hash(LocalVariableTableElement const& e0) {
    unsigned int raw_hash = e0.start_bci;

    raw_hash = e0.length        + raw_hash * 37;
    raw_hash = e0.name_cp_index + raw_hash * 37;
    raw_hash = e0.slot          + raw_hash * 37;

    return raw_hash;
  }
};


// Class file LocalVariableTable elements.
class Classfile_LVT_Element {
 public:
  u2 start_bci;
  u2 length;
  u2 name_cp_index;
  u2 descriptor_cp_index;
  u2 slot;
};

static void copy_lvt_element(const Classfile_LVT_Element* const src,
                             LocalVariableTableElement* const lvt) {
  lvt->start_bci           = Bytes::get_Java_u2((u1*) &src->start_bci);
  lvt->length              = Bytes::get_Java_u2((u1*) &src->length);
  lvt->name_cp_index       = Bytes::get_Java_u2((u1*) &src->name_cp_index);
  lvt->descriptor_cp_index = Bytes::get_Java_u2((u1*) &src->descriptor_cp_index);
  lvt->signature_cp_index  = 0;
  lvt->slot                = Bytes::get_Java_u2((u1*) &src->slot);
}

// Function is used to parse both attributes:
// LocalVariableTable (LVT) and LocalVariableTypeTable (LVTT)
const ClassFileParser::unsafe_u2* ClassFileParser::parse_localvariable_table(const ClassFileStream* cfs,
                                                                             u4 code_length,
                                                                             u2 max_locals,
                                                                             u4 code_attribute_length,
                                                                             u2* const localvariable_table_length,
                                                                             bool isLVTT,
                                                                             TRAPS) {
  const char* const tbl_name = (isLVTT) ? "LocalVariableTypeTable" : "LocalVariableTable";
  *localvariable_table_length = cfs->get_u2(CHECK_NULL);
  const unsigned int size =
    (*localvariable_table_length) * sizeof(Classfile_LVT_Element) / sizeof(u2);

  const ConstantPool* const cp = _cp;

  // Verify local variable table attribute has right length
  if (_need_verify) {
    guarantee_property(code_attribute_length == (sizeof(*localvariable_table_length) + size * sizeof(u2)),
                       "%s has wrong length in class file %s", tbl_name, CHECK_NULL);
  }

  const unsafe_u2* const localvariable_table_start = cfs->current();
  assert(localvariable_table_start != NULL, "null local variable table");
  if (!_need_verify) {
    cfs->skip_u2_fast(size);
  } else {
    cfs->guarantee_more(size * 2, CHECK_NULL);
    for(int i = 0; i < (*localvariable_table_length); i++) {
      const u2 start_pc = cfs->get_u2_fast();
      const u2 length = cfs->get_u2_fast();
      const u2 name_index = cfs->get_u2_fast();
      const u2 descriptor_index = cfs->get_u2_fast();
      const u2 index = cfs->get_u2_fast();
      // Assign to a u4 to avoid overflow
      const u4 end_pc = (u4)start_pc + (u4)length;

      if (start_pc >= code_length) {
        classfile_parse_error(
          "Invalid start_pc %u in %s in class file %s",
          start_pc, tbl_name, CHECK_NULL);
      }
      if (end_pc > code_length) {
        classfile_parse_error(
          "Invalid length %u in %s in class file %s",
          length, tbl_name, CHECK_NULL);
      }
      const int cp_size = cp->length();
      guarantee_property(valid_symbol_at(name_index),
        "Name index %u in %s has bad constant type in class file %s",
        name_index, tbl_name, CHECK_NULL);
      guarantee_property(valid_symbol_at(descriptor_index),
        "Signature index %u in %s has bad constant type in class file %s",
        descriptor_index, tbl_name, CHECK_NULL);

      const Symbol* const name = cp->symbol_at(name_index);
      const Symbol* const sig = cp->symbol_at(descriptor_index);
      verify_legal_field_name(name, CHECK_NULL);
      u2 extra_slot = 0;
      if (!isLVTT) {
        verify_legal_field_signature(name, sig, CHECK_NULL);

        // 4894874: check special cases for double and long local variables
        if (sig == vmSymbols::type_signature(T_DOUBLE) ||
            sig == vmSymbols::type_signature(T_LONG)) {
          extra_slot = 1;
        }
      }
      guarantee_property((index + extra_slot) < max_locals,
                          "Invalid index %u in %s in class file %s",
                          index, tbl_name, CHECK_NULL);
    }
  }
  return localvariable_table_start;
}


void ClassFileParser::parse_type_array(u2 array_length,
                                       u4 code_length,
                                       u4* const u1_index,
                                       u4* const u2_index,
                                       u1* const u1_array,
                                       u2* const u2_array,
                                       TRAPS) {
  const ClassFileStream* const cfs = _stream;
  u2 index = 0; // index in the array with long/double occupying two slots
  u4 i1 = *u1_index;
  u4 i2 = *u2_index + 1;
  for(int i = 0; i < array_length; i++) {
    const u1 tag = u1_array[i1++] = cfs->get_u1(CHECK);
    index++;
    if (tag == ITEM_Long || tag == ITEM_Double) {
      index++;
    } else if (tag == ITEM_Object) {
      const u2 class_index = u2_array[i2++] = cfs->get_u2(CHECK);
      guarantee_property(valid_klass_reference_at(class_index),
                         "Bad class index %u in StackMap in class file %s",
                         class_index, CHECK);
    } else if (tag == ITEM_Uninitialized) {
      const u2 offset = u2_array[i2++] = cfs->get_u2(CHECK);
      guarantee_property(
        offset < code_length,
        "Bad uninitialized type offset %u in StackMap in class file %s",
        offset, CHECK);
    } else {
      guarantee_property(
        tag <= (u1)ITEM_Uninitialized,
        "Unknown variable type %u in StackMap in class file %s",
        tag, CHECK);
    }
  }
  u2_array[*u2_index] = index;
  *u1_index = i1;
  *u2_index = i2;
}

static const u1* parse_stackmap_table(const ClassFileStream* const cfs,
                                      u4 code_attribute_length,
                                      bool need_verify,
                                      TRAPS) {
  assert(cfs != NULL, "invariant");

  if (0 == code_attribute_length) {
    return NULL;
  }

  const u1* const stackmap_table_start = cfs->current();
  assert(stackmap_table_start != NULL, "null stackmap table");

  // check code_attribute_length first
  cfs->skip_u1(code_attribute_length, CHECK_NULL);

  if (!need_verify && !DumpSharedSpaces) {
    return NULL;
  }
  return stackmap_table_start;
}

const ClassFileParser::unsafe_u2* ClassFileParser::parse_checked_exceptions(const ClassFileStream* const cfs,
                                                                            u2* const checked_exceptions_length,
                                                                            u4 method_attribute_length,
                                                                            TRAPS) {
  assert(cfs != NULL, "invariant");
  assert(checked_exceptions_length != NULL, "invariant");

  cfs->guarantee_more(2, CHECK_NULL);  // checked_exceptions_length
  *checked_exceptions_length = cfs->get_u2_fast();
  const unsigned int size =
    (*checked_exceptions_length) * sizeof(CheckedExceptionElement) / sizeof(u2);
  const unsafe_u2* const checked_exceptions_start = cfs->current();
  assert(checked_exceptions_start != NULL, "null checked exceptions");
  if (!_need_verify) {
    cfs->skip_u2_fast(size);
  } else {
    // Verify each value in the checked exception table
    u2 checked_exception;
    const u2 len = *checked_exceptions_length;
    cfs->guarantee_more(2 * len, CHECK_NULL);
    for (int i = 0; i < len; i++) {
      checked_exception = cfs->get_u2_fast();
      check_property(
        valid_klass_reference_at(checked_exception),
        "Exception name has bad type at constant pool %u in class file %s",
        checked_exception, CHECK_NULL);
    }
  }
  // check exceptions attribute length
  if (_need_verify) {
    guarantee_property(method_attribute_length == (sizeof(*checked_exceptions_length) +
                                                   sizeof(u2) * size),
                      "Exceptions attribute has wrong length in class file %s", CHECK_NULL);
  }
  return checked_exceptions_start;
}

void ClassFileParser::throwIllegalSignature(const char* type,
                                            const Symbol* name,
                                            const Symbol* sig,
                                            TRAPS) const {
  assert(name != NULL, "invariant");
  assert(sig != NULL, "invariant");

  ResourceMark rm(THREAD);
  Exceptions::fthrow(THREAD_AND_LOCATION,
      vmSymbols::java_lang_ClassFormatError(),
      "%s \"%s\" in class %s has illegal signature \"%s\"", type,
      name->as_C_string(), _class_name->as_C_string(), sig->as_C_string());
}

AnnotationCollector::ID
AnnotationCollector::annotation_index(const ClassLoaderData* loader_data,
                                      const Symbol* name) {
  const vmSymbols::SID sid = vmSymbols::find_sid(name);
  // Privileged code can use all annotations.  Other code silently drops some.
  const bool privileged = loader_data->is_the_null_class_loader_data() ||
                          loader_data->is_platform_class_loader_data() ||
                          loader_data->is_unsafe_anonymous();
  switch (sid) {
    case vmSymbols::VM_SYMBOL_ENUM_NAME(reflect_CallerSensitive_signature): {
      if (_location != _in_method)  break;  // only allow for methods
      if (!privileged)              break;  // only allow in privileged code
      return _method_CallerSensitive;
    }
    case vmSymbols::VM_SYMBOL_ENUM_NAME(jdk_internal_vm_annotation_ForceInline_signature): {
      if (_location != _in_method)  break;  // only allow for methods
      if (!privileged)              break;  // only allow in privileged code
      return _method_ForceInline;
    }
    case vmSymbols::VM_SYMBOL_ENUM_NAME(jdk_internal_vm_annotation_DontInline_signature): {
      if (_location != _in_method)  break;  // only allow for methods
      if (!privileged)              break;  // only allow in privileged code
      return _method_DontInline;
    }
    case vmSymbols::VM_SYMBOL_ENUM_NAME(java_lang_invoke_InjectedProfile_signature): {
      if (_location != _in_method)  break;  // only allow for methods
      if (!privileged)              break;  // only allow in privileged code
      return _method_InjectedProfile;
    }
    case vmSymbols::VM_SYMBOL_ENUM_NAME(java_lang_invoke_LambdaForm_Compiled_signature): {
      if (_location != _in_method)  break;  // only allow for methods
      if (!privileged)              break;  // only allow in privileged code
      return _method_LambdaForm_Compiled;
    }
    case vmSymbols::VM_SYMBOL_ENUM_NAME(jdk_internal_vm_annotation_Hidden_signature): {
      if (_location != _in_method)  break;  // only allow for methods
      if (!privileged)              break;  // only allow in privileged code
      return _method_Hidden;
    }
    case vmSymbols::VM_SYMBOL_ENUM_NAME(jdk_internal_HotSpotIntrinsicCandidate_signature): {
      if (_location != _in_method)  break;  // only allow for methods
      if (!privileged)              break;  // only allow in privileged code
      return _method_HotSpotIntrinsicCandidate;
    }
    case vmSymbols::VM_SYMBOL_ENUM_NAME(jdk_internal_vm_annotation_Stable_signature): {
      if (_location != _in_field)   break;  // only allow for fields
      if (!privileged)              break;  // only allow in privileged code
      return _field_Stable;
    }
    case vmSymbols::VM_SYMBOL_ENUM_NAME(jdk_internal_vm_annotation_Contended_signature): {
      if (_location != _in_field && _location != _in_class) {
        break;  // only allow for fields and classes
      }
      if (!EnableContended || (RestrictContended && !privileged)) {
        break;  // honor privileges
      }
      return _jdk_internal_vm_annotation_Contended;
    }
    case vmSymbols::VM_SYMBOL_ENUM_NAME(jdk_internal_vm_annotation_ReservedStackAccess_signature): {
      if (_location != _in_method)  break;  // only allow for methods
      if (RestrictReservedStack && !privileged) break; // honor privileges
      return _jdk_internal_vm_annotation_ReservedStackAccess;
    }
    default: {
      break;
    }
  }
  return AnnotationCollector::_unknown;
}

void ClassFileParser::FieldAnnotationCollector::apply_to(FieldInfo* f) {
  if (is_contended())
    f->set_contended_group(contended_group());
  if (is_stable())
    f->set_stable(true);
}

ClassFileParser::FieldAnnotationCollector::~FieldAnnotationCollector() {
  // If there's an error deallocate metadata for field annotations
  MetadataFactory::free_array<u1>(_loader_data, _field_annotations);
  MetadataFactory::free_array<u1>(_loader_data, _field_type_annotations);
}

void MethodAnnotationCollector::apply_to(const methodHandle& m) {
  if (has_annotation(_method_CallerSensitive))
    m->set_caller_sensitive(true);
  if (has_annotation(_method_ForceInline))
    m->set_force_inline(true);
  if (has_annotation(_method_DontInline))
    m->set_dont_inline(true);
  if (has_annotation(_method_InjectedProfile))
    m->set_has_injected_profile(true);
  if (has_annotation(_method_LambdaForm_Compiled) && m->intrinsic_id() == vmIntrinsics::_none)
    m->set_intrinsic_id(vmIntrinsics::_compiledLambdaForm);
  if (has_annotation(_method_Hidden))
    m->set_hidden(true);
  if (has_annotation(_method_HotSpotIntrinsicCandidate) && !m->is_synthetic())
    m->set_intrinsic_candidate(true);
  if (has_annotation(_jdk_internal_vm_annotation_ReservedStackAccess))
    m->set_has_reserved_stack_access(true);
}

void ClassFileParser::ClassAnnotationCollector::apply_to(InstanceKlass* ik) {
  assert(ik != NULL, "invariant");
  ik->set_is_contended(is_contended());
}

#define MAX_ARGS_SIZE 255
#define MAX_CODE_SIZE 65535
#define INITIAL_MAX_LVT_NUMBER 256

/* Copy class file LVT's/LVTT's into the HotSpot internal LVT.
 *
 * Rules for LVT's and LVTT's are:
 *   - There can be any number of LVT's and LVTT's.
 *   - If there are n LVT's, it is the same as if there was just
 *     one LVT containing all the entries from the n LVT's.
 *   - There may be no more than one LVT entry per local variable.
 *     Two LVT entries are 'equal' if these fields are the same:
 *        start_pc, length, name, slot
 *   - There may be no more than one LVTT entry per each LVT entry.
 *     Each LVTT entry has to match some LVT entry.
 *   - HotSpot internal LVT keeps natural ordering of class file LVT entries.
 */
void ClassFileParser::copy_localvariable_table(const ConstMethod* cm,
                                               int lvt_cnt,
                                               u2* const localvariable_table_length,
                                               const unsafe_u2** const localvariable_table_start,
                                               int lvtt_cnt,
                                               u2* const localvariable_type_table_length,
                                               const unsafe_u2** const localvariable_type_table_start,
                                               TRAPS) {

  ResourceMark rm(THREAD);

  typedef ResourceHashtable<LocalVariableTableElement, LocalVariableTableElement*,
                            &LVT_Hash::hash, &LVT_Hash::equals> LVT_HashTable;

  LVT_HashTable* const table = new LVT_HashTable();

  // To fill LocalVariableTable in
  const Classfile_LVT_Element* cf_lvt;
  LocalVariableTableElement* lvt = cm->localvariable_table_start();

  for (int tbl_no = 0; tbl_no < lvt_cnt; tbl_no++) {
    cf_lvt = (Classfile_LVT_Element *) localvariable_table_start[tbl_no];
    for (int idx = 0; idx < localvariable_table_length[tbl_no]; idx++, lvt++) {
      copy_lvt_element(&cf_lvt[idx], lvt);
      // If no duplicates, add LVT elem in hashtable.
      if (table->put(*lvt, lvt) == false
          && _need_verify
          && _major_version >= JAVA_1_5_VERSION) {
        classfile_parse_error("Duplicated LocalVariableTable attribute "
                              "entry for '%s' in class file %s",
                               _cp->symbol_at(lvt->name_cp_index)->as_utf8(),
                               CHECK);
      }
    }
  }

  // To merge LocalVariableTable and LocalVariableTypeTable
  const Classfile_LVT_Element* cf_lvtt;
  LocalVariableTableElement lvtt_elem;

  for (int tbl_no = 0; tbl_no < lvtt_cnt; tbl_no++) {
    cf_lvtt = (Classfile_LVT_Element *) localvariable_type_table_start[tbl_no];
    for (int idx = 0; idx < localvariable_type_table_length[tbl_no]; idx++) {
      copy_lvt_element(&cf_lvtt[idx], &lvtt_elem);
      LocalVariableTableElement** entry = table->get(lvtt_elem);
      if (entry == NULL) {
        if (_need_verify) {
          classfile_parse_error("LVTT entry for '%s' in class file %s "
                                "does not match any LVT entry",
                                 _cp->symbol_at(lvtt_elem.name_cp_index)->as_utf8(),
                                 CHECK);
        }
      } else if ((*entry)->signature_cp_index != 0 && _need_verify) {
        classfile_parse_error("Duplicated LocalVariableTypeTable attribute "
                              "entry for '%s' in class file %s",
                               _cp->symbol_at(lvtt_elem.name_cp_index)->as_utf8(),
                               CHECK);
      } else {
        // to add generic signatures into LocalVariableTable
        (*entry)->signature_cp_index = lvtt_elem.descriptor_cp_index;
      }
    }
  }
}


void ClassFileParser::copy_method_annotations(ConstMethod* cm,
                                       const u1* runtime_visible_annotations,
                                       int runtime_visible_annotations_length,
                                       const u1* runtime_invisible_annotations,
                                       int runtime_invisible_annotations_length,
                                       const u1* runtime_visible_parameter_annotations,
                                       int runtime_visible_parameter_annotations_length,
                                       const u1* runtime_invisible_parameter_annotations,
                                       int runtime_invisible_parameter_annotations_length,
                                       const u1* runtime_visible_type_annotations,
                                       int runtime_visible_type_annotations_length,
                                       const u1* runtime_invisible_type_annotations,
                                       int runtime_invisible_type_annotations_length,
                                       const u1* annotation_default,
                                       int annotation_default_length,
                                       TRAPS) {

  AnnotationArray* a;

  if (runtime_visible_annotations_length +
      runtime_invisible_annotations_length > 0) {
     a = assemble_annotations(runtime_visible_annotations,
                              runtime_visible_annotations_length,
                              runtime_invisible_annotations,
                              runtime_invisible_annotations_length,
                              CHECK);
     cm->set_method_annotations(a);
  }

  if (runtime_visible_parameter_annotations_length +
      runtime_invisible_parameter_annotations_length > 0) {
    a = assemble_annotations(runtime_visible_parameter_annotations,
                             runtime_visible_parameter_annotations_length,
                             runtime_invisible_parameter_annotations,
                             runtime_invisible_parameter_annotations_length,
                             CHECK);
    cm->set_parameter_annotations(a);
  }

  if (annotation_default_length > 0) {
    a = assemble_annotations(annotation_default,
                             annotation_default_length,
                             NULL,
                             0,
                             CHECK);
    cm->set_default_annotations(a);
  }

  if (runtime_visible_type_annotations_length +
      runtime_invisible_type_annotations_length > 0) {
    a = assemble_annotations(runtime_visible_type_annotations,
                             runtime_visible_type_annotations_length,
                             runtime_invisible_type_annotations,
                             runtime_invisible_type_annotations_length,
                             CHECK);
    cm->set_type_annotations(a);
  }
}


// Note: the parse_method below is big and clunky because all parsing of the code and exceptions
// attribute is inlined. This is cumbersome to avoid since we inline most of the parts in the
// Method* to save footprint, so we only know the size of the resulting Method* when the
// entire method attribute is parsed.
//
// The promoted_flags parameter is used to pass relevant access_flags
// from the method back up to the containing klass. These flag values
// are added to klass's access_flags.

Method* ClassFileParser::parse_method(const ClassFileStream* const cfs,
                                      bool is_interface,
                                      const ConstantPool* cp,
                                      AccessFlags* const promoted_flags,
                                      TRAPS) {
  assert(cfs != NULL, "invariant");
  assert(cp != NULL, "invariant");
  assert(promoted_flags != NULL, "invariant");

  ResourceMark rm(THREAD);
  // Parse fixed parts:
  // access_flags, name_index, descriptor_index, attributes_count
  cfs->guarantee_more(8, CHECK_NULL);

  int flags = cfs->get_u2_fast();
  const u2 name_index = cfs->get_u2_fast();
  const int cp_size = cp->length();
  check_property(
    valid_symbol_at(name_index),
    "Illegal constant pool index %u for method name in class file %s",
    name_index, CHECK_NULL);
  const Symbol* const name = cp->symbol_at(name_index);
  verify_legal_method_name(name, CHECK_NULL);

  const u2 signature_index = cfs->get_u2_fast();
  guarantee_property(
    valid_symbol_at(signature_index),
    "Illegal constant pool index %u for method signature in class file %s",
    signature_index, CHECK_NULL);
  const Symbol* const signature = cp->symbol_at(signature_index);

  if (name == vmSymbols::class_initializer_name()) {
    // We ignore the other access flags for a valid class initializer.
    // (JVM Spec 2nd ed., chapter 4.6)
    if (_major_version < 51) { // backward compatibility
      flags = JVM_ACC_STATIC;
    } else if ((flags & JVM_ACC_STATIC) == JVM_ACC_STATIC) {
      flags &= JVM_ACC_STATIC | JVM_ACC_STRICT;
    } else {
      classfile_parse_error("Method <clinit> is not static in class file %s", CHECK_NULL);
    }
  } else {
    verify_legal_method_modifiers(flags, is_interface, name, CHECK_NULL);
  }

  if (name == vmSymbols::object_initializer_name() && is_interface) {
    classfile_parse_error("Interface cannot have a method named <init>, class file %s", CHECK_NULL);
  }

  int args_size = -1;  // only used when _need_verify is true
  if (_need_verify) {
    args_size = ((flags & JVM_ACC_STATIC) ? 0 : 1) +
                 verify_legal_method_signature(name, signature, CHECK_NULL);
    if (args_size > MAX_ARGS_SIZE) {
      classfile_parse_error("Too many arguments in method signature in class file %s", CHECK_NULL);
    }
  }

  AccessFlags access_flags(flags & JVM_RECOGNIZED_METHOD_MODIFIERS);

  // Default values for code and exceptions attribute elements
  u2 max_stack = 0;
  u2 max_locals = 0;
  u4 code_length = 0;
  const u1* code_start = 0;
  u2 exception_table_length = 0;
  const unsafe_u2* exception_table_start = NULL; // (potentially unaligned) pointer to array of u2 elements
  Array<int>* exception_handlers = Universe::the_empty_int_array();
  u2 checked_exceptions_length = 0;
  const unsafe_u2* checked_exceptions_start = NULL; // (potentially unaligned) pointer to array of u2 elements
  CompressedLineNumberWriteStream* linenumber_table = NULL;
  int linenumber_table_length = 0;
  int total_lvt_length = 0;
  u2 lvt_cnt = 0;
  u2 lvtt_cnt = 0;
  bool lvt_allocated = false;
  u2 max_lvt_cnt = INITIAL_MAX_LVT_NUMBER;
  u2 max_lvtt_cnt = INITIAL_MAX_LVT_NUMBER;
  u2* localvariable_table_length = NULL;
  const unsafe_u2** localvariable_table_start = NULL; // (potentially unaligned) pointer to array of LVT attributes
  u2* localvariable_type_table_length = NULL;
  const unsafe_u2** localvariable_type_table_start = NULL; // (potentially unaligned) pointer to LVTT attributes
  int method_parameters_length = -1;
  const u1* method_parameters_data = NULL;
  bool method_parameters_seen = false;
  bool parsed_code_attribute = false;
  bool parsed_checked_exceptions_attribute = false;
  bool parsed_stackmap_attribute = false;
  // stackmap attribute - JDK1.5
  const u1* stackmap_data = NULL;
  int stackmap_data_length = 0;
  u2 generic_signature_index = 0;
  MethodAnnotationCollector parsed_annotations;
  const u1* runtime_visible_annotations = NULL;
  int runtime_visible_annotations_length = 0;
  const u1* runtime_invisible_annotations = NULL;
  int runtime_invisible_annotations_length = 0;
  const u1* runtime_visible_parameter_annotations = NULL;
  int runtime_visible_parameter_annotations_length = 0;
  const u1* runtime_invisible_parameter_annotations = NULL;
  int runtime_invisible_parameter_annotations_length = 0;
  const u1* runtime_visible_type_annotations = NULL;
  int runtime_visible_type_annotations_length = 0;
  const u1* runtime_invisible_type_annotations = NULL;
  int runtime_invisible_type_annotations_length = 0;
  bool runtime_invisible_annotations_exists = false;
  bool runtime_invisible_type_annotations_exists = false;
  bool runtime_invisible_parameter_annotations_exists = false;
  const u1* annotation_default = NULL;
  int annotation_default_length = 0;

  // Parse code and exceptions attribute
  u2 method_attributes_count = cfs->get_u2_fast();
  while (method_attributes_count--) {
    cfs->guarantee_more(6, CHECK_NULL);  // method_attribute_name_index, method_attribute_length
    const u2 method_attribute_name_index = cfs->get_u2_fast();
    const u4 method_attribute_length = cfs->get_u4_fast();
    check_property(
      valid_symbol_at(method_attribute_name_index),
      "Invalid method attribute name index %u in class file %s",
      method_attribute_name_index, CHECK_NULL);

    const Symbol* const method_attribute_name = cp->symbol_at(method_attribute_name_index);
    if (method_attribute_name == vmSymbols::tag_code()) {
      // Parse Code attribute
      if (_need_verify) {
        guarantee_property(
            !access_flags.is_native() && !access_flags.is_abstract(),
                        "Code attribute in native or abstract methods in class file %s",
                         CHECK_NULL);
      }
      if (parsed_code_attribute) {
        classfile_parse_error("Multiple Code attributes in class file %s",
                              CHECK_NULL);
      }
      parsed_code_attribute = true;

      // Stack size, locals size, and code size
      if (_major_version == 45 && _minor_version <= 2) {
        cfs->guarantee_more(4, CHECK_NULL);
        max_stack = cfs->get_u1_fast();
        max_locals = cfs->get_u1_fast();
        code_length = cfs->get_u2_fast();
      } else {
        cfs->guarantee_more(8, CHECK_NULL);
        max_stack = cfs->get_u2_fast();
        max_locals = cfs->get_u2_fast();
        code_length = cfs->get_u4_fast();
      }
      if (_need_verify) {
        guarantee_property(args_size <= max_locals,
                           "Arguments can't fit into locals in class file %s",
                           CHECK_NULL);
        guarantee_property(code_length > 0 && code_length <= MAX_CODE_SIZE,
                           "Invalid method Code length %u in class file %s",
                           code_length, CHECK_NULL);
      }
      // Code pointer
      code_start = cfs->current();
      assert(code_start != NULL, "null code start");
      cfs->guarantee_more(code_length, CHECK_NULL);
      cfs->skip_u1_fast(code_length);

      // Exception handler table
      cfs->guarantee_more(2, CHECK_NULL);  // exception_table_length
      exception_table_length = cfs->get_u2_fast();
      if (exception_table_length > 0) {
        exception_table_start = parse_exception_table(cfs,
                                                      code_length,
                                                      exception_table_length,
                                                      CHECK_NULL);
      }

      // Parse additional attributes in code attribute
      cfs->guarantee_more(2, CHECK_NULL);  // code_attributes_count
      u2 code_attributes_count = cfs->get_u2_fast();

      unsigned int calculated_attribute_length = 0;

      if (_major_version > 45 || (_major_version == 45 && _minor_version > 2)) {
        calculated_attribute_length =
            sizeof(max_stack) + sizeof(max_locals) + sizeof(code_length);
      } else {
        // max_stack, locals and length are smaller in pre-version 45.2 classes
        calculated_attribute_length = sizeof(u1) + sizeof(u1) + sizeof(u2);
      }
      calculated_attribute_length +=
        code_length +
        sizeof(exception_table_length) +
        sizeof(code_attributes_count) +
        exception_table_length *
            ( sizeof(u2) +   // start_pc
              sizeof(u2) +   // end_pc
              sizeof(u2) +   // handler_pc
              sizeof(u2) );  // catch_type_index

      while (code_attributes_count--) {
        cfs->guarantee_more(6, CHECK_NULL);  // code_attribute_name_index, code_attribute_length
        const u2 code_attribute_name_index = cfs->get_u2_fast();
        const u4 code_attribute_length = cfs->get_u4_fast();
        calculated_attribute_length += code_attribute_length +
                                       sizeof(code_attribute_name_index) +
                                       sizeof(code_attribute_length);
        check_property(valid_symbol_at(code_attribute_name_index),
                       "Invalid code attribute name index %u in class file %s",
                       code_attribute_name_index,
                       CHECK_NULL);
        if (LoadLineNumberTables &&
            cp->symbol_at(code_attribute_name_index) == vmSymbols::tag_line_number_table()) {
          // Parse and compress line number table
          parse_linenumber_table(code_attribute_length,
                                 code_length,
                                 &linenumber_table,
                                 CHECK_NULL);

        } else if (LoadLocalVariableTables &&
                   cp->symbol_at(code_attribute_name_index) == vmSymbols::tag_local_variable_table()) {
          // Parse local variable table
          if (!lvt_allocated) {
            localvariable_table_length = NEW_RESOURCE_ARRAY_IN_THREAD(
              THREAD, u2,  INITIAL_MAX_LVT_NUMBER);
            localvariable_table_start = NEW_RESOURCE_ARRAY_IN_THREAD(
              THREAD, const unsafe_u2*, INITIAL_MAX_LVT_NUMBER);
            localvariable_type_table_length = NEW_RESOURCE_ARRAY_IN_THREAD(
              THREAD, u2,  INITIAL_MAX_LVT_NUMBER);
            localvariable_type_table_start = NEW_RESOURCE_ARRAY_IN_THREAD(
              THREAD, const unsafe_u2*, INITIAL_MAX_LVT_NUMBER);
            lvt_allocated = true;
          }
          if (lvt_cnt == max_lvt_cnt) {
            max_lvt_cnt <<= 1;
            localvariable_table_length = REALLOC_RESOURCE_ARRAY(u2, localvariable_table_length, lvt_cnt, max_lvt_cnt);
            localvariable_table_start  = REALLOC_RESOURCE_ARRAY(const unsafe_u2*, localvariable_table_start, lvt_cnt, max_lvt_cnt);
          }
          localvariable_table_start[lvt_cnt] =
            parse_localvariable_table(cfs,
                                      code_length,
                                      max_locals,
                                      code_attribute_length,
                                      &localvariable_table_length[lvt_cnt],
                                      false,    // is not LVTT
                                      CHECK_NULL);
          total_lvt_length += localvariable_table_length[lvt_cnt];
          lvt_cnt++;
        } else if (LoadLocalVariableTypeTables &&
                   _major_version >= JAVA_1_5_VERSION &&
                   cp->symbol_at(code_attribute_name_index) == vmSymbols::tag_local_variable_type_table()) {
          if (!lvt_allocated) {
            localvariable_table_length = NEW_RESOURCE_ARRAY_IN_THREAD(
              THREAD, u2,  INITIAL_MAX_LVT_NUMBER);
            localvariable_table_start = NEW_RESOURCE_ARRAY_IN_THREAD(
              THREAD, const unsafe_u2*, INITIAL_MAX_LVT_NUMBER);
            localvariable_type_table_length = NEW_RESOURCE_ARRAY_IN_THREAD(
              THREAD, u2,  INITIAL_MAX_LVT_NUMBER);
            localvariable_type_table_start = NEW_RESOURCE_ARRAY_IN_THREAD(
              THREAD, const unsafe_u2*, INITIAL_MAX_LVT_NUMBER);
            lvt_allocated = true;
          }
          // Parse local variable type table
          if (lvtt_cnt == max_lvtt_cnt) {
            max_lvtt_cnt <<= 1;
            localvariable_type_table_length = REALLOC_RESOURCE_ARRAY(u2, localvariable_type_table_length, lvtt_cnt, max_lvtt_cnt);
            localvariable_type_table_start  = REALLOC_RESOURCE_ARRAY(const unsafe_u2*, localvariable_type_table_start, lvtt_cnt, max_lvtt_cnt);
          }
          localvariable_type_table_start[lvtt_cnt] =
            parse_localvariable_table(cfs,
                                      code_length,
                                      max_locals,
                                      code_attribute_length,
                                      &localvariable_type_table_length[lvtt_cnt],
                                      true,     // is LVTT
                                      CHECK_NULL);
          lvtt_cnt++;
        } else if (_major_version >= Verifier::STACKMAP_ATTRIBUTE_MAJOR_VERSION &&
                   cp->symbol_at(code_attribute_name_index) == vmSymbols::tag_stack_map_table()) {
          // Stack map is only needed by the new verifier in JDK1.5.
          if (parsed_stackmap_attribute) {
            classfile_parse_error("Multiple StackMapTable attributes in class file %s", CHECK_NULL);
          }
          stackmap_data = parse_stackmap_table(cfs, code_attribute_length, _need_verify, CHECK_NULL);
          stackmap_data_length = code_attribute_length;
          parsed_stackmap_attribute = true;
        } else {
          // Skip unknown attributes
          cfs->skip_u1(code_attribute_length, CHECK_NULL);
        }
      }
      // check method attribute length
      if (_need_verify) {
        guarantee_property(method_attribute_length == calculated_attribute_length,
                           "Code segment has wrong length in class file %s",
                           CHECK_NULL);
      }
    } else if (method_attribute_name == vmSymbols::tag_exceptions()) {
      // Parse Exceptions attribute
      if (parsed_checked_exceptions_attribute) {
        classfile_parse_error("Multiple Exceptions attributes in class file %s",
                              CHECK_NULL);
      }
      parsed_checked_exceptions_attribute = true;
      checked_exceptions_start =
            parse_checked_exceptions(cfs,
                                     &checked_exceptions_length,
                                     method_attribute_length,
                                     CHECK_NULL);
    } else if (method_attribute_name == vmSymbols::tag_method_parameters()) {
      // reject multiple method parameters
      if (method_parameters_seen) {
        classfile_parse_error("Multiple MethodParameters attributes in class file %s",
                              CHECK_NULL);
      }
      method_parameters_seen = true;
      method_parameters_length = cfs->get_u1_fast();
      const u2 real_length = (method_parameters_length * 4u) + 1u;
      if (method_attribute_length != real_length) {
        classfile_parse_error(
          "Invalid MethodParameters method attribute length %u in class file",
          method_attribute_length, CHECK_NULL);
      }
      method_parameters_data = cfs->current();
      cfs->skip_u2_fast(method_parameters_length);
      cfs->skip_u2_fast(method_parameters_length);
      // ignore this attribute if it cannot be reflected
      if (!SystemDictionary::Parameter_klass_loaded())
        method_parameters_length = -1;
    } else if (method_attribute_name == vmSymbols::tag_synthetic()) {
      if (method_attribute_length != 0) {
        classfile_parse_error(
          "Invalid Synthetic method attribute length %u in class file %s",
          method_attribute_length, CHECK_NULL);
      }
      // Should we check that there hasn't already been a synthetic attribute?
      access_flags.set_is_synthetic();
    } else if (method_attribute_name == vmSymbols::tag_deprecated()) { // 4276120
      if (method_attribute_length != 0) {
        classfile_parse_error(
          "Invalid Deprecated method attribute length %u in class file %s",
          method_attribute_length, CHECK_NULL);
      }
    } else if (_major_version >= JAVA_1_5_VERSION) {
      if (method_attribute_name == vmSymbols::tag_signature()) {
        if (generic_signature_index != 0) {
          classfile_parse_error(
            "Multiple Signature attributes for method in class file %s",
            CHECK_NULL);
        }
        if (method_attribute_length != 2) {
          classfile_parse_error(
            "Invalid Signature attribute length %u in class file %s",
            method_attribute_length, CHECK_NULL);
        }
        generic_signature_index = parse_generic_signature_attribute(cfs, CHECK_NULL);
      } else if (method_attribute_name == vmSymbols::tag_runtime_visible_annotations()) {
        if (runtime_visible_annotations != NULL) {
          classfile_parse_error(
            "Multiple RuntimeVisibleAnnotations attributes for method in class file %s",
            CHECK_NULL);
        }
        runtime_visible_annotations_length = method_attribute_length;
        runtime_visible_annotations = cfs->current();
        assert(runtime_visible_annotations != NULL, "null visible annotations");
        cfs->guarantee_more(runtime_visible_annotations_length, CHECK_NULL);
        parse_annotations(cp,
                          runtime_visible_annotations,
                          runtime_visible_annotations_length,
                          &parsed_annotations,
                          _loader_data,
                          CHECK_NULL);
        cfs->skip_u1_fast(runtime_visible_annotations_length);
      } else if (method_attribute_name == vmSymbols::tag_runtime_invisible_annotations()) {
        if (runtime_invisible_annotations_exists) {
          classfile_parse_error(
            "Multiple RuntimeInvisibleAnnotations attributes for method in class file %s",
            CHECK_NULL);
        }
        runtime_invisible_annotations_exists = true;
        if (PreserveAllAnnotations) {
          runtime_invisible_annotations_length = method_attribute_length;
          runtime_invisible_annotations = cfs->current();
          assert(runtime_invisible_annotations != NULL, "null invisible annotations");
        }
        cfs->skip_u1(method_attribute_length, CHECK_NULL);
      } else if (method_attribute_name == vmSymbols::tag_runtime_visible_parameter_annotations()) {
        if (runtime_visible_parameter_annotations != NULL) {
          classfile_parse_error(
            "Multiple RuntimeVisibleParameterAnnotations attributes for method in class file %s",
            CHECK_NULL);
        }
        runtime_visible_parameter_annotations_length = method_attribute_length;
        runtime_visible_parameter_annotations = cfs->current();
        assert(runtime_visible_parameter_annotations != NULL, "null visible parameter annotations");
        cfs->skip_u1(runtime_visible_parameter_annotations_length, CHECK_NULL);
      } else if (method_attribute_name == vmSymbols::tag_runtime_invisible_parameter_annotations()) {
        if (runtime_invisible_parameter_annotations_exists) {
          classfile_parse_error(
            "Multiple RuntimeInvisibleParameterAnnotations attributes for method in class file %s",
            CHECK_NULL);
        }
        runtime_invisible_parameter_annotations_exists = true;
        if (PreserveAllAnnotations) {
          runtime_invisible_parameter_annotations_length = method_attribute_length;
          runtime_invisible_parameter_annotations = cfs->current();
          assert(runtime_invisible_parameter_annotations != NULL,
            "null invisible parameter annotations");
        }
        cfs->skip_u1(method_attribute_length, CHECK_NULL);
      } else if (method_attribute_name == vmSymbols::tag_annotation_default()) {
        if (annotation_default != NULL) {
          classfile_parse_error(
            "Multiple AnnotationDefault attributes for method in class file %s",
            CHECK_NULL);
        }
        annotation_default_length = method_attribute_length;
        annotation_default = cfs->current();
        assert(annotation_default != NULL, "null annotation default");
        cfs->skip_u1(annotation_default_length, CHECK_NULL);
      } else if (method_attribute_name == vmSymbols::tag_runtime_visible_type_annotations()) {
        if (runtime_visible_type_annotations != NULL) {
          classfile_parse_error(
            "Multiple RuntimeVisibleTypeAnnotations attributes for method in class file %s",
            CHECK_NULL);
        }
        runtime_visible_type_annotations_length = method_attribute_length;
        runtime_visible_type_annotations = cfs->current();
        assert(runtime_visible_type_annotations != NULL, "null visible type annotations");
        // No need for the VM to parse Type annotations
        cfs->skip_u1(runtime_visible_type_annotations_length, CHECK_NULL);
      } else if (method_attribute_name == vmSymbols::tag_runtime_invisible_type_annotations()) {
        if (runtime_invisible_type_annotations_exists) {
          classfile_parse_error(
            "Multiple RuntimeInvisibleTypeAnnotations attributes for method in class file %s",
            CHECK_NULL);
        } else {
          runtime_invisible_type_annotations_exists = true;
        }
        if (PreserveAllAnnotations) {
          runtime_invisible_type_annotations_length = method_attribute_length;
          runtime_invisible_type_annotations = cfs->current();
          assert(runtime_invisible_type_annotations != NULL, "null invisible type annotations");
        }
        cfs->skip_u1(method_attribute_length, CHECK_NULL);
      } else {
        // Skip unknown attributes
        cfs->skip_u1(method_attribute_length, CHECK_NULL);
      }
    } else {
      // Skip unknown attributes
      cfs->skip_u1(method_attribute_length, CHECK_NULL);
    }
  }

  if (linenumber_table != NULL) {
    linenumber_table->write_terminator();
    linenumber_table_length = linenumber_table->position();
  }

  // Make sure there's at least one Code attribute in non-native/non-abstract method
  if (_need_verify) {
    guarantee_property(access_flags.is_native() ||
                       access_flags.is_abstract() ||
                       parsed_code_attribute,
                       "Absent Code attribute in method that is not native or abstract in class file %s",
                       CHECK_NULL);
  }

  // All sizing information for a Method* is finally available, now create it
  InlineTableSizes sizes(
      total_lvt_length,
      linenumber_table_length,
      exception_table_length,
      checked_exceptions_length,
      method_parameters_length,
      generic_signature_index,
      runtime_visible_annotations_length +
           runtime_invisible_annotations_length,
      runtime_visible_parameter_annotations_length +
           runtime_invisible_parameter_annotations_length,
      runtime_visible_type_annotations_length +
           runtime_invisible_type_annotations_length,
      annotation_default_length,
      0);

  Method* const m = Method::allocate(_loader_data,
                                     code_length,
                                     access_flags,
                                     &sizes,
                                     ConstMethod::NORMAL,
                                     CHECK_NULL);

  ClassLoadingService::add_class_method_size(m->size()*wordSize);

  // Fill in information from fixed part (access_flags already set)
  m->set_constants(_cp);
  m->set_name_index(name_index);
  m->set_signature_index(signature_index);

  ResultTypeFinder rtf(cp->symbol_at(signature_index));
  m->constMethod()->set_result_type(rtf.type());

  if (args_size >= 0) {
    m->set_size_of_parameters(args_size);
  } else {
    m->compute_size_of_parameters(THREAD);
  }
#ifdef ASSERT
  if (args_size >= 0) {
    m->compute_size_of_parameters(THREAD);
    assert(args_size == m->size_of_parameters(), "");
  }
#endif

  // Fill in code attribute information
  m->set_max_stack(max_stack);
  m->set_max_locals(max_locals);
  if (stackmap_data != NULL) {
    m->constMethod()->copy_stackmap_data(_loader_data,
                                         (u1*)stackmap_data,
                                         stackmap_data_length,
                                         CHECK_NULL);
  }

  // Copy byte codes
  m->set_code((u1*)code_start);

  // Copy line number table
  if (linenumber_table != NULL) {
    memcpy(m->compressed_linenumber_table(),
           linenumber_table->buffer(),
           linenumber_table_length);
  }

  // Copy exception table
  if (exception_table_length > 0) {
    Copy::conjoint_swap_if_needed<Endian::JAVA>(exception_table_start,
                                                m->exception_table_start(),
                                                exception_table_length * sizeof(ExceptionTableElement),
                                                sizeof(u2));
  }

  // Copy method parameters
  if (method_parameters_length > 0) {
    MethodParametersElement* elem = m->constMethod()->method_parameters_start();
    for (int i = 0; i < method_parameters_length; i++) {
      elem[i].name_cp_index = Bytes::get_Java_u2((address)method_parameters_data);
      method_parameters_data += 2;
      elem[i].flags = Bytes::get_Java_u2((address)method_parameters_data);
      method_parameters_data += 2;
    }
  }

  // Copy checked exceptions
  if (checked_exceptions_length > 0) {
    Copy::conjoint_swap_if_needed<Endian::JAVA>(checked_exceptions_start,
                                                m->checked_exceptions_start(),
                                                checked_exceptions_length * sizeof(CheckedExceptionElement),
                                                sizeof(u2));
  }

  // Copy class file LVT's/LVTT's into the HotSpot internal LVT.
  if (total_lvt_length > 0) {
    promoted_flags->set_has_localvariable_table();
    copy_localvariable_table(m->constMethod(),
                             lvt_cnt,
                             localvariable_table_length,
                             localvariable_table_start,
                             lvtt_cnt,
                             localvariable_type_table_length,
                             localvariable_type_table_start,
                             CHECK_NULL);
  }

  if (parsed_annotations.has_any_annotations())
    parsed_annotations.apply_to(m);

  // Copy annotations
  copy_method_annotations(m->constMethod(),
                          runtime_visible_annotations,
                          runtime_visible_annotations_length,
                          runtime_invisible_annotations,
                          runtime_invisible_annotations_length,
                          runtime_visible_parameter_annotations,
                          runtime_visible_parameter_annotations_length,
                          runtime_invisible_parameter_annotations,
                          runtime_invisible_parameter_annotations_length,
                          runtime_visible_type_annotations,
                          runtime_visible_type_annotations_length,
                          runtime_invisible_type_annotations,
                          runtime_invisible_type_annotations_length,
                          annotation_default,
                          annotation_default_length,
                          CHECK_NULL);

  if (name == vmSymbols::finalize_method_name() &&
      signature == vmSymbols::void_method_signature()) {
    if (m->is_empty_method()) {
      _has_empty_finalizer = true;
    } else {
      _has_finalizer = true;
    }
  }
  if (name == vmSymbols::object_initializer_name() &&
      signature == vmSymbols::void_method_signature() &&
      m->is_vanilla_constructor()) {
    _has_vanilla_constructor = true;
  }

  NOT_PRODUCT(m->verify());
  return m;
}


// The promoted_flags parameter is used to pass relevant access_flags
// from the methods back up to the containing klass. These flag values
// are added to klass's access_flags.
// Side-effects: populates the _methods field in the parser
void ClassFileParser::parse_methods(const ClassFileStream* const cfs,
                                    bool is_interface,
                                    AccessFlags* promoted_flags,
                                    bool* has_final_method,
                                    bool* declares_nonstatic_concrete_methods,
                                    TRAPS) {
  assert(cfs != NULL, "invariant");
  assert(promoted_flags != NULL, "invariant");
  assert(has_final_method != NULL, "invariant");
  assert(declares_nonstatic_concrete_methods != NULL, "invariant");

  assert(NULL == _methods, "invariant");

  cfs->guarantee_more(2, CHECK);  // length
  const u2 length = cfs->get_u2_fast();
  if (length == 0) {
    _methods = Universe::the_empty_method_array();
  } else {
    _methods = MetadataFactory::new_array<Method*>(_loader_data,
                                                   length,
                                                   NULL,
                                                   CHECK);

    for (int index = 0; index < length; index++) {
      Method* method = parse_method(cfs,
                                    is_interface,
                                    _cp,
                                    promoted_flags,
                                    CHECK);

      if (method->is_final()) {
        *has_final_method = true;
      }
      // declares_nonstatic_concrete_methods: declares concrete instance methods, any access flags
      // used for interface initialization, and default method inheritance analysis
      if (is_interface && !(*declares_nonstatic_concrete_methods)
        && !method->is_abstract() && !method->is_static()) {
        *declares_nonstatic_concrete_methods = true;
      }
      _methods->at_put(index, method);
    }

    if (_need_verify && length > 1) {
      // Check duplicated methods
      ResourceMark rm(THREAD);
      NameSigHash** names_and_sigs = NEW_RESOURCE_ARRAY_IN_THREAD(
        THREAD, NameSigHash*, HASH_ROW_SIZE);
      initialize_hashtable(names_and_sigs);
      bool dup = false;
      const Symbol* name = NULL;
      const Symbol* sig = NULL;
      {
        debug_only(NoSafepointVerifier nsv;)
        for (int i = 0; i < length; i++) {
          const Method* const m = _methods->at(i);
          name = m->name();
          sig = m->signature();
          // If no duplicates, add name/signature in hashtable names_and_sigs.
          if (!put_after_lookup(name, sig, names_and_sigs)) {
            dup = true;
            break;
          }
        }
      }
      if (dup) {
        classfile_parse_error("Duplicate method name \"%s\" with signature \"%s\" in class file %s",
                               name->as_C_string(), sig->as_klass_external_name(), CHECK);
      }
    }
  }
}

static const intArray* sort_methods(Array<Method*>* methods) {
  const int length = methods->length();
  // If JVMTI original method ordering or sharing is enabled we have to
  // remember the original class file ordering.
  // We temporarily use the vtable_index field in the Method* to store the
  // class file index, so we can read in after calling qsort.
  // Put the method ordering in the shared archive.
  if (JvmtiExport::can_maintain_original_method_order() || DumpSharedSpaces) {
    for (int index = 0; index < length; index++) {
      Method* const m = methods->at(index);
      assert(!m->valid_vtable_index(), "vtable index should not be set");
      m->set_vtable_index(index);
    }
  }
  // Sort method array by ascending method name (for faster lookups & vtable construction)
  // Note that the ordering is not alphabetical, see Symbol::fast_compare
  Method::sort_methods(methods);

  intArray* method_ordering = NULL;
  // If JVMTI original method ordering or sharing is enabled construct int
  // array remembering the original ordering
  if (JvmtiExport::can_maintain_original_method_order() || DumpSharedSpaces) {
    method_ordering = new intArray(length, length, -1);
    for (int index = 0; index < length; index++) {
      Method* const m = methods->at(index);
      const int old_index = m->vtable_index();
      assert(old_index >= 0 && old_index < length, "invalid method index");
      method_ordering->at_put(index, old_index);
      m->set_vtable_index(Method::invalid_vtable_index);
    }
  }
  return method_ordering;
}

// Parse generic_signature attribute for methods and fields
u2 ClassFileParser::parse_generic_signature_attribute(const ClassFileStream* const cfs,
                                                      TRAPS) {
  assert(cfs != NULL, "invariant");

  cfs->guarantee_more(2, CHECK_0);  // generic_signature_index
  const u2 generic_signature_index = cfs->get_u2_fast();
  check_property(
    valid_symbol_at(generic_signature_index),
    "Invalid Signature attribute at constant pool index %u in class file %s",
    generic_signature_index, CHECK_0);
  return generic_signature_index;
}

void ClassFileParser::parse_classfile_sourcefile_attribute(const ClassFileStream* const cfs,
                                                           TRAPS) {

  assert(cfs != NULL, "invariant");

  cfs->guarantee_more(2, CHECK);  // sourcefile_index
  const u2 sourcefile_index = cfs->get_u2_fast();
  check_property(
    valid_symbol_at(sourcefile_index),
    "Invalid SourceFile attribute at constant pool index %u in class file %s",
    sourcefile_index, CHECK);
  set_class_sourcefile_index(sourcefile_index);
}

void ClassFileParser::parse_classfile_source_debug_extension_attribute(const ClassFileStream* const cfs,
                                                                       int length,
                                                                       TRAPS) {
  assert(cfs != NULL, "invariant");

  const u1* const sde_buffer = cfs->current();
  assert(sde_buffer != NULL, "null sde buffer");

  // Don't bother storing it if there is no way to retrieve it
  if (JvmtiExport::can_get_source_debug_extension()) {
    assert((length+1) > length, "Overflow checking");
    u1* const sde = NEW_RESOURCE_ARRAY_IN_THREAD(THREAD, u1, length+1);
    for (int i = 0; i < length; i++) {
      sde[i] = sde_buffer[i];
    }
    sde[length] = '\0';
    set_class_sde_buffer((const char*)sde, length);
  }
  // Got utf8 string, set stream position forward
  cfs->skip_u1(length, CHECK);
}


// Inner classes can be static, private or protected (classic VM does this)
#define RECOGNIZED_INNER_CLASS_MODIFIERS ( JVM_RECOGNIZED_CLASS_MODIFIERS | \
                                           JVM_ACC_PRIVATE |                \
                                           JVM_ACC_PROTECTED |              \
                                           JVM_ACC_STATIC                   \
                                         )

// Return number of classes in the inner classes attribute table
u2 ClassFileParser::parse_classfile_inner_classes_attribute(const ClassFileStream* const cfs,
                                                            const u1* const inner_classes_attribute_start,
                                                            bool parsed_enclosingmethod_attribute,
                                                            u2 enclosing_method_class_index,
                                                            u2 enclosing_method_method_index,
                                                            TRAPS) {
  const u1* const current_mark = cfs->current();
  u2 length = 0;
  if (inner_classes_attribute_start != NULL) {
    cfs->set_current(inner_classes_attribute_start);
    cfs->guarantee_more(2, CHECK_0);  // length
    length = cfs->get_u2_fast();
  }

  // 4-tuples of shorts of inner classes data and 2 shorts of enclosing
  // method data:
  //   [inner_class_info_index,
  //    outer_class_info_index,
  //    inner_name_index,
  //    inner_class_access_flags,
  //    ...
  //    enclosing_method_class_index,
  //    enclosing_method_method_index]
  const int size = length * 4 + (parsed_enclosingmethod_attribute ? 2 : 0);
  Array<u2>* const inner_classes = MetadataFactory::new_array<u2>(_loader_data, size, CHECK_0);
  _inner_classes = inner_classes;

  int index = 0;
  cfs->guarantee_more(8 * length, CHECK_0);  // 4-tuples of u2
  for (int n = 0; n < length; n++) {
    // Inner class index
    const u2 inner_class_info_index = cfs->get_u2_fast();
    check_property(
      valid_klass_reference_at(inner_class_info_index),
      "inner_class_info_index %u has bad constant type in class file %s",
      inner_class_info_index, CHECK_0);
    // Outer class index
    const u2 outer_class_info_index = cfs->get_u2_fast();
    check_property(
      outer_class_info_index == 0 ||
        valid_klass_reference_at(outer_class_info_index),
      "outer_class_info_index %u has bad constant type in class file %s",
      outer_class_info_index, CHECK_0);
    // Inner class name
    const u2 inner_name_index = cfs->get_u2_fast();
    check_property(
      inner_name_index == 0 || valid_symbol_at(inner_name_index),
      "inner_name_index %u has bad constant type in class file %s",
      inner_name_index, CHECK_0);
    if (_need_verify) {
      guarantee_property(inner_class_info_index != outer_class_info_index,
                         "Class is both outer and inner class in class file %s", CHECK_0);
    }
    // Access flags
    jint flags;
    // JVM_ACC_MODULE is defined in JDK-9 and later.
    if (_major_version >= JAVA_9_VERSION) {
      flags = cfs->get_u2_fast() & (RECOGNIZED_INNER_CLASS_MODIFIERS | JVM_ACC_MODULE);
    } else {
      flags = cfs->get_u2_fast() & RECOGNIZED_INNER_CLASS_MODIFIERS;
    }
    if ((flags & JVM_ACC_INTERFACE) && _major_version < JAVA_6_VERSION) {
      // Set abstract bit for old class files for backward compatibility
      flags |= JVM_ACC_ABSTRACT;
    }
    verify_legal_class_modifiers(flags, CHECK_0);
    AccessFlags inner_access_flags(flags);

    inner_classes->at_put(index++, inner_class_info_index);
    inner_classes->at_put(index++, outer_class_info_index);
    inner_classes->at_put(index++, inner_name_index);
    inner_classes->at_put(index++, inner_access_flags.as_short());
  }

  // 4347400: make sure there's no duplicate entry in the classes array
  if (_need_verify && _major_version >= JAVA_1_5_VERSION) {
    for(int i = 0; i < length * 4; i += 4) {
      for(int j = i + 4; j < length * 4; j += 4) {
        guarantee_property((inner_classes->at(i)   != inner_classes->at(j) ||
                            inner_classes->at(i+1) != inner_classes->at(j+1) ||
                            inner_classes->at(i+2) != inner_classes->at(j+2) ||
                            inner_classes->at(i+3) != inner_classes->at(j+3)),
                            "Duplicate entry in InnerClasses in class file %s",
                            CHECK_0);
      }
    }
  }

  // Set EnclosingMethod class and method indexes.
  if (parsed_enclosingmethod_attribute) {
    inner_classes->at_put(index++, enclosing_method_class_index);
    inner_classes->at_put(index++, enclosing_method_method_index);
  }
  assert(index == size, "wrong size");

  // Restore buffer's current position.
  cfs->set_current(current_mark);

  return length;
}

u2 ClassFileParser::parse_classfile_nest_members_attribute(const ClassFileStream* const cfs,
                                                           const u1* const nest_members_attribute_start,
                                                           TRAPS) {
  const u1* const current_mark = cfs->current();
  u2 length = 0;
  if (nest_members_attribute_start != NULL) {
    cfs->set_current(nest_members_attribute_start);
    cfs->guarantee_more(2, CHECK_0);  // length
    length = cfs->get_u2_fast();
  }
  const int size = length;
  Array<u2>* const nest_members = MetadataFactory::new_array<u2>(_loader_data, size, CHECK_0);
  _nest_members = nest_members;

  int index = 0;
  cfs->guarantee_more(2 * length, CHECK_0);
  for (int n = 0; n < length; n++) {
    const u2 class_info_index = cfs->get_u2_fast();
    check_property(
      valid_klass_reference_at(class_info_index),
      "Nest member class_info_index %u has bad constant type in class file %s",
      class_info_index, CHECK_0);
    nest_members->at_put(index++, class_info_index);
  }
  assert(index == size, "wrong size");

  // Restore buffer's current position.
  cfs->set_current(current_mark);

  return length;
}

<<<<<<< HEAD
u2 ClassFileParser::parse_classfile_permitted_subtypes_attribute(const ClassFileStream* const cfs,
                                                           const u1* const permitted_subtypes_attribute_start,
                                                           TRAPS) {
  const u1* const current_mark = cfs->current();
  u2 length = 0;
  if (permitted_subtypes_attribute_start != NULL) {
    cfs->set_current(permitted_subtypes_attribute_start);
    cfs->guarantee_more(2, CHECK_0);  // length
    length = cfs->get_u2_fast();
  }
  const int size = length;
  Array<u2>* const permitted_subtypes = MetadataFactory::new_array<u2>(_loader_data, size, CHECK_0);
  _permitted_subtypes = permitted_subtypes;

  int index = 0;
  cfs->guarantee_more(2 * length, CHECK_0);
  for (int n = 0; n < length; n++) {
    const u2 class_info_index = cfs->get_u2_fast();
    check_property(
      valid_klass_reference_at(class_info_index),
      "Permitted subtype class_info_index %u has bad constant type in class file %s",
      class_info_index, CHECK_0);
    permitted_subtypes->at_put(index++, class_info_index);
  }
  assert(index == size, "wrong size");

  // Restore buffer's current position.
  cfs->set_current(current_mark);

  return length;
=======
void ClassFileParser::parse_classfile_record_attribute(const ClassFileStream* const cfs,
                                                           const u1* const record_attribute_start,
                                                           ConstantPool* cp,
                                                           u2* const record_params_count_ptr,
                                                           TRAPS) {
  assert(NULL == _record_params, "invariant");

  const u1* const current_mark = cfs->current();
  u2 num_of_params = 0;
  if (record_attribute_start != NULL) {
    cfs->set_current(record_attribute_start);
    cfs->guarantee_more(2, CHECK);  // length
    num_of_params = cfs->get_u2_fast();
    // DEBUG
    // tty->print_cr("this record has %d parameters", num_of_params);
  }

  *record_params_count_ptr = num_of_params;

  ResourceMark rm(THREAD);
  u2* const record_params_array = NEW_RESOURCE_ARRAY_IN_THREAD(THREAD,
                                              u2,
                                              num_of_params * (RecordParamInfo::param_slots + 1));
  for (int n = 0; n < num_of_params; n++) {
    cfs->guarantee_more(RecordParamInfo::param_slots, CHECK);

    const u2 name_index = cfs->get_u2_fast();
    check_property(valid_symbol_at(name_index),
      "Invalid constant pool index %u for record parameter name in class file %s",
      name_index, CHECK);
    const Symbol* const name = cp->symbol_at(name_index);
    verify_legal_field_name(name, CHECK);
    // DEBUG
    // tty->print_cr("name read %s", name->as_klass_external_name());

    AccessFlags access_flags;
    const jint flags = cfs->get_u2_fast() & JVM_RECOGNIZED_FIELD_MODIFIERS;
    verify_legal_field_modifiers(flags, false, CHECK);
    access_flags.set_flags(flags);

    const u2 descriptor_index = cfs->get_u2_fast();
    check_property(valid_symbol_at(descriptor_index),
      "Invalid constant pool index %u for record parameter descriptor in class file %s",
      descriptor_index, CHECK);
    const Symbol* const descriptor = cp->symbol_at(descriptor_index);
    verify_legal_field_signature(name, descriptor, CHECK);
    // DEBUG
    // tty->print_cr("descriptor read %s", descriptor->as_klass_external_name());

    const u2 signature_index = cfs->get_u2_fast();
    check_property(valid_symbol_at(signature_index),
      "Invalid constant pool index %u for record parameter signature in class file %s",
      signature_index, CHECK);
    const Symbol* const sig = cp->symbol_at(signature_index);
    // DEBUG
    // tty->print_cr("signature read %s", sig->as_klass_external_name());

    RecordParamInfo* const record_param_info = RecordParamInfo::from_record_params_array(record_params_array, n);
    record_param_info->initialize(
                      access_flags.as_short(),
                      name_index,
                      descriptor_index,
                      signature_index);
  }

  assert(NULL == _record_params, "invariant");

  _record_params = MetadataFactory::new_array<u2>(_loader_data,
                                     num_of_params * RecordParamInfo::param_slots,
                                     CHECK);
  {
    int i = 0;
    for (; i < num_of_params * RecordParamInfo::param_slots; i++) {
      _record_params->at_put(i, record_params_array[i]);
    }
    assert(_record_params->length() == i, "");
    // DEBUG
    // tty->print_cr("length of the _record_params array %d for class %s", i, _class_name->as_klass_external_name());
  }

  // Restore buffer's current position.
  cfs->set_current(current_mark);
>>>>>>> 1afaf357
}

void ClassFileParser::parse_classfile_synthetic_attribute(TRAPS) {
  set_class_synthetic_flag(true);
}

void ClassFileParser::parse_classfile_signature_attribute(const ClassFileStream* const cfs, TRAPS) {
  assert(cfs != NULL, "invariant");

  const u2 signature_index = cfs->get_u2(CHECK);
  check_property(
    valid_symbol_at(signature_index),
    "Invalid constant pool index %u in Signature attribute in class file %s",
    signature_index, CHECK);
  set_class_generic_signature_index(signature_index);
}

void ClassFileParser::parse_classfile_bootstrap_methods_attribute(const ClassFileStream* const cfs,
                                                                  ConstantPool* cp,
                                                                  u4 attribute_byte_length,
                                                                  TRAPS) {
  assert(cfs != NULL, "invariant");
  assert(cp != NULL, "invariant");

  const u1* const current_start = cfs->current();

  guarantee_property(attribute_byte_length >= sizeof(u2),
                     "Invalid BootstrapMethods attribute length %u in class file %s",
                     attribute_byte_length,
                     CHECK);

  cfs->guarantee_more(attribute_byte_length, CHECK);

  const int attribute_array_length = cfs->get_u2_fast();

  guarantee_property(_max_bootstrap_specifier_index < attribute_array_length,
                     "Short length on BootstrapMethods in class file %s",
                     CHECK);


  // The attribute contains a counted array of counted tuples of shorts,
  // represending bootstrap specifiers:
  //    length*{bootstrap_method_index, argument_count*{argument_index}}
  const int operand_count = (attribute_byte_length - sizeof(u2)) / sizeof(u2);
  // operand_count = number of shorts in attr, except for leading length

  // The attribute is copied into a short[] array.
  // The array begins with a series of short[2] pairs, one for each tuple.
  const int index_size = (attribute_array_length * 2);

  Array<u2>* const operands =
    MetadataFactory::new_array<u2>(_loader_data, index_size + operand_count, CHECK);

  // Eagerly assign operands so they will be deallocated with the constant
  // pool if there is an error.
  cp->set_operands(operands);

  int operand_fill_index = index_size;
  const int cp_size = cp->length();

  for (int n = 0; n < attribute_array_length; n++) {
    // Store a 32-bit offset into the header of the operand array.
    ConstantPool::operand_offset_at_put(operands, n, operand_fill_index);

    // Read a bootstrap specifier.
    cfs->guarantee_more(sizeof(u2) * 2, CHECK);  // bsm, argc
    const u2 bootstrap_method_index = cfs->get_u2_fast();
    const u2 argument_count = cfs->get_u2_fast();
    check_property(
      valid_cp_range(bootstrap_method_index, cp_size) &&
      cp->tag_at(bootstrap_method_index).is_method_handle(),
      "bootstrap_method_index %u has bad constant type in class file %s",
      bootstrap_method_index,
      CHECK);

    guarantee_property((operand_fill_index + 1 + argument_count) < operands->length(),
      "Invalid BootstrapMethods num_bootstrap_methods or num_bootstrap_arguments value in class file %s",
      CHECK);

    operands->at_put(operand_fill_index++, bootstrap_method_index);
    operands->at_put(operand_fill_index++, argument_count);

    cfs->guarantee_more(sizeof(u2) * argument_count, CHECK);  // argv[argc]
    for (int j = 0; j < argument_count; j++) {
      const u2 argument_index = cfs->get_u2_fast();
      check_property(
        valid_cp_range(argument_index, cp_size) &&
        cp->tag_at(argument_index).is_loadable_constant(),
        "argument_index %u has bad constant type in class file %s",
        argument_index,
        CHECK);
      operands->at_put(operand_fill_index++, argument_index);
    }
  }
  guarantee_property(current_start + attribute_byte_length == cfs->current(),
                     "Bad length on BootstrapMethods in class file %s",
                     CHECK);
}

void ClassFileParser::parse_classfile_attributes(const ClassFileStream* const cfs,
                                                 ConstantPool* cp,
                 ClassFileParser::ClassAnnotationCollector* parsed_annotations,
                                                 TRAPS) {
  assert(cfs != NULL, "invariant");
  assert(cp != NULL, "invariant");
  assert(parsed_annotations != NULL, "invariant");

  // Set inner classes attribute to default sentinel
  _inner_classes = Universe::the_empty_short_array();
  // Set nest members attribute to default sentinel
  _nest_members = Universe::the_empty_short_array();
<<<<<<< HEAD
  // Set _permitted_subtypes attribute to default sentinel
  _permitted_subtypes = Universe::the_empty_short_array();
=======
  // Set record params to default sentinel
  _record_params = Universe::the_empty_short_array();
>>>>>>> 1afaf357
  cfs->guarantee_more(2, CHECK);  // attributes_count
  u2 attributes_count = cfs->get_u2_fast();
  bool parsed_sourcefile_attribute = false;
  bool parsed_innerclasses_attribute = false;
  bool parsed_nest_members_attribute = false;
  bool parsed_permitted_subtypes_attribute = false;
  bool parsed_nest_host_attribute = false;
  bool parsed_record_attribute = false;
  bool parsed_enclosingmethod_attribute = false;
  bool parsed_bootstrap_methods_attribute = false;
  const u1* runtime_visible_annotations = NULL;
  int runtime_visible_annotations_length = 0;
  const u1* runtime_invisible_annotations = NULL;
  int runtime_invisible_annotations_length = 0;
  const u1* runtime_visible_type_annotations = NULL;
  int runtime_visible_type_annotations_length = 0;
  const u1* runtime_invisible_type_annotations = NULL;
  int runtime_invisible_type_annotations_length = 0;
  bool runtime_invisible_type_annotations_exists = false;
  bool runtime_invisible_annotations_exists = false;
  bool parsed_source_debug_ext_annotations_exist = false;
  const u1* inner_classes_attribute_start = NULL;
  u4  inner_classes_attribute_length = 0;
  u2  enclosing_method_class_index = 0;
  u2  enclosing_method_method_index = 0;
  const u1* nest_members_attribute_start = NULL;
  u4  nest_members_attribute_length = 0;
<<<<<<< HEAD
  const u1* permitted_subtypes_attribute_start = NULL;
  u4  permitted_subtypes_attribute_length = 0;

=======
  const u1* record_attribute_start = NULL;
  u4  record_attribute_length = 0;
>>>>>>> 1afaf357

  // Iterate over attributes
  while (attributes_count--) {
    cfs->guarantee_more(6, CHECK);  // attribute_name_index, attribute_length
    const u2 attribute_name_index = cfs->get_u2_fast();
    const u4 attribute_length = cfs->get_u4_fast();
    check_property(
      valid_symbol_at(attribute_name_index),
      "Attribute name has bad constant pool index %u in class file %s",
      attribute_name_index, CHECK);
    const Symbol* const tag = cp->symbol_at(attribute_name_index);
    if (tag == vmSymbols::tag_source_file()) {
      // Check for SourceFile tag
      if (_need_verify) {
        guarantee_property(attribute_length == 2, "Wrong SourceFile attribute length in class file %s", CHECK);
      }
      if (parsed_sourcefile_attribute) {
        classfile_parse_error("Multiple SourceFile attributes in class file %s", CHECK);
      } else {
        parsed_sourcefile_attribute = true;
      }
      parse_classfile_sourcefile_attribute(cfs, CHECK);
    } else if (tag == vmSymbols::tag_source_debug_extension()) {
      // Check for SourceDebugExtension tag
      if (parsed_source_debug_ext_annotations_exist) {
          classfile_parse_error(
            "Multiple SourceDebugExtension attributes in class file %s", CHECK);
      }
      parsed_source_debug_ext_annotations_exist = true;
      parse_classfile_source_debug_extension_attribute(cfs, (int)attribute_length, CHECK);
    } else if (tag == vmSymbols::tag_inner_classes()) {
      // Check for InnerClasses tag
      if (parsed_innerclasses_attribute) {
        classfile_parse_error("Multiple InnerClasses attributes in class file %s", CHECK);
      } else {
        parsed_innerclasses_attribute = true;
      }
      inner_classes_attribute_start = cfs->current();
      inner_classes_attribute_length = attribute_length;
      cfs->skip_u1(inner_classes_attribute_length, CHECK);
    } else if (tag == vmSymbols::tag_synthetic()) {
      // Check for Synthetic tag
      // Shouldn't we check that the synthetic flags wasn't already set? - not required in spec
      if (attribute_length != 0) {
        classfile_parse_error(
          "Invalid Synthetic classfile attribute length %u in class file %s",
          attribute_length, CHECK);
      }
      parse_classfile_synthetic_attribute(CHECK);
    } else if (tag == vmSymbols::tag_deprecated()) {
      // Check for Deprecatd tag - 4276120
      if (attribute_length != 0) {
        classfile_parse_error(
          "Invalid Deprecated classfile attribute length %u in class file %s",
          attribute_length, CHECK);
      }
    } else if (_major_version >= JAVA_1_5_VERSION) {
      if (tag == vmSymbols::tag_signature()) {
        if (_generic_signature_index != 0) {
          classfile_parse_error(
            "Multiple Signature attributes in class file %s", CHECK);
        }
        if (attribute_length != 2) {
          classfile_parse_error(
            "Wrong Signature attribute length %u in class file %s",
            attribute_length, CHECK);
        }
        parse_classfile_signature_attribute(cfs, CHECK);
      } else if (tag == vmSymbols::tag_runtime_visible_annotations()) {
        if (runtime_visible_annotations != NULL) {
          classfile_parse_error(
            "Multiple RuntimeVisibleAnnotations attributes in class file %s", CHECK);
        }
        runtime_visible_annotations_length = attribute_length;
        runtime_visible_annotations = cfs->current();
        assert(runtime_visible_annotations != NULL, "null visible annotations");
        cfs->guarantee_more(runtime_visible_annotations_length, CHECK);
        parse_annotations(cp,
                          runtime_visible_annotations,
                          runtime_visible_annotations_length,
                          parsed_annotations,
                          _loader_data,
                          CHECK);
        cfs->skip_u1_fast(runtime_visible_annotations_length);
      } else if (tag == vmSymbols::tag_runtime_invisible_annotations()) {
        if (runtime_invisible_annotations_exists) {
          classfile_parse_error(
            "Multiple RuntimeInvisibleAnnotations attributes in class file %s", CHECK);
        }
        runtime_invisible_annotations_exists = true;
        if (PreserveAllAnnotations) {
          runtime_invisible_annotations_length = attribute_length;
          runtime_invisible_annotations = cfs->current();
          assert(runtime_invisible_annotations != NULL, "null invisible annotations");
        }
        cfs->skip_u1(attribute_length, CHECK);
      } else if (tag == vmSymbols::tag_enclosing_method()) {
        if (parsed_enclosingmethod_attribute) {
          classfile_parse_error("Multiple EnclosingMethod attributes in class file %s", CHECK);
        } else {
          parsed_enclosingmethod_attribute = true;
        }
        guarantee_property(attribute_length == 4,
          "Wrong EnclosingMethod attribute length %u in class file %s",
          attribute_length, CHECK);
        cfs->guarantee_more(4, CHECK);  // class_index, method_index
        enclosing_method_class_index  = cfs->get_u2_fast();
        enclosing_method_method_index = cfs->get_u2_fast();
        if (enclosing_method_class_index == 0) {
          classfile_parse_error("Invalid class index in EnclosingMethod attribute in class file %s", CHECK);
        }
        // Validate the constant pool indices and types
        check_property(valid_klass_reference_at(enclosing_method_class_index),
          "Invalid or out-of-bounds class index in EnclosingMethod attribute in class file %s", CHECK);
        if (enclosing_method_method_index != 0 &&
            (!cp->is_within_bounds(enclosing_method_method_index) ||
             !cp->tag_at(enclosing_method_method_index).is_name_and_type())) {
          classfile_parse_error("Invalid or out-of-bounds method index in EnclosingMethod attribute in class file %s", CHECK);
        }
      } else if (tag == vmSymbols::tag_bootstrap_methods() &&
                 _major_version >= Verifier::INVOKEDYNAMIC_MAJOR_VERSION) {
        if (parsed_bootstrap_methods_attribute) {
          classfile_parse_error("Multiple BootstrapMethods attributes in class file %s", CHECK);
        }
        parsed_bootstrap_methods_attribute = true;
        parse_classfile_bootstrap_methods_attribute(cfs, cp, attribute_length, CHECK);
      } else if (tag == vmSymbols::tag_runtime_visible_type_annotations()) {
        if (runtime_visible_type_annotations != NULL) {
          classfile_parse_error(
            "Multiple RuntimeVisibleTypeAnnotations attributes in class file %s", CHECK);
        }
        runtime_visible_type_annotations_length = attribute_length;
        runtime_visible_type_annotations = cfs->current();
        assert(runtime_visible_type_annotations != NULL, "null visible type annotations");
        // No need for the VM to parse Type annotations
        cfs->skip_u1(runtime_visible_type_annotations_length, CHECK);
      } else if (tag == vmSymbols::tag_runtime_invisible_type_annotations()) {
        if (runtime_invisible_type_annotations_exists) {
          classfile_parse_error(
            "Multiple RuntimeInvisibleTypeAnnotations attributes in class file %s", CHECK);
        } else {
          runtime_invisible_type_annotations_exists = true;
        }
        if (PreserveAllAnnotations) {
          runtime_invisible_type_annotations_length = attribute_length;
          runtime_invisible_type_annotations = cfs->current();
          assert(runtime_invisible_type_annotations != NULL, "null invisible type annotations");
        }
        cfs->skip_u1(attribute_length, CHECK);
      } else if (_major_version >= JAVA_11_VERSION) {
        if (tag == vmSymbols::tag_nest_members()) {
          // Check for NestMembers tag
          if (parsed_nest_members_attribute) {
            classfile_parse_error("Multiple NestMembers attributes in class file %s", CHECK);
          } else {
            parsed_nest_members_attribute = true;
          }
          if (parsed_nest_host_attribute) {
            classfile_parse_error("Conflicting NestHost and NestMembers attributes in class file %s", CHECK);
          }
          nest_members_attribute_start = cfs->current();
          nest_members_attribute_length = attribute_length;
          cfs->skip_u1(nest_members_attribute_length, CHECK);
        } else if (tag == vmSymbols::tag_nest_host()) {
          if (parsed_nest_host_attribute) {
            classfile_parse_error("Multiple NestHost attributes in class file %s", CHECK);
          } else {
            parsed_nest_host_attribute = true;
          }
          if (parsed_nest_members_attribute) {
            classfile_parse_error("Conflicting NestMembers and NestHost attributes in class file %s", CHECK);
          }
          if (_need_verify) {
            guarantee_property(attribute_length == 2, "Wrong NestHost attribute length in class file %s", CHECK);
          }
          cfs->guarantee_more(2, CHECK);
          u2 class_info_index = cfs->get_u2_fast();
          check_property(
                         valid_klass_reference_at(class_info_index),
                         "Nest-host class_info_index %u has bad constant type in class file %s",
                         class_info_index, CHECK);
          _nest_host = class_info_index;
<<<<<<< HEAD
        } else if (tag == vmSymbols::tag_permitted_subtypes()) {
            // Check for PermittedSubtypes tag
            if (!_access_flags.is_final()) {
                classfile_parse_error("PermittedSubtypes attribute in non-final class file %s", CHECK);
            }
            if (parsed_permitted_subtypes_attribute) {
              classfile_parse_error("Multiple PermittedSubtypes attributes in class file %s", CHECK);
            } else {
              parsed_permitted_subtypes_attribute = true;
            }
            permitted_subtypes_attribute_start = cfs->current();
            permitted_subtypes_attribute_length = attribute_length;
            cfs->skip_u1(permitted_subtypes_attribute_length, CHECK);
=======
        } else if (tag == vmSymbols::tag_record()) {
          if (parsed_record_attribute) {
            classfile_parse_error("Multiple Record attributes in class file %s", CHECK);
          } else {
            parsed_record_attribute = true;
          }
          record_attribute_start = cfs->current();
          record_attribute_length = attribute_length;
          cfs->skip_u1(record_attribute_length, CHECK);
>>>>>>> 1afaf357
        } else {
          // Unknown attribute
          cfs->skip_u1(attribute_length, CHECK);
        }
      } else {
        // Unknown attribute
        cfs->skip_u1(attribute_length, CHECK);
      }
    } else {
      // Unknown attribute
      cfs->skip_u1(attribute_length, CHECK);
    }
  }
  _annotations = assemble_annotations(runtime_visible_annotations,
                                      runtime_visible_annotations_length,
                                      runtime_invisible_annotations,
                                      runtime_invisible_annotations_length,
                                      CHECK);
  _type_annotations = assemble_annotations(runtime_visible_type_annotations,
                                           runtime_visible_type_annotations_length,
                                           runtime_invisible_type_annotations,
                                           runtime_invisible_type_annotations_length,
                                           CHECK);

  if (parsed_innerclasses_attribute || parsed_enclosingmethod_attribute) {
    const u2 num_of_classes = parse_classfile_inner_classes_attribute(
                            cfs,
                            inner_classes_attribute_start,
                            parsed_innerclasses_attribute,
                            enclosing_method_class_index,
                            enclosing_method_method_index,
                            CHECK);
    if (parsed_innerclasses_attribute && _need_verify && _major_version >= JAVA_1_5_VERSION) {
      guarantee_property(
        inner_classes_attribute_length == sizeof(num_of_classes) + 4 * sizeof(u2) * num_of_classes,
        "Wrong InnerClasses attribute length in class file %s", CHECK);
    }
  }

  if (parsed_nest_members_attribute) {
    const u2 num_of_classes = parse_classfile_nest_members_attribute(
                            cfs,
                            nest_members_attribute_start,
                            CHECK);
    if (_need_verify) {
      guarantee_property(
        nest_members_attribute_length == sizeof(num_of_classes) + sizeof(u2) * num_of_classes,
        "Wrong NestMembers attribute length in class file %s", CHECK);
    }
  }

<<<<<<< HEAD
  if (parsed_permitted_subtypes_attribute) {
    const u2 num_of_subtypes = parse_classfile_permitted_subtypes_attribute(
                            cfs,
                            permitted_subtypes_attribute_start,
                            CHECK);
    if (_need_verify) {
      guarantee_property(
        permitted_subtypes_attribute_length == sizeof(num_of_subtypes) + sizeof(u2) * num_of_subtypes,
        "Wrong PermittedSubtypes attribute length in class file %s", CHECK);
    }
=======
  if (parsed_record_attribute) {
    parse_classfile_record_attribute(
                            cfs,
                            record_attribute_start,
                            cp,
                            &_record_params_count,
                            CHECK);
>>>>>>> 1afaf357
  }

  if (_max_bootstrap_specifier_index >= 0) {
    guarantee_property(parsed_bootstrap_methods_attribute,
                       "Missing BootstrapMethods attribute in class file %s", CHECK);
  }
}

void ClassFileParser::apply_parsed_class_attributes(InstanceKlass* k) {
  assert(k != NULL, "invariant");

  if (_synthetic_flag)
    k->set_is_synthetic();
  if (_sourcefile_index != 0) {
    k->set_source_file_name_index(_sourcefile_index);
  }
  if (_generic_signature_index != 0) {
    k->set_generic_signature_index(_generic_signature_index);
  }
  if (_sde_buffer != NULL) {
    k->set_source_debug_extension(_sde_buffer, _sde_length);
  }
}

// Create the Annotations object that will
// hold the annotations array for the Klass.
void ClassFileParser::create_combined_annotations(TRAPS) {
    if (_annotations == NULL &&
        _type_annotations == NULL &&
        _fields_annotations == NULL &&
        _fields_type_annotations == NULL) {
      // Don't create the Annotations object unnecessarily.
      return;
    }

    Annotations* const annotations = Annotations::allocate(_loader_data, CHECK);
    annotations->set_class_annotations(_annotations);
    annotations->set_class_type_annotations(_type_annotations);
    annotations->set_fields_annotations(_fields_annotations);
    annotations->set_fields_type_annotations(_fields_type_annotations);

    // This is the Annotations object that will be
    // assigned to InstanceKlass being constructed.
    _combined_annotations = annotations;

    // The annotations arrays below has been transfered the
    // _combined_annotations so these fields can now be cleared.
    _annotations             = NULL;
    _type_annotations        = NULL;
    _fields_annotations      = NULL;
    _fields_type_annotations = NULL;
}

// Transfer ownership of metadata allocated to the InstanceKlass.
void ClassFileParser::apply_parsed_class_metadata(
                                            InstanceKlass* this_klass,
                                            int java_fields_count,
                                            int record_params_count, TRAPS) {
  assert(this_klass != NULL, "invariant");

  _cp->set_pool_holder(this_klass);
  this_klass->set_constants(_cp);
  this_klass->set_fields(_fields, java_fields_count);
  this_klass->set_methods(_methods);
  this_klass->set_inner_classes(_inner_classes);
  this_klass->set_nest_members(_nest_members);
  this_klass->set_nest_host_index(_nest_host);
  this_klass->set_local_interfaces(_local_interfaces);
  this_klass->set_annotations(_combined_annotations);
<<<<<<< HEAD
  this_klass->set_permitted_subtypes(_permitted_subtypes);
=======
  this_klass->set_record_params(_record_params, record_params_count);
>>>>>>> 1afaf357
  // Delay the setting of _transitive_interfaces until after initialize_supers() in
  // fill_instance_klass(). It is because the _transitive_interfaces may be shared with
  // its _super. If an OOM occurs while loading the current klass, its _super field
  // may not have been set. When GC tries to free the klass, the _transitive_interfaces
  // may be deallocated mistakenly in InstanceKlass::deallocate_interfaces(). Subsequent
  // dereferences to the deallocated _transitive_interfaces will result in a crash.

  // Clear out these fields so they don't get deallocated by the destructor
  clear_class_metadata();
}

AnnotationArray* ClassFileParser::assemble_annotations(const u1* const runtime_visible_annotations,
                                                       int runtime_visible_annotations_length,
                                                       const u1* const runtime_invisible_annotations,
                                                       int runtime_invisible_annotations_length,
                                                       TRAPS) {
  AnnotationArray* annotations = NULL;
  if (runtime_visible_annotations != NULL ||
      runtime_invisible_annotations != NULL) {
    annotations = MetadataFactory::new_array<u1>(_loader_data,
                                          runtime_visible_annotations_length +
                                          runtime_invisible_annotations_length,
                                          CHECK_(annotations));
    if (runtime_visible_annotations != NULL) {
      for (int i = 0; i < runtime_visible_annotations_length; i++) {
        annotations->at_put(i, runtime_visible_annotations[i]);
      }
    }
    if (runtime_invisible_annotations != NULL) {
      for (int i = 0; i < runtime_invisible_annotations_length; i++) {
        int append = runtime_visible_annotations_length+i;
        annotations->at_put(append, runtime_invisible_annotations[i]);
      }
    }
  }
  return annotations;
}

const InstanceKlass* ClassFileParser::parse_super_class(ConstantPool* const cp,
                                                        const int super_class_index,
                                                        const bool need_verify,
                                                        TRAPS) {
  assert(cp != NULL, "invariant");
  const InstanceKlass* super_klass = NULL;

  if (super_class_index == 0) {
    check_property(_class_name == vmSymbols::java_lang_Object(),
                   "Invalid superclass index %u in class file %s",
                   super_class_index,
                   CHECK_NULL);
  } else {
    check_property(valid_klass_reference_at(super_class_index),
                   "Invalid superclass index %u in class file %s",
                   super_class_index,
                   CHECK_NULL);
    // The class name should be legal because it is checked when parsing constant pool.
    // However, make sure it is not an array type.
    bool is_array = false;
    if (cp->tag_at(super_class_index).is_klass()) {
      super_klass = InstanceKlass::cast(cp->resolved_klass_at(super_class_index));
      if (need_verify)
        is_array = super_klass->is_array_klass();
    } else if (need_verify) {
      is_array = (cp->klass_name_at(super_class_index)->char_at(0) == JVM_SIGNATURE_ARRAY);
    }
    if (need_verify) {
      guarantee_property(!is_array,
                        "Bad superclass name in class file %s", CHECK_NULL);
    }
  }
  return super_klass;
}

static unsigned int compute_oop_map_count(const InstanceKlass* super,
                                          unsigned int nonstatic_oop_map_count,
                                          int first_nonstatic_oop_offset) {

  unsigned int map_count =
    NULL == super ? 0 : super->nonstatic_oop_map_count();
  if (nonstatic_oop_map_count > 0) {
    // We have oops to add to map
    if (map_count == 0) {
      map_count = nonstatic_oop_map_count;
    }
    else {
      // Check whether we should add a new map block or whether the last one can
      // be extended
      const OopMapBlock* const first_map = super->start_of_nonstatic_oop_maps();
      const OopMapBlock* const last_map = first_map + map_count - 1;

      const int next_offset = last_map->offset() + last_map->count() * heapOopSize;
      if (next_offset == first_nonstatic_oop_offset) {
        // There is no gap bettwen superklass's last oop field and first
        // local oop field, merge maps.
        nonstatic_oop_map_count -= 1;
      }
      else {
        // Superklass didn't end with a oop field, add extra maps
        assert(next_offset < first_nonstatic_oop_offset, "just checking");
      }
      map_count += nonstatic_oop_map_count;
    }
  }
  return map_count;
}

#ifndef PRODUCT
static void print_field_layout(const Symbol* name,
                               Array<u2>* fields,
                               const constantPoolHandle& cp,
                               int instance_size,
                               int instance_fields_start,
                               int instance_fields_end,
                               int static_fields_end) {

  assert(name != NULL, "invariant");

  tty->print("%s: field layout\n", name->as_klass_external_name());
  tty->print("  @%3d %s\n", instance_fields_start, "--- instance fields start ---");
  for (AllFieldStream fs(fields, cp); !fs.done(); fs.next()) {
    if (!fs.access_flags().is_static()) {
      tty->print("  @%3d \"%s\" %s\n",
        fs.offset(),
        fs.name()->as_klass_external_name(),
        fs.signature()->as_klass_external_name());
    }
  }
  tty->print("  @%3d %s\n", instance_fields_end, "--- instance fields end ---");
  tty->print("  @%3d %s\n", instance_size * wordSize, "--- instance ends ---");
  tty->print("  @%3d %s\n", InstanceMirrorKlass::offset_of_static_fields(), "--- static fields start ---");
  for (AllFieldStream fs(fields, cp); !fs.done(); fs.next()) {
    if (fs.access_flags().is_static()) {
      tty->print("  @%3d \"%s\" %s\n",
        fs.offset(),
        fs.name()->as_klass_external_name(),
        fs.signature()->as_klass_external_name());
    }
  }
  tty->print("  @%3d %s\n", static_fields_end, "--- static fields end ---");
  tty->print("\n");
}
#endif

// Values needed for oopmap and InstanceKlass creation
class ClassFileParser::FieldLayoutInfo : public ResourceObj {
 public:
  int*          nonstatic_oop_offsets;
  unsigned int* nonstatic_oop_counts;
  unsigned int  nonstatic_oop_map_count;
  unsigned int  total_oop_map_count;
  int           instance_size;
  int           nonstatic_field_size;
  int           static_field_size;
  bool          has_nonstatic_fields;
};

// Layout fields and fill in FieldLayoutInfo.  Could use more refactoring!
void ClassFileParser::layout_fields(ConstantPool* cp,
                                    const FieldAllocationCount* fac,
                                    const ClassAnnotationCollector* parsed_annotations,
                                    FieldLayoutInfo* info,
                                    TRAPS) {

  assert(cp != NULL, "invariant");

  // Field size and offset computation
  int nonstatic_field_size = _super_klass == NULL ? 0 :
                               _super_klass->nonstatic_field_size();

  // Count the contended fields by type.
  //
  // We ignore static fields, because @Contended is not supported for them.
  // The layout code below will also ignore the static fields.
  int nonstatic_contended_count = 0;
  FieldAllocationCount fac_contended;
  for (AllFieldStream fs(_fields, cp); !fs.done(); fs.next()) {
    FieldAllocationType atype = (FieldAllocationType) fs.allocation_type();
    if (fs.is_contended()) {
      fac_contended.count[atype]++;
      if (!fs.access_flags().is_static()) {
        nonstatic_contended_count++;
      }
    }
  }


  // Calculate the starting byte offsets
  int next_static_oop_offset    = InstanceMirrorKlass::offset_of_static_fields();
  int next_static_double_offset = next_static_oop_offset +
                                      ((fac->count[STATIC_OOP]) * heapOopSize);
  if (fac->count[STATIC_DOUBLE]) {
    next_static_double_offset = align_up(next_static_double_offset, BytesPerLong);
  }

  int next_static_word_offset   = next_static_double_offset +
                                    ((fac->count[STATIC_DOUBLE]) * BytesPerLong);
  int next_static_short_offset  = next_static_word_offset +
                                    ((fac->count[STATIC_WORD]) * BytesPerInt);
  int next_static_byte_offset   = next_static_short_offset +
                                  ((fac->count[STATIC_SHORT]) * BytesPerShort);

  int nonstatic_fields_start  = instanceOopDesc::base_offset_in_bytes() +
                                nonstatic_field_size * heapOopSize;

  int next_nonstatic_field_offset = nonstatic_fields_start;

  const bool is_contended_class     = parsed_annotations->is_contended();

  // Class is contended, pad before all the fields
  if (is_contended_class) {
    next_nonstatic_field_offset += ContendedPaddingWidth;
  }

  // Compute the non-contended fields count.
  // The packing code below relies on these counts to determine if some field
  // can be squeezed into the alignment gap. Contended fields are obviously
  // exempt from that.
  unsigned int nonstatic_double_count = fac->count[NONSTATIC_DOUBLE] - fac_contended.count[NONSTATIC_DOUBLE];
  unsigned int nonstatic_word_count   = fac->count[NONSTATIC_WORD]   - fac_contended.count[NONSTATIC_WORD];
  unsigned int nonstatic_short_count  = fac->count[NONSTATIC_SHORT]  - fac_contended.count[NONSTATIC_SHORT];
  unsigned int nonstatic_byte_count   = fac->count[NONSTATIC_BYTE]   - fac_contended.count[NONSTATIC_BYTE];
  unsigned int nonstatic_oop_count    = fac->count[NONSTATIC_OOP]    - fac_contended.count[NONSTATIC_OOP];

  // Total non-static fields count, including every contended field
  unsigned int nonstatic_fields_count = fac->count[NONSTATIC_DOUBLE] + fac->count[NONSTATIC_WORD] +
                                        fac->count[NONSTATIC_SHORT] + fac->count[NONSTATIC_BYTE] +
                                        fac->count[NONSTATIC_OOP];

  const bool super_has_nonstatic_fields =
          (_super_klass != NULL && _super_klass->has_nonstatic_fields());
  const bool has_nonstatic_fields =
    super_has_nonstatic_fields || (nonstatic_fields_count != 0);


  // Prepare list of oops for oop map generation.
  //
  // "offset" and "count" lists are describing the set of contiguous oop
  // regions. offset[i] is the start of the i-th region, which then has
  // count[i] oops following. Before we know how many regions are required,
  // we pessimistically allocate the maps to fit all the oops into the
  // distinct regions.
  //
  // TODO: We add +1 to always allocate non-zero resource arrays; we need
  // to figure out if we still need to do this.
  unsigned int nonstatic_oop_map_count = 0;
  unsigned int max_nonstatic_oop_maps  = fac->count[NONSTATIC_OOP] + 1;

  int* nonstatic_oop_offsets = NEW_RESOURCE_ARRAY_IN_THREAD(
            THREAD, int, max_nonstatic_oop_maps);
  unsigned int* const nonstatic_oop_counts  = NEW_RESOURCE_ARRAY_IN_THREAD(
            THREAD, unsigned int, max_nonstatic_oop_maps);

  int first_nonstatic_oop_offset = 0; // will be set for first oop field

  bool compact_fields   = CompactFields;
  int allocation_style = FieldsAllocationStyle;
  if( allocation_style < 0 || allocation_style > 2 ) { // Out of range?
    assert(false, "0 <= FieldsAllocationStyle <= 2");
    allocation_style = 1; // Optimistic
  }

  // The next classes have predefined hard-coded fields offsets
  // (see in JavaClasses::compute_hard_coded_offsets()).
  // Use default fields allocation order for them.
  if( (allocation_style != 0 || compact_fields ) && _loader_data->class_loader() == NULL &&
      (_class_name == vmSymbols::java_lang_AssertionStatusDirectives() ||
       _class_name == vmSymbols::java_lang_Class() ||
       _class_name == vmSymbols::java_lang_ClassLoader() ||
       _class_name == vmSymbols::java_lang_ref_Reference() ||
       _class_name == vmSymbols::java_lang_ref_SoftReference() ||
       _class_name == vmSymbols::java_lang_StackTraceElement() ||
       _class_name == vmSymbols::java_lang_String() ||
       _class_name == vmSymbols::java_lang_Throwable() ||
       _class_name == vmSymbols::java_lang_Boolean() ||
       _class_name == vmSymbols::java_lang_Character() ||
       _class_name == vmSymbols::java_lang_Float() ||
       _class_name == vmSymbols::java_lang_Double() ||
       _class_name == vmSymbols::java_lang_Byte() ||
       _class_name == vmSymbols::java_lang_Short() ||
       _class_name == vmSymbols::java_lang_Integer() ||
       _class_name == vmSymbols::java_lang_Long())) {
    allocation_style = 0;     // Allocate oops first
    compact_fields   = false; // Don't compact fields
  }

  int next_nonstatic_oop_offset = 0;
  int next_nonstatic_double_offset = 0;

  // Rearrange fields for a given allocation style
  if( allocation_style == 0 ) {
    // Fields order: oops, longs/doubles, ints, shorts/chars, bytes, padded fields
    next_nonstatic_oop_offset    = next_nonstatic_field_offset;
    next_nonstatic_double_offset = next_nonstatic_oop_offset +
                                    (nonstatic_oop_count * heapOopSize);
  } else if( allocation_style == 1 ) {
    // Fields order: longs/doubles, ints, shorts/chars, bytes, oops, padded fields
    next_nonstatic_double_offset = next_nonstatic_field_offset;
  } else if( allocation_style == 2 ) {
    // Fields allocation: oops fields in super and sub classes are together.
    if( nonstatic_field_size > 0 && _super_klass != NULL &&
        _super_klass->nonstatic_oop_map_size() > 0 ) {
      const unsigned int map_count = _super_klass->nonstatic_oop_map_count();
      const OopMapBlock* const first_map = _super_klass->start_of_nonstatic_oop_maps();
      const OopMapBlock* const last_map = first_map + map_count - 1;
      const int next_offset = last_map->offset() + (last_map->count() * heapOopSize);
      if (next_offset == next_nonstatic_field_offset) {
        allocation_style = 0;   // allocate oops first
        next_nonstatic_oop_offset    = next_nonstatic_field_offset;
        next_nonstatic_double_offset = next_nonstatic_oop_offset +
                                       (nonstatic_oop_count * heapOopSize);
      }
    }
    if( allocation_style == 2 ) {
      allocation_style = 1;     // allocate oops last
      next_nonstatic_double_offset = next_nonstatic_field_offset;
    }
  } else {
    ShouldNotReachHere();
  }

  int nonstatic_oop_space_count   = 0;
  int nonstatic_word_space_count  = 0;
  int nonstatic_short_space_count = 0;
  int nonstatic_byte_space_count  = 0;
  int nonstatic_oop_space_offset = 0;
  int nonstatic_word_space_offset = 0;
  int nonstatic_short_space_offset = 0;
  int nonstatic_byte_space_offset = 0;

  // Try to squeeze some of the fields into the gaps due to
  // long/double alignment.
  if (nonstatic_double_count > 0) {
    int offset = next_nonstatic_double_offset;
    next_nonstatic_double_offset = align_up(offset, BytesPerLong);
    if (compact_fields && offset != next_nonstatic_double_offset) {
      // Allocate available fields into the gap before double field.
      int length = next_nonstatic_double_offset - offset;
      assert(length == BytesPerInt, "");
      nonstatic_word_space_offset = offset;
      if (nonstatic_word_count > 0) {
        nonstatic_word_count      -= 1;
        nonstatic_word_space_count = 1; // Only one will fit
        length -= BytesPerInt;
        offset += BytesPerInt;
      }
      nonstatic_short_space_offset = offset;
      while (length >= BytesPerShort && nonstatic_short_count > 0) {
        nonstatic_short_count       -= 1;
        nonstatic_short_space_count += 1;
        length -= BytesPerShort;
        offset += BytesPerShort;
      }
      nonstatic_byte_space_offset = offset;
      while (length > 0 && nonstatic_byte_count > 0) {
        nonstatic_byte_count       -= 1;
        nonstatic_byte_space_count += 1;
        length -= 1;
      }
      // Allocate oop field in the gap if there are no other fields for that.
      nonstatic_oop_space_offset = offset;
      if (length >= heapOopSize && nonstatic_oop_count > 0 &&
          allocation_style != 0) { // when oop fields not first
        nonstatic_oop_count      -= 1;
        nonstatic_oop_space_count = 1; // Only one will fit
        length -= heapOopSize;
        offset += heapOopSize;
      }
    }
  }

  int next_nonstatic_word_offset = next_nonstatic_double_offset +
                                     (nonstatic_double_count * BytesPerLong);
  int next_nonstatic_short_offset = next_nonstatic_word_offset +
                                      (nonstatic_word_count * BytesPerInt);
  int next_nonstatic_byte_offset = next_nonstatic_short_offset +
                                     (nonstatic_short_count * BytesPerShort);
  int next_nonstatic_padded_offset = next_nonstatic_byte_offset +
                                       nonstatic_byte_count;

  // let oops jump before padding with this allocation style
  if( allocation_style == 1 ) {
    next_nonstatic_oop_offset = next_nonstatic_padded_offset;
    if( nonstatic_oop_count > 0 ) {
      next_nonstatic_oop_offset = align_up(next_nonstatic_oop_offset, heapOopSize);
    }
    next_nonstatic_padded_offset = next_nonstatic_oop_offset + (nonstatic_oop_count * heapOopSize);
  }

  // Iterate over fields again and compute correct offsets.
  // The field allocation type was temporarily stored in the offset slot.
  // oop fields are located before non-oop fields (static and non-static).
  for (AllFieldStream fs(_fields, cp); !fs.done(); fs.next()) {

    // skip already laid out fields
    if (fs.is_offset_set()) continue;

    // contended instance fields are handled below
    if (fs.is_contended() && !fs.access_flags().is_static()) continue;

    int real_offset = 0;
    const FieldAllocationType atype = (const FieldAllocationType) fs.allocation_type();

    // pack the rest of the fields
    switch (atype) {
      case STATIC_OOP:
        real_offset = next_static_oop_offset;
        next_static_oop_offset += heapOopSize;
        break;
      case STATIC_BYTE:
        real_offset = next_static_byte_offset;
        next_static_byte_offset += 1;
        break;
      case STATIC_SHORT:
        real_offset = next_static_short_offset;
        next_static_short_offset += BytesPerShort;
        break;
      case STATIC_WORD:
        real_offset = next_static_word_offset;
        next_static_word_offset += BytesPerInt;
        break;
      case STATIC_DOUBLE:
        real_offset = next_static_double_offset;
        next_static_double_offset += BytesPerLong;
        break;
      case NONSTATIC_OOP:
        if( nonstatic_oop_space_count > 0 ) {
          real_offset = nonstatic_oop_space_offset;
          nonstatic_oop_space_offset += heapOopSize;
          nonstatic_oop_space_count  -= 1;
        } else {
          real_offset = next_nonstatic_oop_offset;
          next_nonstatic_oop_offset += heapOopSize;
        }

        // Record this oop in the oop maps
        if( nonstatic_oop_map_count > 0 &&
            nonstatic_oop_offsets[nonstatic_oop_map_count - 1] ==
            real_offset -
            int(nonstatic_oop_counts[nonstatic_oop_map_count - 1]) *
            heapOopSize ) {
          // This oop is adjacent to the previous one, add to current oop map
          assert(nonstatic_oop_map_count - 1 < max_nonstatic_oop_maps, "range check");
          nonstatic_oop_counts[nonstatic_oop_map_count - 1] += 1;
        } else {
          // This oop is not adjacent to the previous one, create new oop map
          assert(nonstatic_oop_map_count < max_nonstatic_oop_maps, "range check");
          nonstatic_oop_offsets[nonstatic_oop_map_count] = real_offset;
          nonstatic_oop_counts [nonstatic_oop_map_count] = 1;
          nonstatic_oop_map_count += 1;
          if( first_nonstatic_oop_offset == 0 ) { // Undefined
            first_nonstatic_oop_offset = real_offset;
          }
        }
        break;
      case NONSTATIC_BYTE:
        if( nonstatic_byte_space_count > 0 ) {
          real_offset = nonstatic_byte_space_offset;
          nonstatic_byte_space_offset += 1;
          nonstatic_byte_space_count  -= 1;
        } else {
          real_offset = next_nonstatic_byte_offset;
          next_nonstatic_byte_offset += 1;
        }
        break;
      case NONSTATIC_SHORT:
        if( nonstatic_short_space_count > 0 ) {
          real_offset = nonstatic_short_space_offset;
          nonstatic_short_space_offset += BytesPerShort;
          nonstatic_short_space_count  -= 1;
        } else {
          real_offset = next_nonstatic_short_offset;
          next_nonstatic_short_offset += BytesPerShort;
        }
        break;
      case NONSTATIC_WORD:
        if( nonstatic_word_space_count > 0 ) {
          real_offset = nonstatic_word_space_offset;
          nonstatic_word_space_offset += BytesPerInt;
          nonstatic_word_space_count  -= 1;
        } else {
          real_offset = next_nonstatic_word_offset;
          next_nonstatic_word_offset += BytesPerInt;
        }
        break;
      case NONSTATIC_DOUBLE:
        real_offset = next_nonstatic_double_offset;
        next_nonstatic_double_offset += BytesPerLong;
        break;
      default:
        ShouldNotReachHere();
    }
    fs.set_offset(real_offset);
  }


  // Handle the contended cases.
  //
  // Each contended field should not intersect the cache line with another contended field.
  // In the absence of alignment information, we end up with pessimistically separating
  // the fields with full-width padding.
  //
  // Additionally, this should not break alignment for the fields, so we round the alignment up
  // for each field.
  if (nonstatic_contended_count > 0) {

    // if there is at least one contended field, we need to have pre-padding for them
    next_nonstatic_padded_offset += ContendedPaddingWidth;

    // collect all contended groups
    ResourceBitMap bm(cp->size());
    for (AllFieldStream fs(_fields, cp); !fs.done(); fs.next()) {
      // skip already laid out fields
      if (fs.is_offset_set()) continue;

      if (fs.is_contended()) {
        bm.set_bit(fs.contended_group());
      }
    }

    int current_group = -1;
    while ((current_group = (int)bm.get_next_one_offset(current_group + 1)) != (int)bm.size()) {

      for (AllFieldStream fs(_fields, cp); !fs.done(); fs.next()) {

        // skip already laid out fields
        if (fs.is_offset_set()) continue;

        // skip non-contended fields and fields from different group
        if (!fs.is_contended() || (fs.contended_group() != current_group)) continue;

        // handle statics below
        if (fs.access_flags().is_static()) continue;

        int real_offset = 0;
        FieldAllocationType atype = (FieldAllocationType) fs.allocation_type();

        switch (atype) {
          case NONSTATIC_BYTE:
            next_nonstatic_padded_offset = align_up(next_nonstatic_padded_offset, 1);
            real_offset = next_nonstatic_padded_offset;
            next_nonstatic_padded_offset += 1;
            break;

          case NONSTATIC_SHORT:
            next_nonstatic_padded_offset = align_up(next_nonstatic_padded_offset, BytesPerShort);
            real_offset = next_nonstatic_padded_offset;
            next_nonstatic_padded_offset += BytesPerShort;
            break;

          case NONSTATIC_WORD:
            next_nonstatic_padded_offset = align_up(next_nonstatic_padded_offset, BytesPerInt);
            real_offset = next_nonstatic_padded_offset;
            next_nonstatic_padded_offset += BytesPerInt;
            break;

          case NONSTATIC_DOUBLE:
            next_nonstatic_padded_offset = align_up(next_nonstatic_padded_offset, BytesPerLong);
            real_offset = next_nonstatic_padded_offset;
            next_nonstatic_padded_offset += BytesPerLong;
            break;

          case NONSTATIC_OOP:
            next_nonstatic_padded_offset = align_up(next_nonstatic_padded_offset, heapOopSize);
            real_offset = next_nonstatic_padded_offset;
            next_nonstatic_padded_offset += heapOopSize;

            // Record this oop in the oop maps
            if( nonstatic_oop_map_count > 0 &&
                nonstatic_oop_offsets[nonstatic_oop_map_count - 1] ==
                real_offset -
                int(nonstatic_oop_counts[nonstatic_oop_map_count - 1]) *
                heapOopSize ) {
              // This oop is adjacent to the previous one, add to current oop map
              assert(nonstatic_oop_map_count - 1 < max_nonstatic_oop_maps, "range check");
              nonstatic_oop_counts[nonstatic_oop_map_count - 1] += 1;
            } else {
              // This oop is not adjacent to the previous one, create new oop map
              assert(nonstatic_oop_map_count < max_nonstatic_oop_maps, "range check");
              nonstatic_oop_offsets[nonstatic_oop_map_count] = real_offset;
              nonstatic_oop_counts [nonstatic_oop_map_count] = 1;
              nonstatic_oop_map_count += 1;
              if( first_nonstatic_oop_offset == 0 ) { // Undefined
                first_nonstatic_oop_offset = real_offset;
              }
            }
            break;

          default:
            ShouldNotReachHere();
        }

        if (fs.contended_group() == 0) {
          // Contended group defines the equivalence class over the fields:
          // the fields within the same contended group are not inter-padded.
          // The only exception is default group, which does not incur the
          // equivalence, and so requires intra-padding.
          next_nonstatic_padded_offset += ContendedPaddingWidth;
        }

        fs.set_offset(real_offset);
      } // for

      // Start laying out the next group.
      // Note that this will effectively pad the last group in the back;
      // this is expected to alleviate memory contention effects for
      // subclass fields and/or adjacent object.
      // If this was the default group, the padding is already in place.
      if (current_group != 0) {
        next_nonstatic_padded_offset += ContendedPaddingWidth;
      }
    }

    // handle static fields
  }

  // Entire class is contended, pad in the back.
  // This helps to alleviate memory contention effects for subclass fields
  // and/or adjacent object.
  if (is_contended_class) {
    next_nonstatic_padded_offset += ContendedPaddingWidth;
  }

  int notaligned_nonstatic_fields_end = next_nonstatic_padded_offset;

  int nonstatic_fields_end      = align_up(notaligned_nonstatic_fields_end, heapOopSize);
  int instance_end              = align_up(notaligned_nonstatic_fields_end, wordSize);
  int static_fields_end         = align_up(next_static_byte_offset, wordSize);

  int static_field_size         = (static_fields_end -
                                   InstanceMirrorKlass::offset_of_static_fields()) / wordSize;
  nonstatic_field_size          = nonstatic_field_size +
                                  (nonstatic_fields_end - nonstatic_fields_start) / heapOopSize;

  int instance_size             = align_object_size(instance_end / wordSize);

  assert(instance_size == align_object_size(align_up(
         (instanceOopDesc::base_offset_in_bytes() + nonstatic_field_size*heapOopSize),
          wordSize) / wordSize), "consistent layout helper value");

  // Invariant: nonstatic_field end/start should only change if there are
  // nonstatic fields in the class, or if the class is contended. We compare
  // against the non-aligned value, so that end alignment will not fail the
  // assert without actually having the fields.
  assert((notaligned_nonstatic_fields_end == nonstatic_fields_start) ||
         is_contended_class ||
         (nonstatic_fields_count > 0), "double-check nonstatic start/end");

  // Number of non-static oop map blocks allocated at end of klass.
  const unsigned int total_oop_map_count =
    compute_oop_map_count(_super_klass, nonstatic_oop_map_count,
                          first_nonstatic_oop_offset);

#ifndef PRODUCT
  if (PrintFieldLayout) {
    print_field_layout(_class_name,
          _fields,
          cp,
          instance_size,
          nonstatic_fields_start,
          nonstatic_fields_end,
          static_fields_end);
  }

#endif
  // Pass back information needed for InstanceKlass creation
  info->nonstatic_oop_offsets = nonstatic_oop_offsets;
  info->nonstatic_oop_counts = nonstatic_oop_counts;
  info->nonstatic_oop_map_count = nonstatic_oop_map_count;
  info->total_oop_map_count = total_oop_map_count;
  info->instance_size = instance_size;
  info->static_field_size = static_field_size;
  info->nonstatic_field_size = nonstatic_field_size;
  info->has_nonstatic_fields = has_nonstatic_fields;
}

static void fill_oop_maps(const InstanceKlass* k,
                          unsigned int nonstatic_oop_map_count,
                          const int* nonstatic_oop_offsets,
                          const unsigned int* nonstatic_oop_counts) {

  assert(k != NULL, "invariant");

  OopMapBlock* this_oop_map = k->start_of_nonstatic_oop_maps();
  const InstanceKlass* const super = k->superklass();
  const unsigned int super_count = super ? super->nonstatic_oop_map_count() : 0;
  if (super_count > 0) {
    // Copy maps from superklass
    OopMapBlock* super_oop_map = super->start_of_nonstatic_oop_maps();
    for (unsigned int i = 0; i < super_count; ++i) {
      *this_oop_map++ = *super_oop_map++;
    }
  }

  if (nonstatic_oop_map_count > 0) {
    if (super_count + nonstatic_oop_map_count > k->nonstatic_oop_map_count()) {
      // The counts differ because there is no gap between superklass's last oop
      // field and the first local oop field.  Extend the last oop map copied
      // from the superklass instead of creating new one.
      nonstatic_oop_map_count--;
      nonstatic_oop_offsets++;
      this_oop_map--;
      this_oop_map->set_count(this_oop_map->count() + *nonstatic_oop_counts++);
      this_oop_map++;
    }

    // Add new map blocks, fill them
    while (nonstatic_oop_map_count-- > 0) {
      this_oop_map->set_offset(*nonstatic_oop_offsets++);
      this_oop_map->set_count(*nonstatic_oop_counts++);
      this_oop_map++;
    }
    assert(k->start_of_nonstatic_oop_maps() + k->nonstatic_oop_map_count() ==
           this_oop_map, "sanity");
  }
}


void ClassFileParser::set_precomputed_flags(InstanceKlass* ik) {
  assert(ik != NULL, "invariant");

  const Klass* const super = ik->super();

  // Check if this klass has an empty finalize method (i.e. one with return bytecode only),
  // in which case we don't have to register objects as finalizable
  if (!_has_empty_finalizer) {
    if (_has_finalizer ||
        (super != NULL && super->has_finalizer())) {
      ik->set_has_finalizer();
    }
  }

#ifdef ASSERT
  bool f = false;
  const Method* const m = ik->lookup_method(vmSymbols::finalize_method_name(),
                                           vmSymbols::void_method_signature());
  if (m != NULL && !m->is_empty_method()) {
      f = true;
  }

  // Spec doesn't prevent agent from redefinition of empty finalizer.
  // Despite the fact that it's generally bad idea and redefined finalizer
  // will not work as expected we shouldn't abort vm in this case
  if (!ik->has_redefined_this_or_super()) {
    assert(ik->has_finalizer() == f, "inconsistent has_finalizer");
  }
#endif

  // Check if this klass supports the java.lang.Cloneable interface
  if (SystemDictionary::Cloneable_klass_loaded()) {
    if (ik->is_subtype_of(SystemDictionary::Cloneable_klass())) {
      ik->set_is_cloneable();
    }
  }

  // Check if this klass has a vanilla default constructor
  if (super == NULL) {
    // java.lang.Object has empty default constructor
    ik->set_has_vanilla_constructor();
  } else {
    if (super->has_vanilla_constructor() &&
        _has_vanilla_constructor) {
      ik->set_has_vanilla_constructor();
    }
#ifdef ASSERT
    bool v = false;
    if (super->has_vanilla_constructor()) {
      const Method* const constructor =
        ik->find_method(vmSymbols::object_initializer_name(),
                       vmSymbols::void_method_signature());
      if (constructor != NULL && constructor->is_vanilla_constructor()) {
        v = true;
      }
    }
    assert(v == ik->has_vanilla_constructor(), "inconsistent has_vanilla_constructor");
#endif
  }

  // If it cannot be fast-path allocated, set a bit in the layout helper.
  // See documentation of InstanceKlass::can_be_fastpath_allocated().
  assert(ik->size_helper() > 0, "layout_helper is initialized");
  if ((!RegisterFinalizersAtInit && ik->has_finalizer())
      || ik->is_abstract() || ik->is_interface()
      || (ik->name() == vmSymbols::java_lang_Class() && ik->class_loader() == NULL)
      || ik->size_helper() >= FastAllocateSizeLimit) {
    // Forbid fast-path allocation.
    const jint lh = Klass::instance_layout_helper(ik->size_helper(), true);
    ik->set_layout_helper(lh);
  }
}

// utility methods for appending an array with check for duplicates

static void append_interfaces(GrowableArray<InstanceKlass*>* result,
                              const Array<InstanceKlass*>* const ifs) {
  // iterate over new interfaces
  for (int i = 0; i < ifs->length(); i++) {
    InstanceKlass* const e = ifs->at(i);
    assert(e->is_klass() && e->is_interface(), "just checking");
    // add new interface
    result->append_if_missing(e);
  }
}

static Array<InstanceKlass*>* compute_transitive_interfaces(const InstanceKlass* super,
                                                            Array<InstanceKlass*>* local_ifs,
                                                            ClassLoaderData* loader_data,
                                                            TRAPS) {
  assert(local_ifs != NULL, "invariant");
  assert(loader_data != NULL, "invariant");

  // Compute maximum size for transitive interfaces
  int max_transitive_size = 0;
  int super_size = 0;
  // Add superclass transitive interfaces size
  if (super != NULL) {
    super_size = super->transitive_interfaces()->length();
    max_transitive_size += super_size;
  }
  // Add local interfaces' super interfaces
  const int local_size = local_ifs->length();
  for (int i = 0; i < local_size; i++) {
    InstanceKlass* const l = local_ifs->at(i);
    max_transitive_size += l->transitive_interfaces()->length();
  }
  // Finally add local interfaces
  max_transitive_size += local_size;
  // Construct array
  if (max_transitive_size == 0) {
    // no interfaces, use canonicalized array
    return Universe::the_empty_instance_klass_array();
  } else if (max_transitive_size == super_size) {
    // no new local interfaces added, share superklass' transitive interface array
    return super->transitive_interfaces();
  } else if (max_transitive_size == local_size) {
    // only local interfaces added, share local interface array
    return local_ifs;
  } else {
    ResourceMark rm;
    GrowableArray<InstanceKlass*>* const result = new GrowableArray<InstanceKlass*>(max_transitive_size);

    // Copy down from superclass
    if (super != NULL) {
      append_interfaces(result, super->transitive_interfaces());
    }

    // Copy down from local interfaces' superinterfaces
    for (int i = 0; i < local_size; i++) {
      InstanceKlass* const l = local_ifs->at(i);
      append_interfaces(result, l->transitive_interfaces());
    }
    // Finally add local interfaces
    append_interfaces(result, local_ifs);

    // length will be less than the max_transitive_size if duplicates were removed
    const int length = result->length();
    assert(length <= max_transitive_size, "just checking");
    Array<InstanceKlass*>* const new_result =
      MetadataFactory::new_array<InstanceKlass*>(loader_data, length, CHECK_NULL);
    for (int i = 0; i < length; i++) {
      InstanceKlass* const e = result->at(i);
      assert(e != NULL, "just checking");
      new_result->at_put(i, e);
    }
    return new_result;
  }
}

static void check_super_class_access(const InstanceKlass* this_klass, TRAPS) {
  assert(this_klass != NULL, "invariant");
  const Klass* const super = this_klass->super();
  if (super != NULL) {

    // If the loader is not the boot loader then throw an exception if its
    // superclass is in package jdk.internal.reflect and its loader is not a
    // special reflection class loader
    if (!this_klass->class_loader_data()->is_the_null_class_loader_data()) {
      assert(super->is_instance_klass(), "super is not instance klass");
      PackageEntry* super_package = super->package();
      if (super_package != NULL &&
          super_package->name()->fast_compare(vmSymbols::jdk_internal_reflect()) == 0 &&
          !java_lang_ClassLoader::is_reflection_class_loader(this_klass->class_loader())) {
        ResourceMark rm(THREAD);
        Exceptions::fthrow(
          THREAD_AND_LOCATION,
          vmSymbols::java_lang_IllegalAccessError(),
          "class %s loaded by %s cannot access jdk/internal/reflect superclass %s",
          this_klass->external_name(),
          this_klass->class_loader_data()->loader_name_and_id(),
          super->external_name());
        return;
      }
    }

    Reflection::VerifyClassAccessResults vca_result =
      Reflection::verify_class_access(this_klass, InstanceKlass::cast(super), false);
    if (vca_result != Reflection::ACCESS_OK) {
      ResourceMark rm(THREAD);
      char* msg = Reflection::verify_class_access_msg(this_klass,
                                                      InstanceKlass::cast(super),
                                                      vca_result);
      if (msg == NULL) {
        bool same_module = (this_klass->module() == super->module());
        Exceptions::fthrow(
          THREAD_AND_LOCATION,
          vmSymbols::java_lang_IllegalAccessError(),
          "class %s cannot access its %ssuperclass %s (%s%s%s)",
          this_klass->external_name(),
          super->is_abstract() ? "abstract " : "",
          super->external_name(),
          (same_module) ? this_klass->joint_in_module_of_loader(super) : this_klass->class_in_module_of_loader(),
          (same_module) ? "" : "; ",
          (same_module) ? "" : super->class_in_module_of_loader());
      } else {
        // Add additional message content.
        Exceptions::fthrow(
          THREAD_AND_LOCATION,
          vmSymbols::java_lang_IllegalAccessError(),
          "superclass access check failed: %s",
          msg);
      }
    }
  }
}


static void check_super_interface_access(const InstanceKlass* this_klass, TRAPS) {
  assert(this_klass != NULL, "invariant");
  const Array<InstanceKlass*>* const local_interfaces = this_klass->local_interfaces();
  const int lng = local_interfaces->length();
  for (int i = lng - 1; i >= 0; i--) {
    InstanceKlass* const k = local_interfaces->at(i);
    assert (k != NULL && k->is_interface(), "invalid interface");
    Reflection::VerifyClassAccessResults vca_result =
      Reflection::verify_class_access(this_klass, k, false);
    if (vca_result != Reflection::ACCESS_OK) {
      ResourceMark rm(THREAD);
      char* msg = Reflection::verify_class_access_msg(this_klass,
                                                      k,
                                                      vca_result);
      if (msg == NULL) {
        bool same_module = (this_klass->module() == k->module());
        Exceptions::fthrow(
          THREAD_AND_LOCATION,
          vmSymbols::java_lang_IllegalAccessError(),
          "class %s cannot access its superinterface %s (%s%s%s)",
          this_klass->external_name(),
          k->external_name(),
          (same_module) ? this_klass->joint_in_module_of_loader(k) : this_klass->class_in_module_of_loader(),
          (same_module) ? "" : "; ",
          (same_module) ? "" : k->class_in_module_of_loader());
      } else {
        // Add additional message content.
        Exceptions::fthrow(
          THREAD_AND_LOCATION,
          vmSymbols::java_lang_IllegalAccessError(),
          "superinterface check failed: %s",
          msg);
      }
    }
  }
}


static void check_final_method_override(const InstanceKlass* this_klass, TRAPS) {
  assert(this_klass != NULL, "invariant");
  const Array<Method*>* const methods = this_klass->methods();
  const int num_methods = methods->length();

  // go thru each method and check if it overrides a final method
  for (int index = 0; index < num_methods; index++) {
    const Method* const m = methods->at(index);

    // skip private, static, and <init> methods
    if ((!m->is_private() && !m->is_static()) &&
        (m->name() != vmSymbols::object_initializer_name())) {

      const Symbol* const name = m->name();
      const Symbol* const signature = m->signature();
      const Klass* k = this_klass->super();
      const Method* super_m = NULL;
      while (k != NULL) {
        // skip supers that don't have final methods.
        if (k->has_final_method()) {
          // lookup a matching method in the super class hierarchy
          super_m = InstanceKlass::cast(k)->lookup_method(name, signature);
          if (super_m == NULL) {
            break; // didn't find any match; get out
          }

          if (super_m->is_final() && !super_m->is_static() &&
              !super_m->access_flags().is_private()) {
            // matching method in super is final, and not static or private
            bool can_access = Reflection::verify_member_access(this_klass,
                                                               super_m->method_holder(),
                                                               super_m->method_holder(),
                                                               super_m->access_flags(),
                                                              false, false, CHECK);
            if (can_access) {
              // this class can access super final method and therefore override
              ResourceMark rm(THREAD);
              Exceptions::fthrow(THREAD_AND_LOCATION,
                                 vmSymbols::java_lang_VerifyError(),
                                 "class %s overrides final method %s.%s%s",
                                 this_klass->external_name(),
                                 super_m->method_holder()->external_name(),
                                 name->as_C_string(),
                                 signature->as_C_string()
                                 );
              return;
            }
          }

          // continue to look from super_m's holder's super.
          k = super_m->method_holder()->super();
          continue;
        }

        k = k->super();
      }
    }
  }
}


// assumes that this_klass is an interface
static void check_illegal_static_method(const InstanceKlass* this_klass, TRAPS) {
  assert(this_klass != NULL, "invariant");
  assert(this_klass->is_interface(), "not an interface");
  const Array<Method*>* methods = this_klass->methods();
  const int num_methods = methods->length();

  for (int index = 0; index < num_methods; index++) {
    const Method* const m = methods->at(index);
    // if m is static and not the init method, throw a verify error
    if ((m->is_static()) && (m->name() != vmSymbols::class_initializer_name())) {
      ResourceMark rm(THREAD);
      Exceptions::fthrow(
        THREAD_AND_LOCATION,
        vmSymbols::java_lang_VerifyError(),
        "Illegal static method %s in interface %s",
        m->name()->as_C_string(),
        this_klass->external_name()
      );
      return;
    }
  }
}

// utility methods for format checking

void ClassFileParser::verify_legal_class_modifiers(jint flags, TRAPS) const {
  const bool is_module = (flags & JVM_ACC_MODULE) != 0;
  assert(_major_version >= JAVA_9_VERSION || !is_module, "JVM_ACC_MODULE should not be set");
  if (is_module) {
    ResourceMark rm(THREAD);
    Exceptions::fthrow(
      THREAD_AND_LOCATION,
      vmSymbols::java_lang_NoClassDefFoundError(),
      "%s is not a class because access_flag ACC_MODULE is set",
      _class_name->as_C_string());
    return;
  }

  if (!_need_verify) { return; }

  const bool is_interface  = (flags & JVM_ACC_INTERFACE)  != 0;
  const bool is_abstract   = (flags & JVM_ACC_ABSTRACT)   != 0;
  const bool is_final      = (flags & JVM_ACC_FINAL)      != 0;
  const bool is_super      = (flags & JVM_ACC_SUPER)      != 0;
  const bool is_enum       = (flags & JVM_ACC_ENUM)       != 0;
  const bool is_annotation = (flags & JVM_ACC_ANNOTATION) != 0;
  const bool major_gte_1_5 = _major_version >= JAVA_1_5_VERSION;
  const bool major_gte_12  = _major_version >= JAVA_12_VERSION;

  if ((is_abstract && is_final && !major_gte_12) ||
      (is_interface && !is_abstract && !major_gte_12) ||
      (is_interface && major_gte_1_5 && (is_super || is_enum)) ||
      (!is_interface && major_gte_1_5 && is_annotation)) {
    ResourceMark rm(THREAD);
    Exceptions::fthrow(
      THREAD_AND_LOCATION,
      vmSymbols::java_lang_ClassFormatError(),
      "Illegal class modifiers in class %s: 0x%X",
      _class_name->as_C_string(), flags
    );
    return;
  }
}

static bool has_illegal_visibility(jint flags) {
  const bool is_public    = (flags & JVM_ACC_PUBLIC)    != 0;
  const bool is_protected = (flags & JVM_ACC_PROTECTED) != 0;
  const bool is_private   = (flags & JVM_ACC_PRIVATE)   != 0;

  return ((is_public && is_protected) ||
          (is_public && is_private) ||
          (is_protected && is_private));
}

// A legal major_version.minor_version must be one of the following:
//
//   Major_version = 45, any minor_version.
//   Major_version >= 46 and major_version <= current_major_version and minor_version = 0.
//   Major_version = current_major_version and minor_version = 65535 and --enable-preview is present.
//
static void verify_class_version(u2 major, u2 minor, Symbol* class_name, TRAPS){
  const u2 max_version = JVM_CLASSFILE_MAJOR_VERSION;
  if (major != JAVA_MIN_SUPPORTED_VERSION) { // All 45.* are ok including 45.65535
    if (minor == JAVA_PREVIEW_MINOR_VERSION) {
      if (major != max_version) {
        ResourceMark rm(THREAD);
        Exceptions::fthrow(
          THREAD_AND_LOCATION,
          vmSymbols::java_lang_UnsupportedClassVersionError(),
          "%s (class file version %u.%u) was compiled with preview features that are unsupported. "
          "This version of the Java Runtime only recognizes preview features for class file version %u.%u",
          class_name->as_C_string(), major, minor, JVM_CLASSFILE_MAJOR_VERSION, JAVA_PREVIEW_MINOR_VERSION);
        return;
      }

      if (!Arguments::enable_preview()) {
        ResourceMark rm(THREAD);
        Exceptions::fthrow(
          THREAD_AND_LOCATION,
          vmSymbols::java_lang_UnsupportedClassVersionError(),
          "Preview features are not enabled for %s (class file version %u.%u). Try running with '--enable-preview'",
          class_name->as_C_string(), major, minor);
        return;
      }

    } else { // minor != JAVA_PREVIEW_MINOR_VERSION
      if (major > max_version) {
        ResourceMark rm(THREAD);
        Exceptions::fthrow(
          THREAD_AND_LOCATION,
          vmSymbols::java_lang_UnsupportedClassVersionError(),
          "%s has been compiled by a more recent version of the Java Runtime (class file version %u.%u), "
          "this version of the Java Runtime only recognizes class file versions up to %u.0",
          class_name->as_C_string(), major, minor, JVM_CLASSFILE_MAJOR_VERSION);
      } else if (major < JAVA_MIN_SUPPORTED_VERSION) {
        ResourceMark rm(THREAD);
        Exceptions::fthrow(
          THREAD_AND_LOCATION,
          vmSymbols::java_lang_UnsupportedClassVersionError(),
          "%s (class file version %u.%u) was compiled with an invalid major version",
          class_name->as_C_string(), major, minor);
      } else if (minor != 0) {
        ResourceMark rm(THREAD);
        Exceptions::fthrow(
          THREAD_AND_LOCATION,
          vmSymbols::java_lang_UnsupportedClassVersionError(),
          "%s (class file version %u.%u) was compiled with an invalid non-zero minor version",
          class_name->as_C_string(), major, minor);
      }
    }
  }
}

void ClassFileParser::verify_legal_field_modifiers(jint flags,
                                                   bool is_interface,
                                                   TRAPS) const {
  if (!_need_verify) { return; }

  const bool is_public    = (flags & JVM_ACC_PUBLIC)    != 0;
  const bool is_protected = (flags & JVM_ACC_PROTECTED) != 0;
  const bool is_private   = (flags & JVM_ACC_PRIVATE)   != 0;
  const bool is_static    = (flags & JVM_ACC_STATIC)    != 0;
  const bool is_final     = (flags & JVM_ACC_FINAL)     != 0;
  const bool is_volatile  = (flags & JVM_ACC_VOLATILE)  != 0;
  const bool is_transient = (flags & JVM_ACC_TRANSIENT) != 0;
  const bool is_enum      = (flags & JVM_ACC_ENUM)      != 0;
  const bool major_gte_15 = _major_version >= JAVA_1_5_VERSION;

  bool is_illegal = false;

  if (is_interface) {
    if (!is_public || !is_static || !is_final || is_private ||
        is_protected || is_volatile || is_transient ||
        (major_gte_15 && is_enum)) {
      is_illegal = true;
    }
  } else { // not interface
    if (has_illegal_visibility(flags) || (is_final && is_volatile)) {
      is_illegal = true;
    }
  }

  if (is_illegal) {
    ResourceMark rm(THREAD);
    Exceptions::fthrow(
      THREAD_AND_LOCATION,
      vmSymbols::java_lang_ClassFormatError(),
      "Illegal field modifiers in class %s: 0x%X",
      _class_name->as_C_string(), flags);
    return;
  }
}

void ClassFileParser::verify_legal_method_modifiers(jint flags,
                                                    bool is_interface,
                                                    const Symbol* name,
                                                    TRAPS) const {
  if (!_need_verify) { return; }

  const bool is_public       = (flags & JVM_ACC_PUBLIC)       != 0;
  const bool is_private      = (flags & JVM_ACC_PRIVATE)      != 0;
  const bool is_static       = (flags & JVM_ACC_STATIC)       != 0;
  const bool is_final        = (flags & JVM_ACC_FINAL)        != 0;
  const bool is_native       = (flags & JVM_ACC_NATIVE)       != 0;
  const bool is_abstract     = (flags & JVM_ACC_ABSTRACT)     != 0;
  const bool is_bridge       = (flags & JVM_ACC_BRIDGE)       != 0;
  const bool is_strict       = (flags & JVM_ACC_STRICT)       != 0;
  const bool is_synchronized = (flags & JVM_ACC_SYNCHRONIZED) != 0;
  const bool is_protected    = (flags & JVM_ACC_PROTECTED)    != 0;
  const bool major_gte_15    = _major_version >= JAVA_1_5_VERSION;
  const bool major_gte_8     = _major_version >= JAVA_8_VERSION;
  const bool is_initializer  = (name == vmSymbols::object_initializer_name());

  bool is_illegal = false;

  if (is_interface) {
    if (major_gte_8) {
      // Class file version is JAVA_8_VERSION or later Methods of
      // interfaces may set any of the flags except ACC_PROTECTED,
      // ACC_FINAL, ACC_NATIVE, and ACC_SYNCHRONIZED; they must
      // have exactly one of the ACC_PUBLIC or ACC_PRIVATE flags set.
      if ((is_public == is_private) || /* Only one of private and public should be true - XNOR */
          (is_native || is_protected || is_final || is_synchronized) ||
          // If a specific method of a class or interface has its
          // ACC_ABSTRACT flag set, it must not have any of its
          // ACC_FINAL, ACC_NATIVE, ACC_PRIVATE, ACC_STATIC,
          // ACC_STRICT, or ACC_SYNCHRONIZED flags set.  No need to
          // check for ACC_FINAL, ACC_NATIVE or ACC_SYNCHRONIZED as
          // those flags are illegal irrespective of ACC_ABSTRACT being set or not.
          (is_abstract && (is_private || is_static || is_strict))) {
        is_illegal = true;
      }
    } else if (major_gte_15) {
      // Class file version in the interval [JAVA_1_5_VERSION, JAVA_8_VERSION)
      if (!is_public || is_private || is_protected || is_static || is_final ||
          is_synchronized || is_native || !is_abstract || is_strict) {
        is_illegal = true;
      }
    } else {
      // Class file version is pre-JAVA_1_5_VERSION
      if (!is_public || is_static || is_final || is_native || !is_abstract) {
        is_illegal = true;
      }
    }
  } else { // not interface
    if (has_illegal_visibility(flags)) {
      is_illegal = true;
    } else {
      if (is_initializer) {
        if (is_static || is_final || is_synchronized || is_native ||
            is_abstract || (major_gte_15 && is_bridge)) {
          is_illegal = true;
        }
      } else { // not initializer
        if (is_abstract) {
          if ((is_final || is_native || is_private || is_static ||
              (major_gte_15 && (is_synchronized || is_strict)))) {
            is_illegal = true;
          }
        }
      }
    }
  }

  if (is_illegal) {
    ResourceMark rm(THREAD);
    Exceptions::fthrow(
      THREAD_AND_LOCATION,
      vmSymbols::java_lang_ClassFormatError(),
      "Method %s in class %s has illegal modifiers: 0x%X",
      name->as_C_string(), _class_name->as_C_string(), flags);
    return;
  }
}

void ClassFileParser::verify_legal_utf8(const unsigned char* buffer,
                                        int length,
                                        TRAPS) const {
  assert(_need_verify, "only called when _need_verify is true");
  if (!UTF8::is_legal_utf8(buffer, length, _major_version <= 47)) {
    classfile_parse_error("Illegal UTF8 string in constant pool in class file %s", CHECK);
  }
}

// Unqualified names may not contain the characters '.', ';', '[', or '/'.
// In class names, '/' separates unqualified names.  This is verified in this function also.
// Method names also may not contain the characters '<' or '>', unless <init>
// or <clinit>.  Note that method names may not be <init> or <clinit> in this
// method.  Because these names have been checked as special cases before
// calling this method in verify_legal_method_name.
//
// This method is also called from the modular system APIs in modules.cpp
// to verify the validity of module and package names.
bool ClassFileParser::verify_unqualified_name(const char* name,
                                              unsigned int length,
                                              int type) {
  for (const char* p = name; p != name + length; p++) {
    switch(*p) {
      case '.':
      case ';':
      case '[':
        // do not permit '.', ';', or '['
        return false;
      case '/':
        // check for '//' or leading or trailing '/' which are not legal
        // unqualified name must not be empty
        if (type == ClassFileParser::LegalClass) {
          if (p == name || p+1 >= name+length || *(p+1) == '/') {
            return false;
          }
        } else {
          return false;   // do not permit '/' unless it's class name
        }
        break;
      case '<':
      case '>':
        // do not permit '<' or '>' in method names
        if (type == ClassFileParser::LegalMethod) {
          return false;
        }
    }
  }
  return true;
}

// Take pointer to a UTF8 byte string (not NUL-terminated).
// Skip over the longest part of the string that could
// be taken as a fieldname. Allow '/' if slash_ok is true.
// Return a pointer to just past the fieldname.
// Return NULL if no fieldname at all was found, or in the case of slash_ok
// being true, we saw consecutive slashes (meaning we were looking for a
// qualified path but found something that was badly-formed).
static const char* skip_over_field_name(const char* const name,
                                        bool slash_ok,
                                        unsigned int length) {
  const char* p;
  jboolean last_is_slash = false;
  jboolean not_first_ch = false;

  for (p = name; p != name + length; not_first_ch = true) {
    const char* old_p = p;
    jchar ch = *p;
    if (ch < 128) {
      p++;
      // quick check for ascii
      if ((ch >= 'a' && ch <= 'z') ||
        (ch >= 'A' && ch <= 'Z') ||
        (ch == '_' || ch == '$') ||
        (not_first_ch && ch >= '0' && ch <= '9')) {
        last_is_slash = false;
        continue;
      }
      if (slash_ok && ch == '/') {
        if (last_is_slash) {
          return NULL;  // Don't permit consecutive slashes
        }
        last_is_slash = true;
        continue;
      }
    }
    else {
      jint unicode_ch;
      char* tmp_p = UTF8::next_character(p, &unicode_ch);
      p = tmp_p;
      last_is_slash = false;
      // Check if ch is Java identifier start or is Java identifier part
      // 4672820: call java.lang.Character methods directly without generating separate tables.
      EXCEPTION_MARK;
      // return value
      JavaValue result(T_BOOLEAN);
      // Set up the arguments to isJavaIdentifierStart or isJavaIdentifierPart
      JavaCallArguments args;
      args.push_int(unicode_ch);

      if (not_first_ch) {
        // public static boolean isJavaIdentifierPart(char ch);
        JavaCalls::call_static(&result,
          SystemDictionary::Character_klass(),
          vmSymbols::isJavaIdentifierPart_name(),
          vmSymbols::int_bool_signature(),
          &args,
          THREAD);
      } else {
        // public static boolean isJavaIdentifierStart(char ch);
        JavaCalls::call_static(&result,
          SystemDictionary::Character_klass(),
          vmSymbols::isJavaIdentifierStart_name(),
          vmSymbols::int_bool_signature(),
          &args,
          THREAD);
      }
      if (HAS_PENDING_EXCEPTION) {
        CLEAR_PENDING_EXCEPTION;
        return NULL;
      }
      if(result.get_jboolean()) {
        continue;
      }
    }
    return (not_first_ch) ? old_p : NULL;
  }
  return (not_first_ch) ? p : NULL;
}

// Take pointer to a UTF8 byte string (not NUL-terminated).
// Skip over the longest part of the string that could
// be taken as a field signature. Allow "void" if void_ok.
// Return a pointer to just past the signature.
// Return NULL if no legal signature is found.
const char* ClassFileParser::skip_over_field_signature(const char* signature,
                                                       bool void_ok,
                                                       unsigned int length,
                                                       TRAPS) const {
  unsigned int array_dim = 0;
  while (length > 0) {
    switch (signature[0]) {
    case JVM_SIGNATURE_VOID: if (!void_ok) { return NULL; }
    case JVM_SIGNATURE_BOOLEAN:
    case JVM_SIGNATURE_BYTE:
    case JVM_SIGNATURE_CHAR:
    case JVM_SIGNATURE_SHORT:
    case JVM_SIGNATURE_INT:
    case JVM_SIGNATURE_FLOAT:
    case JVM_SIGNATURE_LONG:
    case JVM_SIGNATURE_DOUBLE:
      return signature + 1;
    case JVM_SIGNATURE_CLASS: {
      if (_major_version < JAVA_1_5_VERSION) {
        // Skip over the class name if one is there
        const char* const p = skip_over_field_name(signature + 1, true, --length);

        // The next character better be a semicolon
        if (p && (p - signature) > 1 && p[0] == ';') {
          return p + 1;
        }
      }
      else {
        // Skip leading 'L' and ignore first appearance of ';'
        signature++;
        const char* c = (const char*) memchr(signature, ';', length - 1);
        // Format check signature
        if (c != NULL) {
          int newlen = c - (char*) signature;
          bool legal = verify_unqualified_name(signature, newlen, LegalClass);
          if (!legal) {
            classfile_parse_error("Class name contains illegal character "
                                  "in descriptor in class file %s",
                                  CHECK_0);
            return NULL;
          }
          return signature + newlen + 1;
        }
      }
      return NULL;
    }
    case JVM_SIGNATURE_ARRAY:
      array_dim++;
      if (array_dim > 255) {
        // 4277370: array descriptor is valid only if it represents 255 or fewer dimensions.
        classfile_parse_error("Array type descriptor has more than 255 dimensions in class file %s", CHECK_0);
      }
      // The rest of what's there better be a legal signature
      signature++;
      length--;
      void_ok = false;
      break;
    default:
      return NULL;
    }
  }
  return NULL;
}

// Checks if name is a legal class name.
void ClassFileParser::verify_legal_class_name(const Symbol* name, TRAPS) const {
  if (!_need_verify || _relax_verify) { return; }

  assert(name->refcount() > 0, "symbol must be kept alive");
  char* bytes = (char*)name->bytes();
  unsigned int length = name->utf8_length();
  bool legal = false;

  if (length > 0) {
    const char* p;
    if (bytes[0] == JVM_SIGNATURE_ARRAY) {
      p = skip_over_field_signature(bytes, false, length, CHECK);
      legal = (p != NULL) && ((p - bytes) == (int)length);
    } else if (_major_version < JAVA_1_5_VERSION) {
      if (bytes[0] != '<') {
        p = skip_over_field_name(bytes, true, length);
        legal = (p != NULL) && ((p - bytes) == (int)length);
      }
    } else {
      // 4900761: relax the constraints based on JSR202 spec
      // Class names may be drawn from the entire Unicode character set.
      // Identifiers between '/' must be unqualified names.
      // The utf8 string has been verified when parsing cpool entries.
      legal = verify_unqualified_name(bytes, length, LegalClass);
    }
  }
  if (!legal) {
    ResourceMark rm(THREAD);
    assert(_class_name != NULL, "invariant");
    Exceptions::fthrow(
      THREAD_AND_LOCATION,
      vmSymbols::java_lang_ClassFormatError(),
      "Illegal class name \"%.*s\" in class file %s", length, bytes,
      _class_name->as_C_string()
    );
    return;
  }
}

// Checks if name is a legal field name.
void ClassFileParser::verify_legal_field_name(const Symbol* name, TRAPS) const {
  if (!_need_verify || _relax_verify) { return; }

  char* bytes = (char*)name->bytes();
  unsigned int length = name->utf8_length();
  bool legal = false;

  if (length > 0) {
    if (_major_version < JAVA_1_5_VERSION) {
      if (bytes[0] != '<') {
        const char* p = skip_over_field_name(bytes, false, length);
        legal = (p != NULL) && ((p - bytes) == (int)length);
      }
    } else {
      // 4881221: relax the constraints based on JSR202 spec
      legal = verify_unqualified_name(bytes, length, LegalField);
    }
  }

  if (!legal) {
    ResourceMark rm(THREAD);
    assert(_class_name != NULL, "invariant");
    Exceptions::fthrow(
      THREAD_AND_LOCATION,
      vmSymbols::java_lang_ClassFormatError(),
      "Illegal field name \"%.*s\" in class %s", length, bytes,
      _class_name->as_C_string()
    );
    return;
  }
}

// Checks if name is a legal method name.
void ClassFileParser::verify_legal_method_name(const Symbol* name, TRAPS) const {
  if (!_need_verify || _relax_verify) { return; }

  assert(name != NULL, "method name is null");
  char* bytes = (char*)name->bytes();
  unsigned int length = name->utf8_length();
  bool legal = false;

  if (length > 0) {
    if (bytes[0] == '<') {
      if (name == vmSymbols::object_initializer_name() || name == vmSymbols::class_initializer_name()) {
        legal = true;
      }
    } else if (_major_version < JAVA_1_5_VERSION) {
      const char* p;
      p = skip_over_field_name(bytes, false, length);
      legal = (p != NULL) && ((p - bytes) == (int)length);
    } else {
      // 4881221: relax the constraints based on JSR202 spec
      legal = verify_unqualified_name(bytes, length, LegalMethod);
    }
  }

  if (!legal) {
    ResourceMark rm(THREAD);
    assert(_class_name != NULL, "invariant");
    Exceptions::fthrow(
      THREAD_AND_LOCATION,
      vmSymbols::java_lang_ClassFormatError(),
      "Illegal method name \"%.*s\" in class %s", length, bytes,
      _class_name->as_C_string()
    );
    return;
  }
}


// Checks if signature is a legal field signature.
void ClassFileParser::verify_legal_field_signature(const Symbol* name,
                                                   const Symbol* signature,
                                                   TRAPS) const {
  if (!_need_verify) { return; }

  const char* const bytes = (const char* const)signature->bytes();
  const unsigned int length = signature->utf8_length();
  const char* const p = skip_over_field_signature(bytes, false, length, CHECK);

  if (p == NULL || (p - bytes) != (int)length) {
    throwIllegalSignature("Field", name, signature, CHECK);
  }
}

// Checks if signature is a legal method signature.
// Returns number of parameters
int ClassFileParser::verify_legal_method_signature(const Symbol* name,
                                                   const Symbol* signature,
                                                   TRAPS) const {
  if (!_need_verify) {
    // make sure caller's args_size will be less than 0 even for non-static
    // method so it will be recomputed in compute_size_of_parameters().
    return -2;
  }

  // Class initializers cannot have args for class format version >= 51.
  if (name == vmSymbols::class_initializer_name() &&
      signature != vmSymbols::void_method_signature() &&
      _major_version >= JAVA_7_VERSION) {
    throwIllegalSignature("Method", name, signature, CHECK_0);
    return 0;
  }

  unsigned int args_size = 0;
  const char* p = (const char*)signature->bytes();
  unsigned int length = signature->utf8_length();
  const char* nextp;

  // The first character must be a '('
  if ((length > 0) && (*p++ == JVM_SIGNATURE_FUNC)) {
    length--;
    // Skip over legal field signatures
    nextp = skip_over_field_signature(p, false, length, CHECK_0);
    while ((length > 0) && (nextp != NULL)) {
      args_size++;
      if (p[0] == 'J' || p[0] == 'D') {
        args_size++;
      }
      length -= nextp - p;
      p = nextp;
      nextp = skip_over_field_signature(p, false, length, CHECK_0);
    }
    // The first non-signature thing better be a ')'
    if ((length > 0) && (*p++ == JVM_SIGNATURE_ENDFUNC)) {
      length--;
      if (name->utf8_length() > 0 && name->char_at(0) == '<') {
        // All internal methods must return void
        if ((length == 1) && (p[0] == JVM_SIGNATURE_VOID)) {
          return args_size;
        }
      } else {
        // Now we better just have a return value
        nextp = skip_over_field_signature(p, true, length, CHECK_0);
        if (nextp && ((int)length == (nextp - p))) {
          return args_size;
        }
      }
    }
  }
  // Report error
  throwIllegalSignature("Method", name, signature, CHECK_0);
  return 0;
}

int ClassFileParser::static_field_size() const {
  assert(_field_info != NULL, "invariant");
  return _field_info->static_field_size;
}

int ClassFileParser::total_oop_map_count() const {
  assert(_field_info != NULL, "invariant");
  return _field_info->total_oop_map_count;
}

jint ClassFileParser::layout_size() const {
  assert(_field_info != NULL, "invariant");
  return _field_info->instance_size;
}

static void check_methods_for_intrinsics(const InstanceKlass* ik,
                                         const Array<Method*>* methods) {
  assert(ik != NULL, "invariant");
  assert(methods != NULL, "invariant");

  // Set up Method*::intrinsic_id as soon as we know the names of methods.
  // (We used to do this lazily, but now we query it in Rewriter,
  // which is eagerly done for every method, so we might as well do it now,
  // when everything is fresh in memory.)
  const vmSymbols::SID klass_id = Method::klass_id_for_intrinsics(ik);

  if (klass_id != vmSymbols::NO_SID) {
    for (int j = 0; j < methods->length(); ++j) {
      Method* method = methods->at(j);
      method->init_intrinsic_id();

      if (CheckIntrinsics) {
        // Check if an intrinsic is defined for method 'method',
        // but the method is not annotated with @HotSpotIntrinsicCandidate.
        if (method->intrinsic_id() != vmIntrinsics::_none &&
            !method->intrinsic_candidate()) {
              tty->print("Compiler intrinsic is defined for method [%s], "
              "but the method is not annotated with @HotSpotIntrinsicCandidate.%s",
              method->name_and_sig_as_C_string(),
              NOT_DEBUG(" Method will not be inlined.") DEBUG_ONLY(" Exiting.")
            );
          tty->cr();
          DEBUG_ONLY(vm_exit(1));
        }
        // Check is the method 'method' is annotated with @HotSpotIntrinsicCandidate,
        // but there is no intrinsic available for it.
        if (method->intrinsic_candidate() &&
          method->intrinsic_id() == vmIntrinsics::_none) {
            tty->print("Method [%s] is annotated with @HotSpotIntrinsicCandidate, "
              "but no compiler intrinsic is defined for the method.%s",
              method->name_and_sig_as_C_string(),
              NOT_DEBUG("") DEBUG_ONLY(" Exiting.")
            );
          tty->cr();
          DEBUG_ONLY(vm_exit(1));
        }
      }
    } // end for

#ifdef ASSERT
    if (CheckIntrinsics) {
      // Check for orphan methods in the current class. A method m
      // of a class C is orphan if an intrinsic is defined for method m,
      // but class C does not declare m.
      // The check is potentially expensive, therefore it is available
      // only in debug builds.

      for (int id = vmIntrinsics::FIRST_ID; id < (int)vmIntrinsics::ID_LIMIT; ++id) {
        if (vmIntrinsics::_compiledLambdaForm == id) {
          // The _compiledLamdbdaForm intrinsic is a special marker for bytecode
          // generated for the JVM from a LambdaForm and therefore no method
          // is defined for it.
          continue;
        }

        if (vmIntrinsics::class_for(vmIntrinsics::ID_from(id)) == klass_id) {
          // Check if the current class contains a method with the same
          // name, flags, signature.
          bool match = false;
          for (int j = 0; j < methods->length(); ++j) {
            const Method* method = methods->at(j);
            if (method->intrinsic_id() == id) {
              match = true;
              break;
            }
          }

          if (!match) {
            char buf[1000];
            tty->print("Compiler intrinsic is defined for method [%s], "
                       "but the method is not available in class [%s].%s",
                        vmIntrinsics::short_name_as_C_string(vmIntrinsics::ID_from(id),
                                                             buf, sizeof(buf)),
                        ik->name()->as_C_string(),
                        NOT_DEBUG("") DEBUG_ONLY(" Exiting.")
            );
            tty->cr();
            DEBUG_ONLY(vm_exit(1));
          }
        }
      } // end for
    } // CheckIntrinsics
#endif // ASSERT
  }
}

InstanceKlass* ClassFileParser::create_instance_klass(bool changed_by_loadhook, TRAPS) {
  if (_klass != NULL) {
    return _klass;
  }

  InstanceKlass* const ik =
    InstanceKlass::allocate_instance_klass(*this, CHECK_NULL);

  fill_instance_klass(ik, changed_by_loadhook, CHECK_NULL);

  assert(_klass == ik, "invariant");


  if (ik->should_store_fingerprint()) {
    ik->store_fingerprint(_stream->compute_fingerprint());
  }

  ik->set_has_passed_fingerprint_check(false);
  if (UseAOT && ik->supers_have_passed_fingerprint_checks()) {
    uint64_t aot_fp = AOTLoader::get_saved_fingerprint(ik);
    uint64_t fp = ik->has_stored_fingerprint() ? ik->get_stored_fingerprint() : _stream->compute_fingerprint();
    if (aot_fp != 0 && aot_fp == fp) {
      // This class matches with a class saved in an AOT library
      ik->set_has_passed_fingerprint_check(true);
    } else {
      ResourceMark rm;
      log_info(class, fingerprint)("%s :  expected = " PTR64_FORMAT " actual = " PTR64_FORMAT,
                                 ik->external_name(), aot_fp, _stream->compute_fingerprint());
    }
  }

  return ik;
}

void ClassFileParser::fill_instance_klass(InstanceKlass* ik, bool changed_by_loadhook, TRAPS) {
  assert(ik != NULL, "invariant");

  // Set name and CLD before adding to CLD
  ik->set_class_loader_data(_loader_data);
  ik->set_name(_class_name);

  // Add all classes to our internal class loader list here,
  // including classes in the bootstrap (NULL) class loader.
  const bool publicize = !is_internal();

  _loader_data->add_class(ik, publicize);

  set_klass_to_deallocate(ik);

  assert(_field_info != NULL, "invariant");
  assert(ik->static_field_size() == _field_info->static_field_size, "sanity");
  assert(ik->nonstatic_oop_map_count() == _field_info->total_oop_map_count,
    "sanity");

  assert(ik->is_instance_klass(), "sanity");
  assert(ik->size_helper() == _field_info->instance_size, "sanity");

  // Fill in information already parsed
  ik->set_should_verify_class(_need_verify);

  // Not yet: supers are done below to support the new subtype-checking fields
  ik->set_nonstatic_field_size(_field_info->nonstatic_field_size);
  ik->set_has_nonstatic_fields(_field_info->has_nonstatic_fields);
  assert(_fac != NULL, "invariant");
  ik->set_static_oop_field_count(_fac->count[STATIC_OOP]);

  // this transfers ownership of a lot of arrays from
  // the parser onto the InstanceKlass*
  apply_parsed_class_metadata(ik, _java_fields_count, _record_params_count, CHECK);

  // note that is not safe to use the fields in the parser from this point on
  assert(NULL == _cp, "invariant");
  assert(NULL == _fields, "invariant");
  assert(NULL == _methods, "invariant");
  assert(NULL == _inner_classes, "invariant");
  assert(NULL == _nest_members, "invariant");
  assert(NULL == _local_interfaces, "invariant");
  assert(NULL == _combined_annotations, "invariant");
<<<<<<< HEAD
  assert(NULL == _permitted_subtypes, "invariant");
=======
  assert(NULL == _record_params, "invariant");
>>>>>>> 1afaf357

  if (_has_final_method) {
    ik->set_has_final_method();
  }

  ik->copy_method_ordering(_method_ordering, CHECK);
  // The InstanceKlass::_methods_jmethod_ids cache
  // is managed on the assumption that the initial cache
  // size is equal to the number of methods in the class. If
  // that changes, then InstanceKlass::idnum_can_increment()
  // has to be changed accordingly.
  ik->set_initial_method_idnum(ik->methods()->length());

  ik->set_this_class_index(_this_class_index);

  if (is_unsafe_anonymous()) {
    // _this_class_index is a CONSTANT_Class entry that refers to this
    // anonymous class itself. If this class needs to refer to its own methods or
    // fields, it would use a CONSTANT_MethodRef, etc, which would reference
    // _this_class_index. However, because this class is anonymous (it's
    // not stored in SystemDictionary), _this_class_index cannot be resolved
    // with ConstantPool::klass_at_impl, which does a SystemDictionary lookup.
    // Therefore, we must eagerly resolve _this_class_index now.
    ik->constants()->klass_at_put(_this_class_index, ik);
  }

  ik->set_minor_version(_minor_version);
  ik->set_major_version(_major_version);
  ik->set_has_nonstatic_concrete_methods(_has_nonstatic_concrete_methods);
  ik->set_declares_nonstatic_concrete_methods(_declares_nonstatic_concrete_methods);

  if (_unsafe_anonymous_host != NULL) {
    assert (ik->is_unsafe_anonymous(), "should be the same");
    ik->set_unsafe_anonymous_host(_unsafe_anonymous_host);
  }

  // Set PackageEntry for this_klass
  oop cl = ik->class_loader();
  Handle clh = Handle(THREAD, java_lang_ClassLoader::non_reflection_class_loader(cl));
  ClassLoaderData* cld = ClassLoaderData::class_loader_data_or_null(clh());
  ik->set_package(cld, CHECK);

  const Array<Method*>* const methods = ik->methods();
  assert(methods != NULL, "invariant");
  const int methods_len = methods->length();

  check_methods_for_intrinsics(ik, methods);

  // Fill in field values obtained by parse_classfile_attributes
  if (_parsed_annotations->has_any_annotations()) {
    _parsed_annotations->apply_to(ik);
  }

  apply_parsed_class_attributes(ik);

  // Miranda methods
  if ((_num_miranda_methods > 0) ||
      // if this class introduced new miranda methods or
      (_super_klass != NULL && _super_klass->has_miranda_methods())
        // super class exists and this class inherited miranda methods
     ) {
       ik->set_has_miranda_methods(); // then set a flag
  }

  // Fill in information needed to compute superclasses.
  ik->initialize_supers(const_cast<InstanceKlass*>(_super_klass), _transitive_interfaces, CHECK);
  ik->set_transitive_interfaces(_transitive_interfaces);
  _transitive_interfaces = NULL;

  // Initialize itable offset tables
  klassItable::setup_itable_offset_table(ik);

  // Compute transitive closure of interfaces this class implements
  // Do final class setup
  fill_oop_maps(ik,
                _field_info->nonstatic_oop_map_count,
                _field_info->nonstatic_oop_offsets,
                _field_info->nonstatic_oop_counts);

  // Fill in has_finalizer, has_vanilla_constructor, and layout_helper
  set_precomputed_flags(ik);

  // check if this class can access its super class
  check_super_class_access(ik, CHECK);

  // check if this class can access its superinterfaces
  check_super_interface_access(ik, CHECK);

  // check if this class overrides any final method
  check_final_method_override(ik, CHECK);

  // reject static interface methods prior to Java 8
  if (ik->is_interface() && _major_version < JAVA_8_VERSION) {
    check_illegal_static_method(ik, CHECK);
  }

  // Obtain this_klass' module entry
  ModuleEntry* module_entry = ik->module();
  assert(module_entry != NULL, "module_entry should always be set");

  // Obtain java.lang.Module
  Handle module_handle(THREAD, module_entry->module());

  // Allocate mirror and initialize static fields
  // The create_mirror() call will also call compute_modifiers()
  java_lang_Class::create_mirror(ik,
                                 Handle(THREAD, _loader_data->class_loader()),
                                 module_handle,
                                 _protection_domain,
                                 CHECK);

  assert(_all_mirandas != NULL, "invariant");

  // Generate any default methods - default methods are public interface methods
  // that have a default implementation.  This is new with Java 8.
  if (_has_nonstatic_concrete_methods) {
    DefaultMethods::generate_default_methods(ik,
                                             _all_mirandas,
                                             CHECK);
  }

  // Add read edges to the unnamed modules of the bootstrap and app class loaders.
  if (changed_by_loadhook && !module_handle.is_null() && module_entry->is_named() &&
      !module_entry->has_default_read_edges()) {
    if (!module_entry->set_has_default_read_edges()) {
      // We won a potential race
      JvmtiExport::add_default_read_edges(module_handle, THREAD);
    }
  }

  ClassLoadingService::notify_class_loaded(ik, false /* not shared class */);

  if (!is_internal()) {
    if (log_is_enabled(Info, class, load)) {
      ResourceMark rm;
      const char* module_name = (module_entry->name() == NULL) ? UNNAMED_MODULE : module_entry->name()->as_C_string();
      ik->print_class_load_logging(_loader_data, module_name, _stream);
    }

    if (ik->minor_version() == JAVA_PREVIEW_MINOR_VERSION &&
        ik->major_version() != JAVA_MIN_SUPPORTED_VERSION &&
        log_is_enabled(Info, class, preview)) {
      ResourceMark rm;
      log_info(class, preview)("Loading class %s that depends on preview features (class file version %d.65535)",
                               ik->external_name(), ik->major_version());
    }

    if (log_is_enabled(Debug, class, resolve))  {
      ResourceMark rm;
      // print out the superclass.
      const char * from = ik->external_name();
      if (ik->java_super() != NULL) {
        log_debug(class, resolve)("%s %s (super)",
                   from,
                   ik->java_super()->external_name());
      }
      // print out each of the interface classes referred to by this class.
      const Array<InstanceKlass*>* const local_interfaces = ik->local_interfaces();
      if (local_interfaces != NULL) {
        const int length = local_interfaces->length();
        for (int i = 0; i < length; i++) {
          const InstanceKlass* const k = local_interfaces->at(i);
          const char * to = k->external_name();
          log_debug(class, resolve)("%s %s (interface)", from, to);
        }
      }
    }
  }

  JFR_ONLY(INIT_ID(ik);)

  // If we reach here, all is well.
  // Now remove the InstanceKlass* from the _klass_to_deallocate field
  // in order for it to not be destroyed in the ClassFileParser destructor.
  set_klass_to_deallocate(NULL);

  // it's official
  set_klass(ik);

  check_subtyping(CHECK);

  debug_only(ik->verify();)
}

void ClassFileParser::update_class_name(Symbol* new_class_name) {
  // Decrement the refcount in the old name, since we're clobbering it.
  _class_name->decrement_refcount();

  _class_name = new_class_name;
  // Increment the refcount of the new name.
  // Now the ClassFileParser owns this name and will decrement in
  // the destructor.
  _class_name->increment_refcount();
}


// For an unsafe anonymous class that is in the unnamed package, move it to its host class's
// package by prepending its host class's package name to its class name and setting
// its _class_name field.
void ClassFileParser::prepend_host_package_name(const InstanceKlass* unsafe_anonymous_host, TRAPS) {
  ResourceMark rm(THREAD);
  assert(strrchr(_class_name->as_C_string(), '/') == NULL,
         "Unsafe anonymous class should not be in a package");
  const char* host_pkg_name =
    ClassLoader::package_from_name(unsafe_anonymous_host->name()->as_C_string(), NULL);

  if (host_pkg_name != NULL) {
    int host_pkg_len = (int)strlen(host_pkg_name);
    int class_name_len = _class_name->utf8_length();
    int symbol_len = host_pkg_len + 1 + class_name_len;
    char* new_anon_name = NEW_RESOURCE_ARRAY(char, symbol_len + 1);
    int n = os::snprintf(new_anon_name, symbol_len + 1, "%s/%.*s",
                         host_pkg_name, class_name_len, _class_name->base());
    assert(n == symbol_len, "Unexpected number of characters in string");

    // Decrement old _class_name to avoid leaking.
    _class_name->decrement_refcount();

    // Create a symbol and update the anonymous class name.
    // The new class name is created with a refcount of one. When installed into the InstanceKlass,
    // it'll be two and when the ClassFileParser destructor runs, it'll go back to one and get deleted
    // when the class is unloaded.
    _class_name = SymbolTable::new_symbol(new_anon_name, symbol_len, CHECK);
  }
}

// If the host class and the anonymous class are in the same package then do
// nothing.  If the anonymous class is in the unnamed package then move it to its
// host's package.  If the classes are in different packages then throw an IAE
// exception.
void ClassFileParser::fix_unsafe_anonymous_class_name(TRAPS) {
  assert(_unsafe_anonymous_host != NULL, "Expected an unsafe anonymous class");

  const jbyte* anon_last_slash = UTF8::strrchr((const jbyte*)_class_name->base(),
                                               _class_name->utf8_length(), '/');
  if (anon_last_slash == NULL) {  // Unnamed package
    prepend_host_package_name(_unsafe_anonymous_host, CHECK);
  } else {
    if (!_unsafe_anonymous_host->is_same_class_package(_unsafe_anonymous_host->class_loader(), _class_name)) {
      ResourceMark rm(THREAD);
      THROW_MSG(vmSymbols::java_lang_IllegalArgumentException(),
        err_msg("Host class %s and anonymous class %s are in different packages",
        _unsafe_anonymous_host->name()->as_C_string(), _class_name->as_C_string()));
    }
  }
}

static bool relax_format_check_for(ClassLoaderData* loader_data) {
  bool trusted = (loader_data->is_the_null_class_loader_data() ||
                  SystemDictionary::is_platform_class_loader(loader_data->class_loader()));
  bool need_verify =
    // verifyAll
    (BytecodeVerificationLocal && BytecodeVerificationRemote) ||
    // verifyRemote
    (!BytecodeVerificationLocal && BytecodeVerificationRemote && !trusted);
  return !need_verify;
}

ClassFileParser::ClassFileParser(ClassFileStream* stream,
                                 Symbol* name,
                                 ClassLoaderData* loader_data,
                                 Handle protection_domain,
                                 const InstanceKlass* unsafe_anonymous_host,
                                 GrowableArray<Handle>* cp_patches,
                                 Publicity pub_level,
                                 TRAPS) :
  _stream(stream),
  _requested_name(name),
  _class_name(NULL),
  _loader_data(loader_data),
  _unsafe_anonymous_host(unsafe_anonymous_host),
  _cp_patches(cp_patches),
  _num_patched_klasses(0),
  _max_num_patched_klasses(0),
  _orig_cp_size(0),
  _first_patched_klass_resolved_index(0),
  _super_klass(),
  _cp(NULL),
  _fields(NULL),
  _methods(NULL),
  _inner_classes(NULL),
  _nest_members(NULL),
  _nest_host(0),
<<<<<<< HEAD
  _permitted_subtypes(NULL),
=======
  _record_params(NULL),
>>>>>>> 1afaf357
  _local_interfaces(NULL),
  _transitive_interfaces(NULL),
  _combined_annotations(NULL),
  _annotations(NULL),
  _type_annotations(NULL),
  _fields_annotations(NULL),
  _fields_type_annotations(NULL),
  _klass(NULL),
  _klass_to_deallocate(NULL),
  _parsed_annotations(NULL),
  _fac(NULL),
  _field_info(NULL),
  _method_ordering(NULL),
  _all_mirandas(NULL),
  _vtable_size(0),
  _itable_size(0),
  _num_miranda_methods(0),
  _rt(REF_NONE),
  _protection_domain(protection_domain),
  _access_flags(),
  _pub_level(pub_level),
  _bad_constant_seen(0),
  _synthetic_flag(false),
  _sde_length(false),
  _sde_buffer(NULL),
  _sourcefile_index(0),
  _generic_signature_index(0),
  _major_version(0),
  _minor_version(0),
  _this_class_index(0),
  _super_class_index(0),
  _itfs_len(0),
  _java_fields_count(0),
  _record_params_count(0),
  _need_verify(false),
  _relax_verify(false),
  _has_nonstatic_concrete_methods(false),
  _declares_nonstatic_concrete_methods(false),
  _has_final_method(false),
  _has_finalizer(false),
  _has_empty_finalizer(false),
  _has_vanilla_constructor(false),
  _max_bootstrap_specifier_index(-1) {

  _class_name = name != NULL ? name : vmSymbols::unknown_class_name();
  _class_name->increment_refcount();

  assert(THREAD->is_Java_thread(), "invariant");
  assert(_loader_data != NULL, "invariant");
  assert(stream != NULL, "invariant");
  assert(_stream != NULL, "invariant");
  assert(_stream->buffer() == _stream->current(), "invariant");
  assert(_class_name != NULL, "invariant");
  assert(0 == _access_flags.as_int(), "invariant");

  // Figure out whether we can skip format checking (matching classic VM behavior)
  if (DumpSharedSpaces) {
    // verify == true means it's a 'remote' class (i.e., non-boot class)
    // Verification decision is based on BytecodeVerificationRemote flag
    // for those classes.
    _need_verify = (stream->need_verify()) ? BytecodeVerificationRemote :
                                              BytecodeVerificationLocal;
  }
  else {
    _need_verify = Verifier::should_verify_for(_loader_data->class_loader(),
                                               stream->need_verify());
  }
  if (_cp_patches != NULL) {
    int len = _cp_patches->length();
    for (int i=0; i<len; i++) {
      if (has_cp_patch_at(i)) {
        Handle patch = cp_patch_at(i);
        if (java_lang_String::is_instance(patch()) || java_lang_Class::is_instance(patch())) {
          // We need to append the names of the patched classes to the end of the constant pool,
          // because a patched class may have a Utf8 name that's not already included in the
          // original constant pool. These class names are used when patch_constant_pool()
          // calls patch_class().
          //
          // Note that a String in cp_patch_at(i) may be used to patch a Utf8, a String, or a Class.
          // At this point, we don't know the tag for index i yet, because we haven't parsed the
          // constant pool. So we can only assume the worst -- every String is used to patch a Class.
          _max_num_patched_klasses++;
        }
      }
    }
  }

  // synch back verification state to stream
  stream->set_verify(_need_verify);

  // Check if verification needs to be relaxed for this class file
  // Do not restrict it to jdk1.0 or jdk1.1 to maintain backward compatibility (4982376)
  _relax_verify = relax_format_check_for(_loader_data);

  parse_stream(stream, CHECK);

  post_process_parsed_stream(stream, _cp, CHECK);
}

void ClassFileParser::clear_class_metadata() {
  // metadata created before the instance klass is created.  Must be
  // deallocated if classfile parsing returns an error.
  _cp = NULL;
  _fields = NULL;
  _methods = NULL;
  _inner_classes = NULL;
  _nest_members = NULL;
  _permitted_subtypes = NULL;
  _local_interfaces = NULL;
  _combined_annotations = NULL;
  _annotations = _type_annotations = NULL;
  _fields_annotations = _fields_type_annotations = NULL;
  _record_params = NULL;
}

// Destructor to clean up
ClassFileParser::~ClassFileParser() {
  _class_name->decrement_refcount();

  if (_cp != NULL) {
    MetadataFactory::free_metadata(_loader_data, _cp);
  }
  if (_fields != NULL) {
    MetadataFactory::free_array<u2>(_loader_data, _fields);
  }

  if (_methods != NULL) {
    // Free methods
    InstanceKlass::deallocate_methods(_loader_data, _methods);
  }

  // beware of the Universe::empty_blah_array!!
  if (_inner_classes != NULL && _inner_classes != Universe::the_empty_short_array()) {
    MetadataFactory::free_array<u2>(_loader_data, _inner_classes);
  }

  if (_nest_members != NULL && _nest_members != Universe::the_empty_short_array()) {
    MetadataFactory::free_array<u2>(_loader_data, _nest_members);
  }

<<<<<<< HEAD
  if (_permitted_subtypes != NULL && _permitted_subtypes != Universe::the_empty_short_array()) {
    MetadataFactory::free_array<u2>(_loader_data, _permitted_subtypes);
=======
  if (_record_params != NULL && _record_params != Universe::the_empty_short_array()) {
    MetadataFactory::free_array<u2>(_loader_data, _record_params);
>>>>>>> 1afaf357
  }

  // Free interfaces
  InstanceKlass::deallocate_interfaces(_loader_data, _super_klass,
                                       _local_interfaces, _transitive_interfaces);

  if (_combined_annotations != NULL) {
    // After all annotations arrays have been created, they are installed into the
    // Annotations object that will be assigned to the InstanceKlass being created.

    // Deallocate the Annotations object and the installed annotations arrays.
    _combined_annotations->deallocate_contents(_loader_data);

    // If the _combined_annotations pointer is non-NULL,
    // then the other annotations fields should have been cleared.
    assert(_annotations             == NULL, "Should have been cleared");
    assert(_type_annotations        == NULL, "Should have been cleared");
    assert(_fields_annotations      == NULL, "Should have been cleared");
    assert(_fields_type_annotations == NULL, "Should have been cleared");
  } else {
    // If the annotations arrays were not installed into the Annotations object,
    // then they have to be deallocated explicitly.
    MetadataFactory::free_array<u1>(_loader_data, _annotations);
    MetadataFactory::free_array<u1>(_loader_data, _type_annotations);
    Annotations::free_contents(_loader_data, _fields_annotations);
    Annotations::free_contents(_loader_data, _fields_type_annotations);
  }

  clear_class_metadata();
  _transitive_interfaces = NULL;

  // deallocate the klass if already created.  Don't directly deallocate, but add
  // to the deallocate list so that the klass is removed from the CLD::_klasses list
  // at a safepoint.
  if (_klass_to_deallocate != NULL) {
    _loader_data->add_to_deallocate_list(_klass_to_deallocate);
  }
}

void ClassFileParser::parse_stream(const ClassFileStream* const stream,
                                   TRAPS) {

  assert(stream != NULL, "invariant");
  assert(_class_name != NULL, "invariant");

  // BEGIN STREAM PARSING
  stream->guarantee_more(8, CHECK);  // magic, major, minor
  // Magic value
  const u4 magic = stream->get_u4_fast();
  guarantee_property(magic == JAVA_CLASSFILE_MAGIC,
                     "Incompatible magic value %u in class file %s",
                     magic, CHECK);

  // Version numbers
  _minor_version = stream->get_u2_fast();
  _major_version = stream->get_u2_fast();

  if (DumpSharedSpaces && _major_version < JAVA_1_5_VERSION) {
    ResourceMark rm;
    warning("Pre JDK 1.5 class not supported by CDS: %u.%u %s",
            _major_version,  _minor_version, _class_name->as_C_string());
    Exceptions::fthrow(
      THREAD_AND_LOCATION,
      vmSymbols::java_lang_UnsupportedClassVersionError(),
      "Unsupported major.minor version for dump time %u.%u",
      _major_version,
      _minor_version);
  }

  // Check version numbers - we check this even with verifier off
  verify_class_version(_major_version, _minor_version, _class_name, CHECK);

  stream->guarantee_more(3, CHECK); // length, first cp tag
  u2 cp_size = stream->get_u2_fast();

  guarantee_property(
    cp_size >= 1, "Illegal constant pool size %u in class file %s",
    cp_size, CHECK);

  _orig_cp_size = cp_size;
  if (int(cp_size) + _max_num_patched_klasses > 0xffff) {
    THROW_MSG(vmSymbols::java_lang_InternalError(), "not enough space for patched classes");
  }
  cp_size += _max_num_patched_klasses;

  _cp = ConstantPool::allocate(_loader_data,
                               cp_size,
                               CHECK);

  ConstantPool* const cp = _cp;

  parse_constant_pool(stream, cp, _orig_cp_size, CHECK);

  assert(cp_size == (const u2)cp->length(), "invariant");

  // ACCESS FLAGS
  stream->guarantee_more(8, CHECK);  // flags, this_class, super_class, infs_len

  // Access flags
  jint flags;
  // JVM_ACC_MODULE is defined in JDK-9 and later.
  if (_major_version >= JAVA_9_VERSION) {
    flags = stream->get_u2_fast() & (JVM_RECOGNIZED_CLASS_MODIFIERS | JVM_ACC_MODULE);
  } else {
    flags = stream->get_u2_fast() & JVM_RECOGNIZED_CLASS_MODIFIERS;
  }

  if ((flags & JVM_ACC_INTERFACE) && _major_version < JAVA_6_VERSION) {
    // Set abstract bit for old class files for backward compatibility
    flags |= JVM_ACC_ABSTRACT;
  }

  verify_legal_class_modifiers(flags, CHECK);

  short bad_constant = class_bad_constant_seen();
  if (bad_constant != 0) {
    // Do not throw CFE until after the access_flags are checked because if
    // ACC_MODULE is set in the access flags, then NCDFE must be thrown, not CFE.
    classfile_parse_error("Unknown constant tag %u in class file %s", bad_constant, CHECK);
  }

  _access_flags.set_flags(flags);

  // This class and superclass
  _this_class_index = stream->get_u2_fast();
  check_property(
    valid_cp_range(_this_class_index, cp_size) &&
      cp->tag_at(_this_class_index).is_unresolved_klass(),
    "Invalid this class index %u in constant pool in class file %s",
    _this_class_index, CHECK);

  Symbol* const class_name_in_cp = cp->klass_name_at(_this_class_index);
  assert(class_name_in_cp != NULL, "class_name can't be null");

  // Update _class_name to reflect the name in the constant pool
  update_class_name(class_name_in_cp);

  // Don't need to check whether this class name is legal or not.
  // It has been checked when constant pool is parsed.
  // However, make sure it is not an array type.
  if (_need_verify) {
    guarantee_property(_class_name->char_at(0) != JVM_SIGNATURE_ARRAY,
                       "Bad class name in class file %s",
                       CHECK);
  }

  // Checks if name in class file matches requested name
  if (_requested_name != NULL && _requested_name != _class_name) {
    ResourceMark rm(THREAD);
    Exceptions::fthrow(
      THREAD_AND_LOCATION,
      vmSymbols::java_lang_NoClassDefFoundError(),
      "%s (wrong name: %s)",
      _class_name->as_C_string(),
      _requested_name != NULL ? _requested_name->as_C_string() : "NoName"
    );
    return;
  }

  // if this is an anonymous class fix up its name if it's in the unnamed
  // package.  Otherwise, throw IAE if it is in a different package than
  // its host class.
  if (_unsafe_anonymous_host != NULL) {
    fix_unsafe_anonymous_class_name(CHECK);
  }

  // Verification prevents us from creating names with dots in them, this
  // asserts that that's the case.
  assert(is_internal_format(_class_name), "external class name format used internally");

  if (!is_internal()) {
    LogTarget(Debug, class, preorder) lt;
    if (lt.is_enabled()){
      ResourceMark rm(THREAD);
      LogStream ls(lt);
      ls.print("%s", _class_name->as_klass_external_name());
      if (stream->source() != NULL) {
        ls.print(" source: %s", stream->source());
      }
      ls.cr();
    }

#if INCLUDE_CDS
    if (DumpLoadedClassList != NULL && stream->source() != NULL && classlist_file->is_open()) {
      if (!ClassLoader::has_jrt_entry()) {
        warning("DumpLoadedClassList and CDS are not supported in exploded build");
        DumpLoadedClassList = NULL;
      } else if (SystemDictionaryShared::is_sharing_possible(_loader_data) &&
                 _unsafe_anonymous_host == NULL) {
        // Only dump the classes that can be stored into CDS archive.
        // Unsafe anonymous classes such as generated LambdaForm classes are also not included.
        oop class_loader = _loader_data->class_loader();
        ResourceMark rm(THREAD);
        bool skip = false;
        if (class_loader == NULL || SystemDictionary::is_platform_class_loader(class_loader)) {
          // For the boot and platform class loaders, skip classes that are not found in the
          // java runtime image, such as those found in the --patch-module entries.
          // These classes can't be loaded from the archive during runtime.
          if (!ClassLoader::is_modules_image(stream->source()) && strncmp(stream->source(), "jrt:", 4) != 0) {
            skip = true;
          }

          if (class_loader == NULL && ClassLoader::contains_append_entry(stream->source())) {
            // .. but don't skip the boot classes that are loaded from -Xbootclasspath/a
            // as they can be loaded from the archive during runtime.
            skip = false;
          }
        }
        if (skip) {
          tty->print_cr("skip writing class %s from source %s to classlist file",
            _class_name->as_C_string(), stream->source());
        } else {
          classlist_file->print_cr("%s", _class_name->as_C_string());
          classlist_file->flush();
        }
      }
    }
#endif
  }

  // SUPERKLASS
  _super_class_index = stream->get_u2_fast();
  _super_klass = parse_super_class(cp,
                                   _super_class_index,
                                   _need_verify,
                                   CHECK);

  // Interfaces
  _itfs_len = stream->get_u2_fast();
  parse_interfaces(stream,
                   _itfs_len,
                   cp,
                   &_has_nonstatic_concrete_methods,
                   CHECK);

  assert(_local_interfaces != NULL, "invariant");

  // Fields (offsets are filled in later)
  _fac = new FieldAllocationCount();
  parse_fields(stream,
               _access_flags.is_interface(),
               _fac,
               cp,
               cp_size,
               &_java_fields_count,
               CHECK);

  assert(_fields != NULL, "invariant");

  // Methods
  AccessFlags promoted_flags;
  parse_methods(stream,
                _access_flags.is_interface(),
                &promoted_flags,
                &_has_final_method,
                &_declares_nonstatic_concrete_methods,
                CHECK);

  assert(_methods != NULL, "invariant");

  // promote flags from parse_methods() to the klass' flags
  _access_flags.add_promoted_flags(promoted_flags.as_int());

  if (_declares_nonstatic_concrete_methods) {
    _has_nonstatic_concrete_methods = true;
  }

  // Additional attributes/annotations
  _parsed_annotations = new ClassAnnotationCollector();
  parse_classfile_attributes(stream, cp, _parsed_annotations, CHECK);

  assert(_inner_classes != NULL, "invariant");

  // Finalize the Annotations metadata object,
  // now that all annotation arrays have been created.
  create_combined_annotations(CHECK);

  // Make sure this is the end of class file stream
  guarantee_property(stream->at_eos(),
                     "Extra bytes at the end of class file %s",
                     CHECK);

  // all bytes in stream read and parsed
}

void ClassFileParser::post_process_parsed_stream(const ClassFileStream* const stream,
                                                 ConstantPool* cp,
                                                 TRAPS) {
  assert(stream != NULL, "invariant");
  assert(stream->at_eos(), "invariant");
  assert(cp != NULL, "invariant");
  assert(_loader_data != NULL, "invariant");

  if (_class_name == vmSymbols::java_lang_Object()) {
    check_property(_local_interfaces == Universe::the_empty_instance_klass_array(),
                   "java.lang.Object cannot implement an interface in class file %s",
                   CHECK);
  }
  // We check super class after class file is parsed and format is checked
  if (_super_class_index > 0 && NULL ==_super_klass) {
    Symbol* const super_class_name = cp->klass_name_at(_super_class_index);
    if (_access_flags.is_interface()) {
      // Before attempting to resolve the superclass, check for class format
      // errors not checked yet.
      guarantee_property(super_class_name == vmSymbols::java_lang_Object(),
        "Interfaces must have java.lang.Object as superclass in class file %s",
        CHECK);
    }
    Handle loader(THREAD, _loader_data->class_loader());
    _super_klass = (const InstanceKlass*)
                       SystemDictionary::resolve_super_or_fail(_class_name,
                                                               super_class_name,
                                                               loader,
                                                               _protection_domain,
                                                               true,
                                                               CHECK);
  }

  if (_super_klass != NULL) {
    if (_super_klass->has_nonstatic_concrete_methods()) {
      _has_nonstatic_concrete_methods = true;
    }

    if (_super_klass->is_interface()) {
      ResourceMark rm(THREAD);
      Exceptions::fthrow(
        THREAD_AND_LOCATION,
        vmSymbols::java_lang_IncompatibleClassChangeError(),
        "class %s has interface %s as super class",
        _class_name->as_klass_external_name(),
        _super_klass->external_name()
      );
      return;
    }
  }

  // Compute the transitive list of all unique interfaces implemented by this class
  _transitive_interfaces =
    compute_transitive_interfaces(_super_klass,
                                  _local_interfaces,
                                  _loader_data,
                                  CHECK);

  assert(_transitive_interfaces != NULL, "invariant");

  // sort methods
  _method_ordering = sort_methods(_methods);

  _all_mirandas = new GrowableArray<Method*>(20);

  Handle loader(THREAD, _loader_data->class_loader());
  bool is_sealed = _access_flags.is_final() &&
                         _permitted_subtypes != NULL &&
                         _permitted_subtypes != Universe::the_empty_short_array() &&
                         _permitted_subtypes->length() > 0;
  klassVtable::compute_vtable_size_and_num_mirandas(&_vtable_size,
                                                    &_num_miranda_methods,
                                                    _all_mirandas,
                                                    _super_klass,
                                                    _methods,
                                                    _access_flags,
                                                    is_sealed,
                                                    _major_version,
                                                    loader,
                                                    _class_name,
                                                    _local_interfaces,
                                                    CHECK);

  // Size of Java itable (in words)
  _itable_size = _access_flags.is_interface() ? 0 :
    klassItable::compute_itable_size(_transitive_interfaces);

  assert(_fac != NULL, "invariant");
  assert(_parsed_annotations != NULL, "invariant");

  _field_info = new FieldLayoutInfo();
  layout_fields(cp, _fac, _parsed_annotations, _field_info, CHECK);

  // Compute reference typ
  _rt = (NULL ==_super_klass) ? REF_NONE : _super_klass->reference_type();

}

void ClassFileParser::check_subtyping(TRAPS) {
  assert(NULL != _klass, "_klass should have been resolved before calling this method");
  if (_super_klass != NULL) {
    if (_super_klass->is_final()) {
      bool isPermittedSubtype = _super_klass->has_as_permitted_subtype(_klass, CHECK);
      if (!isPermittedSubtype) {
        THROW_MSG(vmSymbols::java_lang_VerifyError(), "Cannot inherit from final class");
      }
    }
  }
  Array<InstanceKlass*>* local_interfaces = _klass->local_interfaces();
  if (local_interfaces != NULL && local_interfaces != Universe::the_empty_instance_klass_array()) {
    for (int i = 0; i < local_interfaces->length(); i++) {
      InstanceKlass* intf = local_interfaces->at(i);
      if (intf->is_final()) {
        bool isPermittedSubtype = intf->has_as_permitted_subtype(_klass, CHECK);
        if (!isPermittedSubtype) {
          THROW_MSG(vmSymbols::java_lang_VerifyError(), "Cannot inherit from final interface");
        }
      }
    }
  }
}

void ClassFileParser::set_klass(InstanceKlass* klass) {

#ifdef ASSERT
  if (klass != NULL) {
    assert(NULL == _klass, "leaking?");
  }
#endif

  _klass = klass;
}

void ClassFileParser::set_klass_to_deallocate(InstanceKlass* klass) {

#ifdef ASSERT
  if (klass != NULL) {
    assert(NULL == _klass_to_deallocate, "leaking?");
  }
#endif

  _klass_to_deallocate = klass;
}

// Caller responsible for ResourceMark
// clone stream with rewound position
const ClassFileStream* ClassFileParser::clone_stream() const {
  assert(_stream != NULL, "invariant");

  return _stream->clone();
}
// ----------------------------------------------------------------------------
// debugging

#ifdef ASSERT

// return true if class_name contains no '.' (internal format is '/')
bool ClassFileParser::is_internal_format(Symbol* class_name) {
  if (class_name != NULL) {
    ResourceMark rm;
    char* name = class_name->as_C_string();
    return strchr(name, '.') == NULL;
  } else {
    return true;
  }
}

#endif<|MERGE_RESOLUTION|>--- conflicted
+++ resolved
@@ -54,7 +54,6 @@
 #include "oops/metadata.hpp"
 #include "oops/method.hpp"
 #include "oops/oop.inline.hpp"
-#include "oops/recordParamInfo.hpp"
 #include "oops/symbol.hpp"
 #include "prims/jvmtiExport.hpp"
 #include "prims/jvmtiThreadState.hpp"
@@ -3261,7 +3260,6 @@
   return length;
 }
 
-<<<<<<< HEAD
 u2 ClassFileParser::parse_classfile_permitted_subtypes_attribute(const ClassFileStream* const cfs,
                                                            const u1* const permitted_subtypes_attribute_start,
                                                            TRAPS) {
@@ -3292,7 +3290,8 @@
   cfs->set_current(current_mark);
 
   return length;
-=======
+}
+
 void ClassFileParser::parse_classfile_record_attribute(const ClassFileStream* const cfs,
                                                            const u1* const record_attribute_start,
                                                            ConstantPool* cp,
@@ -3375,7 +3374,6 @@
 
   // Restore buffer's current position.
   cfs->set_current(current_mark);
->>>>>>> 1afaf357
 }
 
 void ClassFileParser::parse_classfile_synthetic_attribute(TRAPS) {
@@ -3487,13 +3485,10 @@
   _inner_classes = Universe::the_empty_short_array();
   // Set nest members attribute to default sentinel
   _nest_members = Universe::the_empty_short_array();
-<<<<<<< HEAD
   // Set _permitted_subtypes attribute to default sentinel
   _permitted_subtypes = Universe::the_empty_short_array();
-=======
   // Set record params to default sentinel
   _record_params = Universe::the_empty_short_array();
->>>>>>> 1afaf357
   cfs->guarantee_more(2, CHECK);  // attributes_count
   u2 attributes_count = cfs->get_u2_fast();
   bool parsed_sourcefile_attribute = false;
@@ -3521,14 +3516,10 @@
   u2  enclosing_method_method_index = 0;
   const u1* nest_members_attribute_start = NULL;
   u4  nest_members_attribute_length = 0;
-<<<<<<< HEAD
+  const u1* record_attribute_start = NULL;
+  u4  record_attribute_length = 0;
   const u1* permitted_subtypes_attribute_start = NULL;
   u4  permitted_subtypes_attribute_length = 0;
-
-=======
-  const u1* record_attribute_start = NULL;
-  u4  record_attribute_length = 0;
->>>>>>> 1afaf357
 
   // Iterate over attributes
   while (attributes_count--) {
@@ -3711,7 +3702,6 @@
                          "Nest-host class_info_index %u has bad constant type in class file %s",
                          class_info_index, CHECK);
           _nest_host = class_info_index;
-<<<<<<< HEAD
         } else if (tag == vmSymbols::tag_permitted_subtypes()) {
             // Check for PermittedSubtypes tag
             if (!_access_flags.is_final()) {
@@ -3725,7 +3715,6 @@
             permitted_subtypes_attribute_start = cfs->current();
             permitted_subtypes_attribute_length = attribute_length;
             cfs->skip_u1(permitted_subtypes_attribute_length, CHECK);
-=======
         } else if (tag == vmSymbols::tag_record()) {
           if (parsed_record_attribute) {
             classfile_parse_error("Multiple Record attributes in class file %s", CHECK);
@@ -3735,7 +3724,6 @@
           record_attribute_start = cfs->current();
           record_attribute_length = attribute_length;
           cfs->skip_u1(record_attribute_length, CHECK);
->>>>>>> 1afaf357
         } else {
           // Unknown attribute
           cfs->skip_u1(attribute_length, CHECK);
@@ -3787,7 +3775,15 @@
     }
   }
 
-<<<<<<< HEAD
+  if (parsed_record_attribute) {
+    parse_classfile_record_attribute(
+                            cfs,
+                            record_attribute_start,
+                            cp,
+                            &_record_params_count,
+                            CHECK);
+  }
+
   if (parsed_permitted_subtypes_attribute) {
     const u2 num_of_subtypes = parse_classfile_permitted_subtypes_attribute(
                             cfs,
@@ -3798,15 +3794,6 @@
         permitted_subtypes_attribute_length == sizeof(num_of_subtypes) + sizeof(u2) * num_of_subtypes,
         "Wrong PermittedSubtypes attribute length in class file %s", CHECK);
     }
-=======
-  if (parsed_record_attribute) {
-    parse_classfile_record_attribute(
-                            cfs,
-                            record_attribute_start,
-                            cp,
-                            &_record_params_count,
-                            CHECK);
->>>>>>> 1afaf357
   }
 
   if (_max_bootstrap_specifier_index >= 0) {
@@ -3876,11 +3863,8 @@
   this_klass->set_nest_host_index(_nest_host);
   this_klass->set_local_interfaces(_local_interfaces);
   this_klass->set_annotations(_combined_annotations);
-<<<<<<< HEAD
+  this_klass->set_record_params(_record_params, record_params_count);
   this_klass->set_permitted_subtypes(_permitted_subtypes);
-=======
-  this_klass->set_record_params(_record_params, record_params_count);
->>>>>>> 1afaf357
   // Delay the setting of _transitive_interfaces until after initialize_supers() in
   // fill_instance_klass(). It is because the _transitive_interfaces may be shared with
   // its _super. If an OOM occurs while loading the current klass, its _super field
@@ -5729,11 +5713,8 @@
   assert(NULL == _nest_members, "invariant");
   assert(NULL == _local_interfaces, "invariant");
   assert(NULL == _combined_annotations, "invariant");
-<<<<<<< HEAD
+  assert(NULL == _record_params, "invariant");
   assert(NULL == _permitted_subtypes, "invariant");
-=======
-  assert(NULL == _record_params, "invariant");
->>>>>>> 1afaf357
 
   if (_has_final_method) {
     ik->set_has_final_method();
@@ -6017,11 +5998,8 @@
   _inner_classes(NULL),
   _nest_members(NULL),
   _nest_host(0),
-<<<<<<< HEAD
+  _record_params(NULL),
   _permitted_subtypes(NULL),
-=======
-  _record_params(NULL),
->>>>>>> 1afaf357
   _local_interfaces(NULL),
   _transitive_interfaces(NULL),
   _combined_annotations(NULL),
@@ -6162,13 +6140,12 @@
     MetadataFactory::free_array<u2>(_loader_data, _nest_members);
   }
 
-<<<<<<< HEAD
+  if (_record_params != NULL && _record_params != Universe::the_empty_short_array()) {
+    MetadataFactory::free_array<u2>(_loader_data, _record_params);
+  }
+  
   if (_permitted_subtypes != NULL && _permitted_subtypes != Universe::the_empty_short_array()) {
     MetadataFactory::free_array<u2>(_loader_data, _permitted_subtypes);
-=======
-  if (_record_params != NULL && _record_params != Universe::the_empty_short_array()) {
-    MetadataFactory::free_array<u2>(_loader_data, _record_params);
->>>>>>> 1afaf357
   }
 
   // Free interfaces
