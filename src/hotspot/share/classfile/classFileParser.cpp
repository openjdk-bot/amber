--- conflicted
+++ resolved
@@ -3567,6 +3567,12 @@
          Arguments::enable_preview();
 }
 
+bool ClassFileParser::supports_records() {
+  return _major_version == JVM_CLASSFILE_MAJOR_VERSION &&
+         _minor_version == JAVA_PREVIEW_MINOR_VERSION &&
+         Arguments::enable_preview();
+}
+
 void ClassFileParser::parse_classfile_attributes(const ClassFileStream* const cfs,
                                                  ConstantPool* cp,
                  ClassFileParser::ClassAnnotationCollector* parsed_annotations,
@@ -3638,7 +3644,7 @@
     } else if (tag == vmSymbols::tag_source_debug_extension()) {
       // Check for SourceDebugExtension tag
       if (parsed_source_debug_ext_annotations_exist) {
-        classfile_parse_error(
+          classfile_parse_error(
           "Multiple SourceDebugExtension attributes in class file %s", THREAD);
         return;
       }
@@ -3814,22 +3820,6 @@
                          "Nest-host class_info_index %u has bad constant type in class file %s",
                          class_info_index, CHECK);
           _nest_host = class_info_index;
-<<<<<<< HEAD
-        } else if (_major_version >= JAVA_14_VERSION) {
-          if (tag == vmSymbols::tag_record()) {
-            // Skip over Record attribute if not supported or if super class is
-            // not java.lang.Record.
-            if (supports_records() &&
-                cp->klass_name_at(_super_class_index) == vmSymbols::java_lang_Record()) {
-              if (parsed_record_attribute) {
-                classfile_parse_error("Multiple Record attributes in class file %s", THREAD);
-                return;
-              }
-              // Check that class is final and not abstract.
-              if (!_access_flags.is_final() || _access_flags.is_abstract()) {
-                classfile_parse_error("Record attribute in non-final or abstract class file %s", THREAD);
-                return;
-=======
 
         } else if (_major_version >= JAVA_15_VERSION) {
           // Check for PermittedSubclasses tag
@@ -3837,7 +3827,6 @@
             if (supports_sealed_types()) {
               if (parsed_permitted_subclasses_attribute) {
                 classfile_parse_error("Multiple PermittedSubclasses attributes in class file %s", CHECK);
->>>>>>> 866b0eb4
               }
               // Classes marked ACC_FINAL cannot have a PermittedSubclasses attribute.
               if (_access_flags.is_final()) {
@@ -3848,7 +3837,31 @@
               permitted_subclasses_attribute_length = attribute_length;
             }
             cfs->skip_u1(attribute_length, CHECK);
-<<<<<<< HEAD
+
+          } else if (_major_version >= JAVA_16_VERSION) {
+          if (tag == vmSymbols::tag_record()) {
+              // Skip over Record attribute if super class is not java.lang.Record.
+              if (cp->klass_name_at(_super_class_index) == vmSymbols::java_lang_Record()) {
+              if (parsed_record_attribute) {
+                classfile_parse_error("Multiple Record attributes in class file %s", THREAD);
+                return;
+              }
+              // Check that class is final and not abstract.
+              if (!_access_flags.is_final() || _access_flags.is_abstract()) {
+                classfile_parse_error("Record attribute in non-final or abstract class file %s", THREAD);
+                return;
+              }
+              parsed_record_attribute = true;
+              record_attribute_start = cfs->current();
+              record_attribute_length = attribute_length;
+            } else if (log_is_enabled(Info, class, record)) {
+              ResourceMark rm(THREAD);
+                log_info(class, record)(
+                  "Ignoring Record attribute in class %s because super type is not java.lang.Record",
+                  _class_name->as_C_string());
+              }
+            }
+            cfs->skip_u1(attribute_length, CHECK);
           } else if (_major_version >= JAVA_15_VERSION) {
             // Check for PermittedSubclasses tag
             if (tag == vmSymbols::tag_permitted_subclasses()) {
@@ -3861,31 +3874,16 @@
                 if (_access_flags.is_final()) {
                   classfile_parse_error("PermittedSubclasses attribute in final class file %s", THREAD);
                   return;
-=======
-
-          } else if (_major_version >= JAVA_16_VERSION) {
-            if (tag == vmSymbols::tag_record()) {
-              // Skip over Record attribute if super class is not java.lang.Record.
-              if (cp->klass_name_at(_super_class_index) == vmSymbols::java_lang_Record()) {
-                if (parsed_record_attribute) {
-                  classfile_parse_error("Multiple Record attributes in class file %s", CHECK);
                 }
-                // Check that class is final and not abstract.
-                if (!_access_flags.is_final() || _access_flags.is_abstract()) {
-                  classfile_parse_error("Record attribute in non-final or abstract class file %s", CHECK);
->>>>>>> 866b0eb4
-                }
-                parsed_record_attribute = true;
-                record_attribute_start = cfs->current();
-                record_attribute_length = attribute_length;
-              } else if (log_is_enabled(Info, class, record)) {
-                ResourceMark rm(THREAD);
-                log_info(class, record)(
-                  "Ignoring Record attribute in class %s because super type is not java.lang.Record",
-                  _class_name->as_C_string());
+                parsed_permitted_subclasses_attribute = true;
+                permitted_subclasses_attribute_start = cfs->current();
+                permitted_subclasses_attribute_length = attribute_length;
               }
+              cfs->skip_u1(attribute_length, CHECK);
+            } else {
+              // Unknown attribute
+              cfs->skip_u1(attribute_length, CHECK);
             }
-            cfs->skip_u1(attribute_length, CHECK);
           } else {
             // Unknown attribute
             cfs->skip_u1(attribute_length, CHECK);
@@ -6128,7 +6126,7 @@
     size_t new_id = Atomic::add(&counter, (size_t)1);
     jio_snprintf(addr_buf, 20, SIZE_FORMAT_HEX, new_id);
   } else {
-    jio_snprintf(addr_buf, 20, INTPTR_FORMAT, p2i(ik));
+  jio_snprintf(addr_buf, 20, INTPTR_FORMAT, p2i(ik));
   }
   size_t new_name_len = _class_name->utf8_length() + 2 + strlen(addr_buf);
   char* new_name = NEW_RESOURCE_ARRAY(char, new_name_len);
