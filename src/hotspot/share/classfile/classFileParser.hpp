/*
 * Copyright (c) 1997, 2019, Oracle and/or its affiliates. All rights reserved.
 * DO NOT ALTER OR REMOVE COPYRIGHT NOTICES OR THIS FILE HEADER.
 *
 * This code is free software; you can redistribute it and/or modify it
 * under the terms of the GNU General Public License version 2 only, as
 * published by the Free Software Foundation.
 *
 * This code is distributed in the hope that it will be useful, but WITHOUT
 * ANY WARRANTY; without even the implied warranty of MERCHANTABILITY or
 * FITNESS FOR A PARTICULAR PURPOSE.  See the GNU General Public License
 * version 2 for more details (a copy is included in the LICENSE file that
 * accompanied this code).
 *
 * You should have received a copy of the GNU General Public License version
 * 2 along with this work; if not, write to the Free Software Foundation,
 * Inc., 51 Franklin St, Fifth Floor, Boston, MA 02110-1301 USA.
 *
 * Please contact Oracle, 500 Oracle Parkway, Redwood Shores, CA 94065 USA
 * or visit www.oracle.com if you need additional information or have any
 * questions.
 *
 */

#ifndef SHARE_CLASSFILE_CLASSFILEPARSER_HPP
#define SHARE_CLASSFILE_CLASSFILEPARSER_HPP

#include "memory/referenceType.hpp"
#include "oops/annotations.hpp"
#include "oops/constantPool.hpp"
#include "oops/typeArrayOop.hpp"
#include "utilities/accessFlags.hpp"

class Annotations;
template <typename T>
class Array;
class ClassFileStream;
class ClassLoaderData;
class CompressedLineNumberWriteStream;
class ConstMethod;
class FieldInfo;
template <typename T>
class GrowableArray;
class InstanceKlass;
class Symbol;
class TempNewSymbol;

// Parser for for .class files
//
// The bytes describing the class file structure is read from a Stream object

class ClassFileParser {

 class ClassAnnotationCollector;
 class FieldAllocationCount;
 class FieldAnnotationCollector;
 class FieldLayoutInfo;

 public:
  // The ClassFileParser has an associated "publicity" level
  // It is used to control which subsystems (if any)
  // will observe the parsing (logging, events, tracing).
  // Default level is "BROADCAST", which is equivalent to
  // a "public" parsing attempt.
  //
  // "INTERNAL" level should be entirely private to the
  // caller - this allows for internal reuse of ClassFileParser
  //
  enum Publicity {
    INTERNAL,
    BROADCAST,
    NOF_PUBLICITY_LEVELS
  };

  enum { LegalClass, LegalField, LegalMethod }; // used to verify unqualified names

 private:
  // Potentially unaligned pointer to various 16-bit entries in the class file
  typedef void unsafe_u2;

  const ClassFileStream* _stream; // Actual input stream
  const Symbol* _requested_name;
  Symbol* _class_name;
  mutable ClassLoaderData* _loader_data;
  const InstanceKlass* _unsafe_anonymous_host;
  GrowableArray<Handle>* _cp_patches; // overrides for CP entries
  int _num_patched_klasses;
  int _max_num_patched_klasses;
  int _orig_cp_size;
  int _first_patched_klass_resolved_index;

  // Metadata created before the instance klass is created.  Must be deallocated
  // if not transferred to the InstanceKlass upon successful class loading
  // in which case these pointers have been set to NULL.
  const InstanceKlass* _super_klass;
  ConstantPool* _cp;
  Array<u2>* _fields;
  Array<Method*>* _methods;
  Array<u2>* _inner_classes;
  Array<u2>* _nest_members;
  u2 _nest_host;
<<<<<<< HEAD
  Array<u2>* _permitted_subtypes;
=======
  Array<u2>* _record_params;
>>>>>>> 1afaf357
  Array<InstanceKlass*>* _local_interfaces;
  Array<InstanceKlass*>* _transitive_interfaces;
  Annotations* _combined_annotations;
  AnnotationArray* _annotations;
  AnnotationArray* _type_annotations;
  Array<AnnotationArray*>* _fields_annotations;
  Array<AnnotationArray*>* _fields_type_annotations;
  InstanceKlass* _klass;  // InstanceKlass* once created.
  InstanceKlass* _klass_to_deallocate; // an InstanceKlass* to be destroyed

  ClassAnnotationCollector* _parsed_annotations;
  FieldAllocationCount* _fac;
  FieldLayoutInfo* _field_info;
  const intArray* _method_ordering;
  GrowableArray<Method*>* _all_mirandas;

  enum { fixed_buffer_size = 128 };
  u_char _linenumbertable_buffer[fixed_buffer_size];

  // Size of Java vtable (in words)
  int _vtable_size;
  int _itable_size;

  int _num_miranda_methods;

  ReferenceType _rt;
  Handle _protection_domain;
  AccessFlags _access_flags;

  // for tracing and notifications
  Publicity _pub_level;

  // Used to keep track of whether a constant pool item 19 or 20 is found.  These
  // correspond to CONSTANT_Module and CONSTANT_Package tags and are not allowed
  // in regular class files.  For class file version >= 53, a CFE cannot be thrown
  // immediately when these are seen because a NCDFE must be thrown if the class's
  // access_flags have ACC_MODULE set.  But, the access_flags haven't been looked
  // at yet.  So, the bad constant pool item is cached here.  A value of zero
  // means that no constant pool item 19 or 20 was found.
  short _bad_constant_seen;

  // class attributes parsed before the instance klass is created:
  bool _synthetic_flag;
  int _sde_length;
  const char* _sde_buffer;
  u2 _sourcefile_index;
  u2 _generic_signature_index;

  u2 _major_version;
  u2 _minor_version;
  u2 _this_class_index;
  u2 _super_class_index;
  u2 _itfs_len;
  u2 _java_fields_count;
  u2 _record_params_count;

  bool _need_verify;
  bool _relax_verify;

  bool _has_nonstatic_concrete_methods;
  bool _declares_nonstatic_concrete_methods;
  bool _has_final_method;

  // precomputed flags
  bool _has_finalizer;
  bool _has_empty_finalizer;
  bool _has_vanilla_constructor;
  int _max_bootstrap_specifier_index;  // detects BSS values

  void parse_stream(const ClassFileStream* const stream, TRAPS);

  void post_process_parsed_stream(const ClassFileStream* const stream,
                                  ConstantPool* cp,
                                  TRAPS);

  void prepend_host_package_name(const InstanceKlass* unsafe_anonymous_host, TRAPS);
  void fix_unsafe_anonymous_class_name(TRAPS);

  void fill_instance_klass(InstanceKlass* ik, bool cf_changed_in_CFLH, TRAPS);
  void set_klass(InstanceKlass* instance);

  void set_class_bad_constant_seen(short bad_constant);
  short class_bad_constant_seen() { return  _bad_constant_seen; }
  void set_class_synthetic_flag(bool x)        { _synthetic_flag = x; }
  void set_class_sourcefile_index(u2 x)        { _sourcefile_index = x; }
  void set_class_generic_signature_index(u2 x) { _generic_signature_index = x; }
  void set_class_sde_buffer(const char* x, int len)  { _sde_buffer = x; _sde_length = len; }

  void create_combined_annotations(TRAPS);
  void apply_parsed_class_attributes(InstanceKlass* k);  // update k
  void apply_parsed_class_metadata(InstanceKlass* k, int fields_count, int record_params_count, TRAPS);
  void clear_class_metadata();

  // Constant pool parsing
  void parse_constant_pool_entries(const ClassFileStream* const stream,
                                   ConstantPool* cp,
                                   const int length,
                                   TRAPS);

  void parse_constant_pool(const ClassFileStream* const cfs,
                           ConstantPool* const cp,
                           const int length,
                           TRAPS);

  // Interface parsing
  void parse_interfaces(const ClassFileStream* const stream,
                        const int itfs_len,
                        ConstantPool* const cp,
                        bool* has_nonstatic_concrete_methods,
                        TRAPS);

  const InstanceKlass* parse_super_class(ConstantPool* const cp,
                                         const int super_class_index,
                                         const bool need_verify,
                                         TRAPS);

  // Field parsing
  void parse_field_attributes(const ClassFileStream* const cfs,
                              u2 attributes_count,
                              bool is_static,
                              u2 signature_index,
                              u2* const constantvalue_index_addr,
                              bool* const is_synthetic_addr,
                              u2* const generic_signature_index_addr,
                              FieldAnnotationCollector* parsed_annotations,
                              TRAPS);

  void parse_fields(const ClassFileStream* const cfs,
                    bool is_interface,
                    FieldAllocationCount* const fac,
                    ConstantPool* cp,
                    const int cp_size,
                    u2* const java_fields_count_ptr,
                    TRAPS);

  // Method parsing
  Method* parse_method(const ClassFileStream* const cfs,
                       bool is_interface,
                       const ConstantPool* cp,
                       AccessFlags* const promoted_flags,
                       TRAPS);

  void parse_methods(const ClassFileStream* const cfs,
                     bool is_interface,
                     AccessFlags* const promoted_flags,
                     bool* const has_final_method,
                     bool* const declares_nonstatic_concrete_methods,
                     TRAPS);

  const unsafe_u2* parse_exception_table(const ClassFileStream* const stream,
                                         u4 code_length,
                                         u4 exception_table_length,
                                         TRAPS);

  void parse_linenumber_table(u4 code_attribute_length,
                              u4 code_length,
                              CompressedLineNumberWriteStream**const write_stream,
                              TRAPS);

  const unsafe_u2* parse_localvariable_table(const ClassFileStream* const cfs,
                                             u4 code_length,
                                             u2 max_locals,
                                             u4 code_attribute_length,
                                             u2* const localvariable_table_length,
                                             bool isLVTT,
                                             TRAPS);

  const unsafe_u2* parse_checked_exceptions(const ClassFileStream* const cfs,
                                            u2* const checked_exceptions_length,
                                            u4 method_attribute_length,
                                            TRAPS);

  void parse_type_array(u2 array_length,
                        u4 code_length,
                        u4* const u1_index,
                        u4* const u2_index,
                        u1* const u1_array,
                        u2* const u2_array,
                        TRAPS);

  // Classfile attribute parsing
  u2 parse_generic_signature_attribute(const ClassFileStream* const cfs, TRAPS);
  void parse_classfile_sourcefile_attribute(const ClassFileStream* const cfs, TRAPS);
  void parse_classfile_source_debug_extension_attribute(const ClassFileStream* const cfs,
                                                        int length,
                                                        TRAPS);

  u2   parse_classfile_inner_classes_attribute(const ClassFileStream* const cfs,
                                               const u1* const inner_classes_attribute_start,
                                               bool parsed_enclosingmethod_attribute,
                                               u2 enclosing_method_class_index,
                                               u2 enclosing_method_method_index,
                                               TRAPS);

  u2 parse_classfile_nest_members_attribute(const ClassFileStream* const cfs,
                                            const u1* const nest_members_attribute_start,
                                            TRAPS);

<<<<<<< HEAD
  u2 parse_classfile_permitted_subtypes_attribute(const ClassFileStream* const cfs,
                                            const u1* const permitted_subtypes_attribute_start,
                                            TRAPS);
=======
  void parse_classfile_record_attribute(const ClassFileStream* const cfs,
                                        const u1* const record_attribute_start,
                                        ConstantPool* cp,
                                        u2* const record_params_count_ptr,
                                        TRAPS);
>>>>>>> 1afaf357

  void parse_classfile_attributes(const ClassFileStream* const cfs,
                                  ConstantPool* cp,
                                  ClassAnnotationCollector* parsed_annotations,
                                  TRAPS);

  void parse_classfile_synthetic_attribute(TRAPS);
  void parse_classfile_signature_attribute(const ClassFileStream* const cfs, TRAPS);
  void parse_classfile_bootstrap_methods_attribute(const ClassFileStream* const cfs,
                                                   ConstantPool* cp,
                                                   u4 attribute_length,
                                                   TRAPS);

  // Annotations handling
  AnnotationArray* assemble_annotations(const u1* const runtime_visible_annotations,
                                        int runtime_visible_annotations_length,
                                        const u1* const runtime_invisible_annotations,
                                        int runtime_invisible_annotations_length,
                                        TRAPS);

  void set_precomputed_flags(InstanceKlass* k);

  // Format checker methods
  void classfile_parse_error(const char* msg, TRAPS) const;
  void classfile_parse_error(const char* msg, int index, TRAPS) const;
  void classfile_parse_error(const char* msg, const char *name, TRAPS) const;
  void classfile_parse_error(const char* msg,
                             int index,
                             const char *name,
                             TRAPS) const;
  void classfile_parse_error(const char* msg,
                             const char* name,
                             const char* signature,
                             TRAPS) const;

  inline void guarantee_property(bool b, const char* msg, TRAPS) const {
    if (!b) { classfile_parse_error(msg, CHECK); }
  }

  void report_assert_property_failure(const char* msg, TRAPS) const PRODUCT_RETURN;
  void report_assert_property_failure(const char* msg, int index, TRAPS) const PRODUCT_RETURN;

  inline void assert_property(bool b, const char* msg, TRAPS) const {
#ifdef ASSERT
    if (!b) {
      report_assert_property_failure(msg, THREAD);
    }
#endif
  }

  inline void assert_property(bool b, const char* msg, int index, TRAPS) const {
#ifdef ASSERT
    if (!b) {
      report_assert_property_failure(msg, index, THREAD);
    }
#endif
  }

  inline void check_property(bool property,
                             const char* msg,
                             int index,
                             TRAPS) const {
    if (_need_verify) {
      guarantee_property(property, msg, index, CHECK);
    } else {
      assert_property(property, msg, index, CHECK);
    }
  }

  inline void check_property(bool property, const char* msg, TRAPS) const {
    if (_need_verify) {
      guarantee_property(property, msg, CHECK);
    } else {
      assert_property(property, msg, CHECK);
    }
  }

  inline void guarantee_property(bool b,
                                 const char* msg,
                                 int index,
                                 TRAPS) const {
    if (!b) { classfile_parse_error(msg, index, CHECK); }
  }

  inline void guarantee_property(bool b,
                                 const char* msg,
                                 const char *name,
                                 TRAPS) const {
    if (!b) { classfile_parse_error(msg, name, CHECK); }
  }

  inline void guarantee_property(bool b,
                                 const char* msg,
                                 int index,
                                 const char *name,
                                 TRAPS) const {
    if (!b) { classfile_parse_error(msg, index, name, CHECK); }
  }

  void throwIllegalSignature(const char* type,
                             const Symbol* name,
                             const Symbol* sig,
                             TRAPS) const;

  void verify_constantvalue(const ConstantPool* const cp,
                            int constantvalue_index,
                            int signature_index,
                            TRAPS) const;

  void verify_legal_utf8(const unsigned char* buffer, int length, TRAPS) const;
  void verify_legal_class_name(const Symbol* name, TRAPS) const;
  void verify_legal_field_name(const Symbol* name, TRAPS) const;
  void verify_legal_method_name(const Symbol* name, TRAPS) const;

  void verify_legal_field_signature(const Symbol* fieldname,
                                    const Symbol* signature,
                                    TRAPS) const;
  int  verify_legal_method_signature(const Symbol* methodname,
                                     const Symbol* signature,
                                     TRAPS) const;

  void verify_legal_class_modifiers(jint flags, TRAPS) const;
  void verify_legal_field_modifiers(jint flags, bool is_interface, TRAPS) const;
  void verify_legal_method_modifiers(jint flags,
                                     bool is_interface,
                                     const Symbol* name,
                                     TRAPS) const;

  const char* skip_over_field_signature(const char* signature,
                                        bool void_ok,
                                        unsigned int length,
                                        TRAPS) const;

  bool has_cp_patch_at(int index) const {
    assert(index >= 0, "oob");
    return (_cp_patches != NULL
            && index < _cp_patches->length()
            && _cp_patches->adr_at(index)->not_null());
  }

  Handle cp_patch_at(int index) const {
    assert(has_cp_patch_at(index), "oob");
    return _cp_patches->at(index);
  }

  Handle clear_cp_patch_at(int index);

  void patch_class(ConstantPool* cp, int class_index, Klass* k, Symbol* name);
  void patch_constant_pool(ConstantPool* cp,
                           int index,
                           Handle patch,
                           TRAPS);

  // Wrapper for constantTag.is_klass_[or_]reference.
  // In older versions of the VM, Klass*s cannot sneak into early phases of
  // constant pool construction, but in later versions they can.
  // %%% Let's phase out the old is_klass_reference.
  bool valid_klass_reference_at(int index) const {
    return _cp->is_within_bounds(index) &&
             _cp->tag_at(index).is_klass_or_reference();
  }

  // Checks that the cpool index is in range and is a utf8
  bool valid_symbol_at(int cpool_index) const {
    return _cp->is_within_bounds(cpool_index) &&
             _cp->tag_at(cpool_index).is_utf8();
  }

  void copy_localvariable_table(const ConstMethod* cm,
                                int lvt_cnt,
                                u2* const localvariable_table_length,
                                const unsafe_u2** const localvariable_table_start,
                                int lvtt_cnt,
                                u2* const localvariable_type_table_length,
                                const unsafe_u2** const localvariable_type_table_start,
                                TRAPS);

  void copy_method_annotations(ConstMethod* cm,
                               const u1* runtime_visible_annotations,
                               int runtime_visible_annotations_length,
                               const u1* runtime_invisible_annotations,
                               int runtime_invisible_annotations_length,
                               const u1* runtime_visible_parameter_annotations,
                               int runtime_visible_parameter_annotations_length,
                               const u1* runtime_invisible_parameter_annotations,
                               int runtime_invisible_parameter_annotations_length,
                               const u1* runtime_visible_type_annotations,
                               int runtime_visible_type_annotations_length,
                               const u1* runtime_invisible_type_annotations,
                               int runtime_invisible_type_annotations_length,
                               const u1* annotation_default,
                               int annotation_default_length,
                               TRAPS);

  // lays out fields in class and returns the total oopmap count
  void layout_fields(ConstantPool* cp,
                     const FieldAllocationCount* fac,
                     const ClassAnnotationCollector* parsed_annotations,
                     FieldLayoutInfo* info,
                     TRAPS);

   // check that the current class is not extending a final class or interface
   void check_subtyping(TRAPS);

   void update_class_name(Symbol* new_name);

 public:
  ClassFileParser(ClassFileStream* stream,
                  Symbol* name,
                  ClassLoaderData* loader_data,
                  Handle protection_domain,
                  const InstanceKlass* unsafe_anonymous_host,
                  GrowableArray<Handle>* cp_patches,
                  Publicity pub_level,
                  TRAPS);

  ~ClassFileParser();

  InstanceKlass* create_instance_klass(bool cf_changed_in_CFLH, TRAPS);

  const ClassFileStream* clone_stream() const;

  void set_klass_to_deallocate(InstanceKlass* klass);

  int static_field_size() const;
  int total_oop_map_count() const;
  jint layout_size() const;

  int vtable_size() const { return _vtable_size; }
  int itable_size() const { return _itable_size; }

  u2 this_class_index() const { return _this_class_index; }
  u2 super_class_index() const { return _super_class_index; }

  bool is_unsafe_anonymous() const { return _unsafe_anonymous_host != NULL; }
  bool is_interface() const { return _access_flags.is_interface(); }

  const InstanceKlass* unsafe_anonymous_host() const { return _unsafe_anonymous_host; }
  const GrowableArray<Handle>* cp_patches() const { return _cp_patches; }
  ClassLoaderData* loader_data() const { return _loader_data; }
  const Symbol* class_name() const { return _class_name; }
  const InstanceKlass* super_klass() const { return _super_klass; }

  ReferenceType reference_type() const { return _rt; }
  AccessFlags access_flags() const { return _access_flags; }

  bool is_internal() const { return INTERNAL == _pub_level; }

  static bool verify_unqualified_name(const char* name, unsigned int length, int type);

#ifdef ASSERT
  static bool is_internal_format(Symbol* class_name);
#endif

};

#endif // SHARE_CLASSFILE_CLASSFILEPARSER_HPP<|MERGE_RESOLUTION|>--- conflicted
+++ resolved
@@ -99,11 +99,8 @@
   Array<u2>* _inner_classes;
   Array<u2>* _nest_members;
   u2 _nest_host;
-<<<<<<< HEAD
+  Array<u2>* _record_params;
   Array<u2>* _permitted_subtypes;
-=======
-  Array<u2>* _record_params;
->>>>>>> 1afaf357
   Array<InstanceKlass*>* _local_interfaces;
   Array<InstanceKlass*>* _transitive_interfaces;
   Annotations* _combined_annotations;
@@ -302,17 +299,15 @@
                                             const u1* const nest_members_attribute_start,
                                             TRAPS);
 
-<<<<<<< HEAD
   u2 parse_classfile_permitted_subtypes_attribute(const ClassFileStream* const cfs,
                                             const u1* const permitted_subtypes_attribute_start,
                                             TRAPS);
-=======
+
   void parse_classfile_record_attribute(const ClassFileStream* const cfs,
                                         const u1* const record_attribute_start,
                                         ConstantPool* cp,
                                         u2* const record_params_count_ptr,
                                         TRAPS);
->>>>>>> 1afaf357
 
   void parse_classfile_attributes(const ClassFileStream* const cfs,
                                   ConstantPool* cp,
