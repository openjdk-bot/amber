--- conflicted
+++ resolved
@@ -2930,7 +2930,6 @@
 compiler.misc.feature.var.syntax.in.implicit.lambda=\
     var syntax in implicit lambdas
 
-<<<<<<< HEAD
 compiler.misc.feature.local.methods=\
     local methods
 
@@ -2945,7 +2944,7 @@
 # 0: kind name, 1: symbol
 compiler.warn.method.could.be.declared.local.to.static.initializer=\
     This method may be declared local to the static initializer of {0} {1}
-=======
+
 compiler.misc.feature.pattern.matching.instanceof=\
     pattern matching in instanceof
 
@@ -2954,7 +2953,6 @@
 
 compiler.misc.feature.records=\
     records
->>>>>>> 14b9fe08
 
 compiler.warn.underscore.as.identifier=\
     as of release 9, ''_'' is a keyword, and may not be used as an identifier
