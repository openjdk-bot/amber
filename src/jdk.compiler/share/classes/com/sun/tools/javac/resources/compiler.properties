#
# Copyright (c) 1999, 2018, Oracle and/or its affiliates. All rights reserved.
# DO NOT ALTER OR REMOVE COPYRIGHT NOTICES OR THIS FILE HEADER.
#
# This code is free software; you can redistribute it and/or modify it
# under the terms of the GNU General Public License version 2 only, as
# published by the Free Software Foundation.  Oracle designates this
# particular file as subject to the "Classpath" exception as provided
# by Oracle in the LICENSE file that accompanied this code.
#
# This code is distributed in the hope that it will be useful, but WITHOUT
# ANY WARRANTY; without even the implied warranty of MERCHANTABILITY or
# FITNESS FOR A PARTICULAR PURPOSE.  See the GNU General Public License
# version 2 for more details (a copy is included in the LICENSE file that
# accompanied this code).
#
# You should have received a copy of the GNU General Public License version
# 2 along with this work; if not, write to the Free Software Foundation,
# Inc., 51 Franklin St, Fifth Floor, Boston, MA 02110-1301 USA.
#
# Please contact Oracle, 500 Oracle Parkway, Redwood Shores, CA 94065 USA
# or visit www.oracle.com if you need additional information or have any
# questions.
#

# Messages in this file which use "placeholders" for values (e.g. {0}, {1})
# are preceded by a stylized comment describing the type of the corresponding
# values.
# The simple types currently in use are:
#
# annotation        annotation compound
# boolean           true or false
# diagnostic        a sub-message; see compiler.misc.*
# fragment          similar to 'message segment', but with more specific type
# modifier          a Java modifier; e.g. public, private, protected
# file              a file URL
# file object       a file URL - similar to 'file' but typically used for source/class files, hence more specific
# flag              a Flags.Flag instance
# name              a name, typically a Java identifier
# number            an integer
# option name       the name of a command line option
# path              a path
# profile           a profile name
# source            a source version number, such as 1.5, 1.6, 1.7, taken from a com.sun.tools.javac.code.Source
# source version    a source version number, such as 1.5, 1.6, 1.7, taken from a javax.lang.model.SourceVersion
# string            a general string
# symbol            the name of a declared type
# symbol kind       the kind of a symbol (i.e. method, variable)
# kind name         an informative description of the kind of a declaration; see compiler.misc.kindname.*
# target            a target version number, such as 1.5, 1.6, 1.7, taken from a com.sun.tools.javac.jvm.Target
# token             the name of a non-terminal in source code; see compiler.misc.token.*
# type              a Java type; e.g. int, X, X<T>
# url               a URL
# object            a Java object (unspecified)
# unused            the value is not used in this message
#
# The following compound types are also used:
#
# collection of X   a comma-separated collection of items; e.g. collection of type
# list of X         a comma-separated list of items; e.g. list of type
# set of X          a comma-separated set of items; e.g. set of modifier
#
# These may be composed:
#
# list of type or message segment
#
# The following type aliases are supported:
#
# message segment --> diagnostic or fragment
# file name --> file, path or file object
#
# Custom comments are supported in parenthesis i.e.
#
# number (classfile major version)
#
# These comments are used internally in order to generate an enum-like class declaration containing
# a method/field for each of the diagnostic keys listed here. Those methods/fields can then be used
# by javac code to build diagnostics in a type-safe fashion.
#
# In addition, these comments are verified by the jtreg test test/tools/javac/diags/MessageInfo,
# using info derived from the collected set of examples in test/tools/javac/diags/examples.
# MessageInfo can also be run as a standalone utility providing more facilities
# for manipulating this file. For more details, see MessageInfo.java.

##
## errors
##

# 0: symbol
compiler.err.abstract.cant.be.instantiated=\
    {0} is abstract; cannot be instantiated

compiler.err.abstract.meth.cant.have.body=\
    abstract methods cannot have a body

# 0: kind name, 1: symbol
compiler.err.already.annotated=\
    {0} {1} has already been annotated

# 0: kind name, 1: symbol, 2: kind name, 3: symbol
compiler.err.already.defined=\
    {0} {1} is already defined in {2} {3}

# 0: kind name, 1: symbol, 2: kind name, 3: kind name, 4: symbol
compiler.err.already.defined.in.clinit=\
    {0} {1} is already defined in {2} of {3} {4}

# 0: symbol
compiler.err.already.defined.single.import=\
    a type with the same simple name is already defined by the single-type-import of {0}

# 0: symbol
compiler.err.already.defined.static.single.import=\
    a type with the same simple name is already defined by the static single-type-import of {0}

# 0: symbol
compiler.err.already.defined.this.unit=\
    {0} is already defined in this compilation unit

# 0: type, 1: list of name
compiler.err.annotation.missing.default.value=\
    annotation @{0} is missing a default value for the element ''{1}''

# 0: type, 1: list of name
compiler.err.annotation.missing.default.value.1=\
    annotation @{0} is missing default values for elements {1}

# 0: type
compiler.err.annotation.not.valid.for.type=\
    annotation not valid for an element of type {0}

compiler.err.annotation.type.not.applicable=\
    annotation type not applicable to this kind of declaration

# 0: type
compiler.err.annotation.type.not.applicable.to.type=\
    annotation @{0} not applicable in this type context

compiler.err.annotation.value.must.be.annotation=\
    annotation value must be an annotation

compiler.err.annotation.value.must.be.class.literal=\
    annotation value must be a class literal

compiler.err.annotation.value.must.be.name.value=\
    annotation values must be of the form ''name=value''

compiler.err.annotation.value.not.allowable.type=\
    annotation value not of an allowable type

compiler.err.expression.not.allowable.as.annotation.value=\
    expression not allowed as annotation value

compiler.err.anon.class.impl.intf.no.args=\
    anonymous class implements interface; cannot have arguments

compiler.err.anon.class.impl.intf.no.typeargs=\
    anonymous class implements interface; cannot have type arguments

compiler.err.anon.class.impl.intf.no.qual.for.new=\
    anonymous class implements interface; cannot have qualifier for new

compiler.err.cant.inherit.from.anon=\
    cannot inherit from anonymous class

# 0: symbol, 1: symbol, 2: symbol
compiler.err.array.and.varargs=\
    cannot declare both {0} and {1} in {2}

compiler.err.array.dimension.missing=\
    array dimension missing

compiler.err.illegal.array.creation.both.dimension.and.initialization=\
    array creation with both dimension expression and initialization is illegal

# 0: type
compiler.err.array.req.but.found=\
    array required, but {0} found

compiler.err.attribute.value.must.be.constant=\
    element value must be a constant expression

# 0: string (statement type)
compiler.err.bad.initializer=\
    bad initializer for {0}

compiler.err.break.outside.switch.loop=\
    break outside switch or loop

# 0: name
compiler.err.call.must.be.first.stmt.in.ctor=\
    call to {0} must be first statement in constructor

# 0: symbol kind, 1: name, 2: list of type or message segment, 3: list of type or message segment, 4: symbol kind, 5: type, 6: message segment
compiler.err.cant.apply.symbol=\
    {0} {1} in {4} {5} cannot be applied to given types;\n\
    required: {2}\n\
    found: {3}\n\
    reason: {6}

# 0: symbol kind, 1: name, 2: list of type
compiler.err.cant.apply.symbols=\
    no suitable {0} found for {1}({2})

# 0: symbol kind, 1: name, 2: list of type or message segment, 3: list of type or message segment, 4: symbol kind, 5: type, 6: message segment
compiler.misc.cant.apply.symbol=\
    {0} {1} in {4} {5} cannot be applied to given types\n\
    required: {2}\n\
    found: {3}\n\
    reason: {6}

# 0: symbol kind, 1: name, 2: list of type
compiler.misc.cant.apply.symbols=\
    no suitable {0} found for {1}({2})

# 0: kind name, 1: symbol
compiler.misc.no.abstracts=\
    no abstract method found in {0} {1}

# 0: kind name, 1: symbol
compiler.misc.incompatible.abstracts=\
    multiple non-overriding abstract methods found in {0} {1}

compiler.err.bad.functional.intf.anno=\
    Unexpected @FunctionalInterface annotation

# 0: message segment
compiler.err.bad.functional.intf.anno.1=\
    Unexpected @FunctionalInterface annotation\n\
    {0}

# 0: message segment
compiler.err.anonymous.diamond.method.does.not.override.superclass=\
    method does not override or implement a method from a supertype\n\
    {0}

# 0: symbol
compiler.misc.not.a.functional.intf=\
    {0} is not a functional interface

# 0: symbol, 1: message segment
compiler.misc.not.a.functional.intf.1=\
    {0} is not a functional interface\n\
    {1}

# 0: type, 1: kind name, 2: symbol
compiler.misc.invalid.generic.lambda.target=\
    invalid functional descriptor for lambda expression\n\
    method {0} in {1} {2} is generic

# 0: kind name, 1: symbol
compiler.misc.incompatible.descs.in.functional.intf=\
    incompatible function descriptors found in {0} {1}

# 0: name, 1: list of type, 2: type, 3: list of type
compiler.misc.descriptor=\
    descriptor: {2} {0}({1})

# 0: name, 1: list of type, 2: type, 3: list of type
compiler.misc.descriptor.throws=\
    descriptor: {2} {0}({1}) throws {3}

# 0: type
compiler.misc.no.suitable.functional.intf.inst=\
    cannot infer functional interface descriptor for {0}

# 0: message segment
compiler.misc.bad.intersection.target.for.functional.expr=\
    bad intersection type target for lambda or method reference\n\
    {0}

# 0: symbol or type
compiler.misc.not.an.intf.component=\
    component type {0} is not an interface

# 0: kind name, 1: message segment
compiler.err.invalid.mref=\
    invalid {0} reference\n\
    {1}

# 0: symbol kind, 1: message segment
compiler.misc.invalid.mref=\
    invalid {0} reference\n\
    {1}

compiler.misc.static.mref.with.targs=\
    parameterized qualifier on static method reference

# 0: symbol
compiler.err.cant.assign.val.to.final.var=\
    cannot assign a value to final variable {0}

compiler.err.cant.assign.val.to.this=\
    cannot assign to ''this''

# 0: symbol, 1: message segment
compiler.err.cant.ref.non.effectively.final.var=\
    local variables referenced from {1} must be final or effectively final

compiler.err.try.with.resources.expr.needs.var=\
    the try-with-resources resource must either be a variable declaration or an expression denoting \
a reference to a final or effectively final variable

# 0: symbol
compiler.err.try.with.resources.expr.effectively.final.var=\
    variable {0} used as a try-with-resources resource neither final nor effectively final


compiler.misc.lambda=\
    a lambda expression

compiler.misc.inner.cls=\
    an inner class

# 0: type
compiler.err.cant.deref=\
    {0} cannot be dereferenced

compiler.err.cant.extend.intf.annotation=\
    ''extends'' not allowed for @interfaces

compiler.err.annotation.decl.not.allowed.here=\
    annotation type declaration not allowed here

# 0: symbol
compiler.err.cant.inherit.from.final=\
    cannot inherit from final {0}

# 0: symbol or string
compiler.err.cant.ref.before.ctor.called=\
    cannot reference {0} before supertype constructor has been called

compiler.err.cant.select.static.class.from.param.type=\
    cannot select a static class from a parameterized type

# 0: symbol, 1: string, 2: string
compiler.err.cant.inherit.diff.arg=\
    {0} cannot be inherited with different arguments: <{1}> and <{2}>

compiler.err.catch.without.try=\
    ''catch'' without ''try''

# 0: kind name, 1: symbol
compiler.err.clash.with.pkg.of.same.name=\
    {0} {1} clashes with package of same name

compiler.err.class.not.allowed=\
    class, interface or enum declaration not allowed here

compiler.err.const.expr.req=\
    constant expression required

compiler.err.cont.outside.loop=\
    continue outside of loop

# 0: symbol or type
compiler.err.cyclic.inheritance=\
    cyclic inheritance involving {0}

# 0: symbol
compiler.err.cyclic.annotation.element=\
    type of element {0} is cyclic

# 0: symbol
compiler.err.call.to.super.not.allowed.in.enum.ctor=\
    call to super not allowed in enum constructor

# 0: type
compiler.err.no.superclass=\
    {0} has no superclass.

# 0: symbol, 1: type, 2: symbol, 3: type, 4: type
compiler.err.concrete.inheritance.conflict=\
    methods {0} from {1} and {2} from {3} are inherited with the same signature

compiler.err.default.allowed.in.intf.annotation.member=\
    default value only allowed in an annotation type declaration

# 0: symbol
compiler.err.doesnt.exist=\
    package {0} does not exist

# 0: type
compiler.err.duplicate.annotation.invalid.repeated=\
    annotation {0} is not a valid repeatable annotation

# 0: name, 1: type
compiler.err.duplicate.annotation.member.value=\
    duplicate element ''{0}'' in annotation @{1}.

# 0: type
compiler.err.duplicate.annotation.missing.container=\
    {0} is not a repeatable annotation type

# 0: symbol
compiler.err.invalid.repeatable.annotation=\
    duplicate annotation: {0} is annotated with an invalid @Repeatable annotation

# 0: symbol or type
compiler.err.invalid.repeatable.annotation.no.value=\
    {0} is not a valid @Repeatable, no value element method declared

# 0: type, 1: number
compiler.err.invalid.repeatable.annotation.multiple.values=\
    {0} is not a valid @Repeatable, {1} element methods named ''value'' declared

# 0: type
compiler.err.invalid.repeatable.annotation.invalid.value=\
    {0} is not a valid @Repeatable: invalid value element

# 0: symbol or type, 1: type, 2: type
compiler.err.invalid.repeatable.annotation.value.return=\
    containing annotation type ({0}) must declare an element named ''value'' of type {2}

# 0: symbol or type, 1: symbol
compiler.err.invalid.repeatable.annotation.elem.nondefault=\
    containing annotation type ({0}) does not have a default value for element {1}

# 0: symbol, 1: string, 2: symbol, 3: string
compiler.err.invalid.repeatable.annotation.retention=\
    retention of containing annotation type ({0}) is shorter than the retention of repeatable annotation type ({2})

# 0: symbol, 1: symbol
compiler.err.invalid.repeatable.annotation.not.documented=\
    repeatable annotation type ({1}) is @Documented while containing annotation type ({0}) is not

# 0: symbol, 1: symbol
compiler.err.invalid.repeatable.annotation.not.inherited=\
    repeatable annotation type ({1}) is @Inherited while containing annotation type ({0}) is not

# 0: symbol, 1: symbol
compiler.err.invalid.repeatable.annotation.incompatible.target=\
    containing annotation type ({0}) is applicable to more targets than repeatable annotation type ({1})

# 0: symbol
compiler.err.invalid.repeatable.annotation.repeated.and.container.present=\
    container {0} must not be present at the same time as the element it contains

# 0: type, 1: symbol
compiler.err.invalid.repeatable.annotation.not.applicable=\
    container {0} is not applicable to element {1}

# 0: type
compiler.err.invalid.repeatable.annotation.not.applicable.in.context=\
    container {0} is not applicable in this type context

# 0: name
compiler.err.duplicate.class=\
    duplicate class: {0}

# 0: name, 1: name
compiler.err.same.binary.name=\
    classes: {0} and {1} have the same binary name

compiler.err.duplicate.case.label=\
    duplicate case label

compiler.err.duplicate.default.label=\
    duplicate default label

compiler.err.else.without.if=\
    ''else'' without ''if''

compiler.err.empty.char.lit=\
    empty character literal

# 0: symbol
compiler.err.encl.class.required=\
    an enclosing instance that contains {0} is required

compiler.err.enum.annotation.must.be.enum.constant=\
    an enum annotation value must be an enum constant

compiler.err.enum.cant.be.instantiated=\
    enum types may not be instantiated

compiler.err.enum.label.must.be.unqualified.enum=\
    an enum switch case label must be the unqualified name of an enumeration constant

compiler.err.enum.no.subclassing=\
    classes cannot directly extend java.lang.Enum

compiler.err.enum.types.not.extensible=\
    enum types are not extensible

compiler.err.enum.no.finalize=\
    enums cannot have finalize methods

# 0: file name, 1: string
compiler.err.error.reading.file=\
    error reading {0}; {1}

# 0: type
compiler.err.except.already.caught=\
    exception {0} has already been caught

# 0: type
compiler.err.except.never.thrown.in.try=\
    exception {0} is never thrown in body of corresponding try statement

# 0: symbol
compiler.err.final.parameter.may.not.be.assigned=\
    final parameter {0} may not be assigned

# 0: symbol
compiler.err.try.resource.may.not.be.assigned=\
    auto-closeable resource {0} may not be assigned

# 0: symbol
compiler.err.pattern.binding.may.not.be.assigned=\
    pattern binding {0} may not be assigned

# 0: symbol
compiler.err.multicatch.parameter.may.not.be.assigned=\
    multi-catch parameter {0} may not be assigned

# 0: type, 1: type
compiler.err.multicatch.types.must.be.disjoint=\
    Alternatives in a multi-catch statement cannot be related by subclassing\n\
    Alternative {0} is a subclass of alternative {1}

compiler.err.finally.without.try=\
    ''finally'' without ''try''

# 0: type, 1: message segment
compiler.err.foreach.not.applicable.to.type=\
    for-each not applicable to expression type\n\
    required: {1}\n\
    found:    {0}

compiler.err.fp.number.too.large=\
    floating point number too large

compiler.err.fp.number.too.small=\
    floating point number too small

compiler.err.generic.array.creation=\
    generic array creation

compiler.err.generic.throwable=\
    a generic class may not extend java.lang.Throwable

# 0: symbol
compiler.err.icls.cant.have.static.decl=\
    Illegal static declaration in inner class {0}\n\
    modifier \''static\'' is only allowed in constant variable declarations

# 0: string
compiler.err.illegal.char=\
    illegal character: ''{0}''

# 0: string, 1: string
compiler.err.illegal.char.for.encoding=\
    unmappable character (0x{0}) for encoding {1}

# 0: set of flag, 1: set of flag
compiler.err.illegal.combination.of.modifiers=\
    illegal combination of modifiers: {0} and {1}

compiler.err.illegal.enum.static.ref=\
    illegal reference to static field from initializer

compiler.err.illegal.esc.char=\
    illegal escape character

compiler.err.illegal.forward.ref=\
    illegal forward reference

# 0: symbol, 1: object
compiler.err.not.in.profile=\
    {0} is not available in profile ''{1}''

# 0: symbol
compiler.warn.forward.ref=\
    reference to variable ''{0}'' before it has been initialized

compiler.err.illegal.self.ref=\
    self-reference in initializer

# 0: symbol
compiler.warn.self.ref=\
    self-reference in initializer of variable ''{0}''

compiler.err.illegal.generic.type.for.instof=\
    illegal generic type for instanceof

# 0: type
compiler.err.illegal.initializer.for.type=\
    illegal initializer for {0}

compiler.err.illegal.line.end.in.char.lit=\
    illegal line end in character literal

compiler.err.illegal.nonascii.digit=\
    illegal non-ASCII digit

compiler.err.illegal.underscore=\
    illegal underscore

compiler.err.illegal.dot=\
    illegal ''.''

# 0: symbol
compiler.err.illegal.qual.not.icls=\
    illegal qualifier; {0} is not an inner class

compiler.err.illegal.start.of.expr=\
    illegal start of expression

compiler.err.illegal.start.of.stmt=\
    illegal start of statement

compiler.err.illegal.start.of.type=\
    illegal start of type

compiler.err.illegal.parenthesized.expression=\
    illegal parenthesized expression

compiler.err.illegal.unicode.esc=\
    illegal unicode escape

# 0: symbol
compiler.err.import.requires.canonical=\
    import requires canonical name for {0}

compiler.err.improperly.formed.type.param.missing=\
    improperly formed type, some parameters are missing

compiler.err.improperly.formed.type.inner.raw.param=\
    improperly formed type, type arguments given on a raw type

# 0: type, 1: type
compiler.err.incomparable.types=\
    incomparable types: {0} and {1}

# 0: string
compiler.err.int.number.too.large=\
    integer number too large

compiler.err.intf.annotation.members.cant.have.params=\
    elements in annotation type declarations cannot declare formal parameters

# 0: symbol
compiler.err.intf.annotation.cant.have.type.params=\
    annotation type {0} cannot be generic

compiler.err.intf.annotation.members.cant.have.type.params=\
    elements in annotation type declarations cannot be generic methods

# 0: symbol, 1: type
compiler.err.intf.annotation.member.clash=\
    annotation type {1} declares an element with the same name as method {0}

compiler.err.intf.expected.here=\
    interface expected here

compiler.err.intf.meth.cant.have.body=\
    interface abstract methods cannot have body

compiler.err.invalid.annotation.member.type=\
    invalid type for annotation type element

compiler.err.invalid.binary.number=\
    binary numbers must contain at least one binary digit

compiler.err.invalid.hex.number=\
    hexadecimal numbers must contain at least one hexadecimal digit

compiler.err.invalid.meth.decl.ret.type.req=\
    invalid method declaration; return type required

compiler.err.varargs.and.old.array.syntax=\
    legacy array notation not allowed on variable-arity parameter

compiler.err.varargs.and.receiver =\
    varargs notation not allowed on receiver parameter

compiler.err.varargs.must.be.last =\
    varargs parameter must be the last parameter

compiler.err.array.and.receiver =\
    legacy array notation not allowed on receiver parameter

compiler.err.variable.not.allowed=\
    variable declaration not allowed here

# 0: name
compiler.err.label.already.in.use=\
    label {0} already in use

# 0: symbol
compiler.err.local.var.accessed.from.icls.needs.final=\
    local variable {0} is accessed from within inner class; needs to be declared final

compiler.err.local.enum=\
    enum types must not be local

compiler.err.cannot.create.array.with.type.arguments=\
    cannot create array with type arguments

compiler.err.cannot.create.array.with.diamond=\
    cannot create array with ''<>''

compiler.err.invalid.module.directive=\
  module directive keyword or ''}'' expected

#
# limits.  We don't give the limits in the diagnostic because we expect
# them to change, yet we want to use the same diagnostic.  These are all
# detected during code generation.
#
compiler.err.limit.code=\
    code too large

compiler.err.limit.code.too.large.for.try.stmt=\
    code too large for try statement

compiler.err.limit.dimensions=\
    array type has too many dimensions

compiler.err.limit.locals=\
    too many local variables

compiler.err.limit.parameters=\
    too many parameters

compiler.err.limit.pool=\
    too many constants

compiler.err.limit.pool.in.class=\
    too many constants in class {0}

compiler.err.limit.stack=\
    code requires too much stack

compiler.err.limit.string=\
    constant string too long

# 0: string
compiler.err.limit.string.overflow=\
    UTF8 representation for string \"{0}...\" is too long for the constant pool

compiler.err.malformed.fp.lit=\
    malformed floating point literal

compiler.err.method.does.not.override.superclass=\
    method does not override or implement a method from a supertype

compiler.err.static.methods.cannot.be.annotated.with.override=\
    static methods cannot be annotated with @Override

compiler.err.missing.meth.body.or.decl.abstract=\
    missing method body, or declare abstract

compiler.err.missing.ret.stmt=\
    missing return statement

# 0: type
compiler.misc.missing.ret.val=\
    missing return value

compiler.misc.unexpected.ret.val=\
    unexpected return value

# 0: set of flag
compiler.err.mod.not.allowed.here=\
    modifier {0} not allowed here

# 0: name
compiler.err.modifier.not.allowed.here=\
    modifier {0} not allowed here

compiler.err.intf.not.allowed.here=\
    interface not allowed here

compiler.err.enums.must.be.static=\
    enum declarations allowed only in static contexts

# 0: symbol, 1: symbol
compiler.err.name.clash.same.erasure=\
    name clash: {0} and {1} have the same erasure

# 0: name, 1: list of type, 2: symbol, 3: name, 4: list of type, 5: symbol
compiler.err.name.clash.same.erasure.no.override=\
    name clash: {0}({1}) in {2} and {3}({4}) in {5} have the same erasure, yet neither overrides the other

# 0: string, 1: name, 2: name, 3: list of type, 4: symbol, 5: name, 6: list of type, 7: symbol
compiler.err.name.clash.same.erasure.no.override.1=\
    name clash: {0} {1} has two methods with the same erasure, yet neither overrides the other\n\
    first method:  {2}({3}) in {4}\n\
    second method: {5}({6}) in {7}

# 0: symbol, 1: symbol, 2: symbol, 3: symbol
compiler.err.name.clash.same.erasure.no.hide=\
    name clash: {0} in {1} and {2} in {3} have the same erasure, yet neither hides the other

compiler.err.name.reserved.for.internal.use=\
    {0} is reserved for internal use

compiler.err.native.meth.cant.have.body=\
    native methods cannot have a body

# 0: type, 1: type
compiler.err.neither.conditional.subtype=\
    incompatible types for ?: neither is a subtype of the other\n\
    second operand: {0}\n\
    third operand : {1}


# 0: message segment
compiler.misc.incompatible.type.in.conditional=\
    bad type in conditional expression\n\
    {0}

compiler.misc.conditional.target.cant.be.void=\
    target-type for conditional expression cannot be void

# 0: message segment
compiler.misc.incompatible.ret.type.in.lambda=\
    bad return type in lambda expression\n\
    {0}

compiler.misc.stat.expr.expected=\
    lambda body is not compatible with a void functional interface\n\
    (consider using a block lambda body, or use a statement expression instead)

# 0: message segment
compiler.misc.incompatible.ret.type.in.mref=\
    bad return type in method reference\n\
    {0}

compiler.err.lambda.body.neither.value.nor.void.compatible=\
    lambda body is neither value nor void compatible

# 0: list of type
compiler.err.incompatible.thrown.types.in.mref=\
    incompatible thrown types {0} in functional expression

compiler.misc.incompatible.arg.types.in.lambda=\
    incompatible parameter types in lambda expression

compiler.misc.incompatible.arg.types.in.mref=\
    incompatible parameter types in method reference

compiler.err.new.not.allowed.in.annotation=\
    ''new'' not allowed in an annotation

# 0: name, 1: type
compiler.err.no.annotation.member=\
    no annotation member {0} in {1}

# 0: symbol
compiler.err.no.encl.instance.of.type.in.scope=\
    no enclosing instance of type {0} is in scope

compiler.err.no.intf.expected.here=\
    no interface expected here

compiler.err.no.match.entry=\
    {0} has no match in entry in {1}; required {2}

# 0: type
compiler.err.not.annotation.type=\
    {0} is not an annotation type

# 0: symbol, 1: symbol, 2: message segment
compiler.err.not.def.access.package.cant.access=\
    {0} is not visible\n\
    ({2})

# 0: symbol, 1: symbol, 2: message segment
compiler.misc.not.def.access.package.cant.access=\
    {0} is not visible\n\
    ({2})

# 0: symbol, 1: message segment
compiler.err.package.not.visible=\
    package {0} is not visible\n\
    ({1})

# 0: symbol, 1: message segment
compiler.misc.package.not.visible=\
    package {0} is not visible\n\
    ({1})

# {0} - current module
# {1} - package in which the invisible class is declared
# {2} - module in which {1} is declared
# 0: symbol, 1: symbol, 2: symbol
compiler.misc.not.def.access.does.not.read=\
    package {1} is declared in module {2}, but module {0} does not read it

# {0} - package in which the invisible class is declared
# {1} - module in which {0} is declared
# 0: symbol, 1: symbol
compiler.misc.not.def.access.does.not.read.from.unnamed=\
    package {0} is declared in module {1}, which is not in the module graph

# {0} - package in which the invisible class is declared
# {1} - current module
# 0: symbol, 1: symbol
compiler.misc.not.def.access.does.not.read.unnamed=\
    package {0} is declared in the unnamed module, but module {0} does not read it

# {0} - package in which the invisible class is declared
# {1} - module in which {0} is declared
# 0: symbol, 1: symbol
compiler.misc.not.def.access.not.exported=\
    package {0} is declared in module {1}, which does not export it

# {0} - package in which the invisible class is declared
# {1} - module in which {0} is declared
# 0: symbol, 1: symbol
compiler.misc.not.def.access.not.exported.from.unnamed=\
    package {0} is declared in module {1}, which does not export it

# {0} - package in which the invisible class is declared
# {1} - module in which {0} is declared
# {2} - current module
# 0: symbol, 1: symbol, 2: symbol
compiler.misc.not.def.access.not.exported.to.module=\
    package {0} is declared in module {1}, which does not export it to module {2}

# {0} - package in which the invisible class is declared
# {1} - module in which {0} is declared
# 0: symbol, 1: symbol
compiler.misc.not.def.access.not.exported.to.module.from.unnamed=\
    package {0} is declared in module {1}, which does not export it to the unnamed module

# 0: symbol, 1: symbol
compiler.err.not.def.access.class.intf.cant.access=\
    {1}.{0} is defined in an inaccessible class or interface

# 0: symbol, 1: symbol
compiler.misc.not.def.access.class.intf.cant.access=\
    {1}.{0} is defined in an inaccessible class or interface

# 0: symbol, 1: symbol, 2: symbol, 3: message segment
compiler.err.not.def.access.class.intf.cant.access.reason=\
    {1}.{0} in package {2} is not accessible\n\
    ({3})

# 0: symbol, 1: symbol, 2: symbol, 3: message segment
compiler.misc.not.def.access.class.intf.cant.access.reason=\
    {1}.{0} in package {2} is not accessible\n\
    ({3})

# 0: symbol, 1: list of type, 2: type
compiler.misc.cant.access.inner.cls.constr=\
    cannot access constructor {0}({1})\n\
    an enclosing instance of type {2} is not in scope

# 0: symbol, 1: symbol
compiler.err.not.def.public.cant.access=\
    {0} is not public in {1}; cannot be accessed from outside package

# 0: symbol, 1: symbol
compiler.err.not.def.public=\
    {0} is not public in {1}

# 0: symbol, 1: symbol
compiler.misc.not.def.public.cant.access=\
    {0} is not public in {1}; cannot be accessed from outside package

# 0: name
compiler.err.not.loop.label=\
    not a loop label: {0}

compiler.err.not.stmt=\
    not a statement

# 0: symbol
compiler.err.not.encl.class=\
    not an enclosing class: {0}

# 0: name, 1: type
compiler.err.operator.cant.be.applied=\
    bad operand type {1} for unary operator ''{0}''

# 0: name, 1: type, 2: type
compiler.err.operator.cant.be.applied.1=\
    bad operand types for binary operator ''{0}''\n\
    first type:  {1}\n\
    second type: {2}

compiler.err.pkg.annotations.sb.in.package-info.java=\
    package annotations should be in file package-info.java

compiler.err.no.pkg.in.module-info.java=\
    package declarations not allowed in file module-info.java

# 0: symbol
compiler.err.pkg.clashes.with.class.of.same.name=\
    package {0} clashes with class of same name

compiler.err.warnings.and.werror=\
    warnings found and -Werror specified

# Errors related to annotation processing

# 0: symbol, 1: message segment, 2: string (stack-trace)
compiler.err.proc.cant.access=\
    cannot access {0}\n\
    {1}\n\
    Consult the following stack trace for details.\n\
    {2}

# 0: symbol, 1: message segment
compiler.err.proc.cant.access.1=\
    cannot access {0}\n\
    {1}

# 0: string
compiler.err.proc.cant.find.class=\
    Could not find class file for ''{0}''.

# Print a client-generated error message; assumed to be localized, no translation required
# 0: string
compiler.err.proc.messager=\
    {0}

# 0: string
compiler.misc.exception.message=\
    {0}

compiler.misc.user.selected.completion.failure=\
    user-selected completion failure by class name

# 0: collection of string
compiler.err.proc.no.explicit.annotation.processing.requested=\
    Class names, ''{0}'', are only accepted if annotation processing is explicitly requested

compiler.err.proc.no.service=\
    A ServiceLoader was not usable and is required for annotation processing.

# 0: string, 1: string
compiler.err.proc.processor.bad.option.name=\
    Bad option name ''{0}'' provided by processor ''{1}''

# 0: string
compiler.err.proc.processor.cant.instantiate=\
    Could not instantiate an instance of processor ''{0}''

# 0: string
compiler.err.proc.processor.not.found=\
    Annotation processor ''{0}'' not found

# 0: string
compiler.err.proc.processor.wrong.type=\
    Annotation processor ''{0}'' does not implement javax.annotation.processing.Processor

compiler.err.proc.service.problem=\
    Error creating a service loader to load Processors.

# 0: string
compiler.err.proc.bad.config.file=\
    Bad service configuration file, or exception thrown while constructing Processor object: {0}

compiler.err.proc.cant.create.loader=\
    Could not create class loader for annotation processors: {0}

# 0: symbol
compiler.err.qualified.new.of.static.class=\
    qualified new of static class

compiler.err.recursive.ctor.invocation=\
    recursive constructor invocation

# 0: name, 1: symbol kind, 2: symbol, 3: symbol, 4: symbol kind, 5: symbol, 6: symbol
compiler.err.ref.ambiguous=\
    reference to {0} is ambiguous\n\
    both {1} {2} in {3} and {4} {5} in {6} match

# 0: name, 1: symbol kind, 2: symbol, 3: symbol, 4: symbol kind, 5: symbol, 6: symbol
compiler.misc.ref.ambiguous=\
    reference to {0} is ambiguous\n\
    both {1} {2} in {3} and {4} {5} in {6} match

compiler.err.repeated.annotation.target=\
    repeated annotation target

compiler.err.repeated.interface=\
    repeated interface

compiler.err.repeated.modifier=\
    repeated modifier

# 0: symbol, 1: set of modifier, 2: symbol
compiler.err.report.access=\
    {0} has {1} access in {2}

# 0: symbol, 1: set of modifier, 2: symbol
compiler.misc.report.access=\
    {0} has {1} access in {2}

compiler.err.ret.outside.meth=\
    return outside method

compiler.err.signature.doesnt.match.supertype=\
    signature does not match {0}; incompatible supertype

compiler.err.signature.doesnt.match.intf=\
    signature does not match {0}; incompatible interfaces

# 0: number, 1: number
compiler.err.method.invoked.with.incorrect.number.arguments=\
    method invoked with incorrect number of arguments; expected {0}, found {1}

# 0: symbol, 1: symbol, 2: symbol
compiler.err.does.not.override.abstract=\
    {0} is not abstract and does not override abstract method {1} in {2}

# 0: file object
compiler.err.source.cant.overwrite.input.file=\
    error writing source; cannot overwrite input file {0}

# 0: symbol
compiler.err.stack.sim.error=\
    Internal error: stack sim error on {0}

compiler.err.static.imp.only.classes.and.interfaces=\
    static import only from classes and interfaces

compiler.err.string.const.req=\
    constant string expression required

# 0: symbol, 1: symbol
compiler.err.synthetic.name.conflict=\
    the symbol {0} conflicts with a compiler-synthesized symbol in {1}

compiler.err.throws.not.allowed.in.intf.annotation=\
    throws clause not allowed in @interface members

compiler.err.try.without.catch.or.finally=\
    ''try'' without ''catch'' or ''finally''

compiler.err.try.without.catch.finally.or.resource.decls=\
    ''try'' without ''catch'', ''finally'' or resource declarations

# 0: symbol
compiler.err.type.doesnt.take.params=\
    type {0} does not take parameters

compiler.err.type.var.cant.be.deref=\
    cannot select from a type variable

compiler.err.type.var.may.not.be.followed.by.other.bounds=\
    a type variable may not be followed by other bounds

compiler.err.type.var.more.than.once=\
    type variable {0} occurs more than once in result type of {1}; cannot be left uninstantiated

compiler.err.type.var.more.than.once.in.result=\
    type variable {0} occurs more than once in type of {1}; cannot be left uninstantiated

# 0: type, 1: type, 2: fragment
compiler.err.types.incompatible=\
    types {0} and {1} are incompatible;\n\
    {2}

# 0: name, 1: list of type
compiler.misc.incompatible.diff.ret=\
    both define {0}({1}), but with unrelated return types

# 0: kind name, 1: type, 2: name, 3: list of type, 4: symbol, 5: symbol
compiler.misc.incompatible.unrelated.defaults=\
    {0} {1} inherits unrelated defaults for {2}({3}) from types {4} and {5}

# 0: kind name, 1: type, 2: name, 3: list of type, 4: symbol, 5: symbol
compiler.misc.incompatible.abstract.default=\
    {0} {1} inherits abstract and default for {2}({3}) from types {4} and {5}

# 0: name, 1: kind name, 2: symbol
compiler.err.default.overrides.object.member=\
    default method {0} in {1} {2} overrides a member of java.lang.Object

# 0: type
compiler.err.illegal.static.intf.meth.call=\
    illegal static interface method call\n\
    the receiver expression should be replaced with the type qualifier ''{0}''

# 0: symbol or type, 1: message segment
compiler.err.illegal.default.super.call=\
    bad type qualifier {0} in default super call\n\
    {1}

# 0: symbol, 1: type
compiler.misc.overridden.default=\
    method {0} is overridden in {1}

# 0: symbol, 1: type or symbol
compiler.misc.redundant.supertype=\
    redundant interface {0} is extended by {1}

compiler.err.unclosed.char.lit=\
    unclosed character literal

compiler.err.unclosed.comment=\
    unclosed comment

compiler.err.unclosed.str.lit=\
    unclosed string literal

# 0: string
compiler.err.unsupported.encoding=\
    unsupported encoding: {0}

compiler.err.io.exception=\
    error reading source file: {0}

# 0: name
compiler.err.undef.label=\
    undefined label: {0}

# 0: name (type)
compiler.err.illegal.ref.to.var.type=\
    illegal reference to restricted type ''{0}''

# 0: name
compiler.err.var.not.allowed=\
    ''{0}'' not allowed here\n\
    as of release 10, ''{0}'' is a restricted local variable type and cannot be used for type declarations

compiler.warn.var.not.allowed=\
    as of release 10, ''var'' is a restricted local variable type and cannot be used for type declarations

# 0: name (variable), 1: message segment
compiler.err.cant.infer.local.var.type=\
    cannot infer type for local variable {0}\n\
    ({1})

compiler.err.var.not.allowed.here=\
    ''var'' is not allowed here

compiler.err.var.not.allowed.array=\
    ''var'' is not allowed as an element type of an array

compiler.err.var.not.allowed.compound=\
    ''var'' is not allowed in a compound declaration

# 0: fragment
compiler.err.invalid.lambda.parameter.declaration=\
    invalid lambda parameter declaration\n\
    ({0})

compiler.misc.implicit.and.explicit.not.allowed=\
    cannot mix implicitly-typed and explicitly-typed parameters

compiler.misc.var.and.explicit.not.allowed=\
    cannot mix ''var'' and explicitly-typed parameters

compiler.misc.var.and.implicit.not.allowed=\
    cannot mix ''var'' and implicitly-typed parameters

compiler.misc.local.cant.infer.null=\
    variable initializer is ''null''

compiler.misc.local.cant.infer.void=\
    variable initializer is ''void''

compiler.misc.local.missing.init=\
    cannot use ''var'' on variable without initializer

compiler.misc.local.lambda.missing.target=\
    lambda expression needs an explicit target-type

compiler.misc.local.mref.missing.target=\
    method reference needs an explicit target-type

compiler.misc.local.array.missing.target=\
    array initializer needs an explicit target-type

compiler.misc.local.self.ref=\
    cannot use ''var'' on self-referencing variable

# 0: message segment, 1: unused
compiler.err.cant.apply.diamond=\
    cannot infer type arguments for {0}

# 0: message segment or type, 1: message segment
compiler.err.cant.apply.diamond.1=\
    cannot infer type arguments for {0}\n\
    reason: {1}

# 0: message segment or type, 1: message segment
compiler.misc.cant.apply.diamond.1=\
    cannot infer type arguments for {0}\n\
    reason: {1}

compiler.err.unreachable.stmt=\
    unreachable statement

compiler.err.pattern.dominated=\
    the pattern is dominated by a preceding pattern

compiler.err.initializer.must.be.able.to.complete.normally=\
    initializer must be able to complete normally

compiler.err.initializer.not.allowed=\
    initializers not allowed in interfaces

# 0: type
compiler.err.unreported.exception.need.to.catch.or.throw=\
    unreported exception {0}; must be caught or declared to be thrown

# 0: type
compiler.err.unreported.exception.default.constructor=\
    unreported exception {0} in default constructor

# 0: type, 1: name
compiler.err.unreported.exception.implicit.close=\
    unreported exception {0}; must be caught or declared to be thrown\n\
    exception thrown from implicit call to close() on resource variable ''{1}''

compiler.err.unsupported.cross.fp.lit=\
    hexadecimal floating-point literals are not supported on this VM

compiler.err.void.not.allowed.here=\
    ''void'' type not allowed here

# 0: string
compiler.err.wrong.number.type.args=\
    wrong number of type arguments; required {0}

# 0: symbol
compiler.err.var.might.already.be.assigned=\
    variable {0} might already have been assigned

# 0: symbol
compiler.err.var.might.not.have.been.initialized=\
    variable {0} might not have been initialized

# 0: symbol
compiler.err.var.not.initialized.in.default.constructor=\
    variable {0} not initialized in the default constructor

# 0: symbol
compiler.err.var.might.be.assigned.in.loop=\
    variable {0} might be assigned in loop

# 0: symbol, 1: message segment
compiler.err.varargs.invalid.trustme.anno=\
    Invalid {0} annotation. {1}

# 0: type
compiler.misc.varargs.trustme.on.reifiable.varargs=\
    Varargs element type {0} is reifiable.

# 0: symbol
compiler.misc.varargs.trustme.on.non.varargs.meth=\
    Method {0} is not a varargs method.

# 0: symbol
compiler.misc.varargs.trustme.on.virtual.varargs=\
    Instance method {0} is neither final nor private.

# 0: symbol
compiler.misc.varargs.trustme.on.virtual.varargs.final.only=\
    Instance method {0} is not final.

# 0: type, 1: symbol kind, 2: symbol
compiler.misc.inaccessible.varargs.type=\
    formal varargs element type {0} is not accessible from {1} {2}

# In the following string, {1} will always be the detail message from
# java.io.IOException.
# 0: symbol, 1: string
compiler.err.class.cant.write=\
    error while writing {0}: {1}

# In the following string, {0} is the name of the class in the Java source.
# It really should be used two times..
# 0: kind name, 1: name
compiler.err.class.public.should.be.in.file=\
    {0} {1} is public, should be declared in a file named {1}.java

## All errors which do not refer to a particular line in the source code are
## preceded by this string.
compiler.err.error=\
    error:\u0020

# The following error messages do not refer to a line in the source code.
compiler.err.cant.read.file=\
    cannot read: {0}

# 0: string
compiler.err.plugin.not.found=\
    plug-in not found: {0}

# 0: path
compiler.warn.locn.unknown.file.on.module.path=\
    unknown file on module path: {0}


# 0: path
compiler.err.locn.bad.module-info=\
    problem reading module-info.class in {0}

# 0: path
compiler.err.locn.cant.read.directory=\
    cannot read directory {0}

# 0: path
compiler.err.locn.cant.read.file=\
    cannot read file {0}

# 0: path
compiler.err.locn.cant.get.module.name.for.jar=\
    cannot determine module name for {0}

# 0: path
compiler.err.multi-module.outdir.cannot.be.exploded.module=\
    in multi-module mode, the output directory cannot be an exploded module: {0}

# 0: path
compiler.warn.outdir.is.in.exploded.module=\
    the output directory is within an exploded module: {0}

# 0: file object
compiler.err.locn.module-info.not.allowed.on.patch.path=\
    module-info.class not allowed on patch path: {0}

# 0: string
compiler.err.locn.invalid.arg.for.xpatch=\
    invalid argument for --patch-module option: {0}

compiler.err.file.sb.on.source.or.patch.path.for.module=\
    file should be on source path, or on patch path for module

#####

# Fatal Errors

compiler.misc.fatal.err.no.java.lang=\
    Fatal Error: Unable to find package java.lang in classpath or bootclasspath

# 0: name
compiler.misc.fatal.err.cant.locate.meth=\
    Fatal Error: Unable to find method {0}

# 0: name
compiler.misc.fatal.err.cant.locate.field=\
    Fatal Error: Unable to find field {0}

# 0: type
compiler.misc.fatal.err.cant.locate.ctor=\
    Fatal Error: Unable to find constructor for {0}

compiler.misc.fatal.err.cant.close=\
    Fatal Error: Cannot close compiler resources

#####

##
## miscellaneous strings
##

compiler.misc.diamond.anonymous.methods.implicitly.override=\
    (due to <>, every non-private method declared in this anonymous class must override or implement a method from a supertype)

compiler.misc.source.unavailable=\
    (source unavailable)

compiler.misc.base.membership=\
    all your base class are belong to us

# 0: string, 1: string, 2: boolean
compiler.misc.x.print.processor.info=\
    Processor {0} matches {1} and returns {2}.

# 0: number, 1: string, 2: set of symbol, 3: boolean
compiler.misc.x.print.rounds=\
    Round {0}:\n\tinput files: {1}\n\tannotations: {2}\n\tlast round: {3}

# 0: file name
compiler.warn.file.from.future=\
    Modification date is in the future for file {0}

#####

## The following string will appear before all messages keyed as:
## "compiler.note".

compiler.note.compressed.diags=\
    Some messages have been simplified; recompile with -Xdiags:verbose to get full output

# 0: boolean, 1: symbol
compiler.note.lambda.stat=\
    Translating lambda expression\n\
    alternate metafactory = {0}\n\
    synthetic method = {1}

# 0: boolean, 1: unused
compiler.note.mref.stat=\
    Translating method reference\n\
    alternate metafactory = {0}\n\

# 0: boolean, 1: symbol
compiler.note.mref.stat.1=\
    Translating method reference\n\
    alternate metafactory = {0}\n\
    bridge method = {1}

compiler.note.note=\
    Note:\u0020

# 0: file name
compiler.note.deprecated.filename=\
    {0} uses or overrides a deprecated API.

compiler.note.deprecated.plural=\
    Some input files use or override a deprecated API.

# The following string may appear after one of the above deprecation
# messages.
compiler.note.deprecated.recompile=\
    Recompile with -Xlint:deprecation for details.

# 0: file name
compiler.note.deprecated.filename.additional=\
    {0} has additional uses or overrides of a deprecated API.

compiler.note.deprecated.plural.additional=\
    Some input files additionally use or override a deprecated API.

# 0: file name
compiler.note.removal.filename=\
    {0} uses or overrides a deprecated API that is marked for removal.

compiler.note.removal.plural=\
    Some input files use or override a deprecated API that is marked for removal.

# The following string may appear after one of the above removal messages.
compiler.note.removal.recompile=\
    Recompile with -Xlint:removal for details.

# 0: file name
compiler.note.removal.filename.additional=\
    {0} has additional uses or overrides of a deprecated API that is marked for removal.

compiler.note.removal.plural.additional=\
    Some input files additionally use or override a deprecated API that is marked for removal.

# 0: file name
compiler.note.unchecked.filename=\
    {0} uses unchecked or unsafe operations.

compiler.note.unchecked.plural=\
    Some input files use unchecked or unsafe operations.

# The following string may appear after one of the above unchecked messages.
compiler.note.unchecked.recompile=\
    Recompile with -Xlint:unchecked for details.

# 0: file name
compiler.note.unchecked.filename.additional=\
    {0} has additional unchecked or unsafe operations.

compiler.note.unchecked.plural.additional=\
    Some input files additionally use unchecked or unsafe operations.

# 0: file name
compiler.note.preview.filename=\
    {0} uses preview language features.

compiler.note.preview.plural=\
    Some input files use preview language features.

# The following string may appear after one of the above deprecation
# messages.
compiler.note.preview.recompile=\
    Recompile with -Xlint:preview for details.

# 0: file name
compiler.note.preview.filename.additional=\
    {0} has additional uses of preview language features.

compiler.note.preview.plural.additional=\
    Some input files additionally use preview language features.

# Notes related to annotation processing

# Print a client-generated note; assumed to be localized, no translation required
# 0: string
compiler.note.proc.messager=\
    {0}

# 0: string, 1: string, 2: string
compiler.note.multiple.elements=\
    Multiple elements named ''{1}'' in modules ''{2}'' were found by javax.lang.model.util.Elements.{0}.

#####

# 0: number
compiler.misc.count.error=\
    {0} error

# 0: number
compiler.misc.count.error.plural=\
    {0} errors

# 0: number
compiler.misc.count.warn=\
    {0} warning

# 0: number
compiler.misc.count.warn.plural=\
    {0} warnings

compiler.misc.version.not.available=\
    (version info not available)

## extra output when using -verbose (JavaCompiler)

# 0: symbol
compiler.misc.verbose.checking.attribution=\
    [checking {0}]

# 0: string
compiler.misc.verbose.parsing.done=\
    [parsing completed {0}ms]

# 0: file name
compiler.misc.verbose.parsing.started=\
    [parsing started {0}]

# 0: string
compiler.misc.verbose.total=\
    [total {0}ms]

# 0: file name
compiler.misc.verbose.wrote.file=\
    [wrote {0}]

## extra output when using -verbose (code/ClassReader)
# 0: string
compiler.misc.verbose.loading=\
    [loading {0}]

# 0: string
compiler.misc.verbose.sourcepath=\
    [search path for source files: {0}]

# 0: string
compiler.misc.verbose.classpath=\
    [search path for class files: {0}]

## extra output when using -prompt (util/Log)
compiler.misc.resume.abort=\
    R)esume, A)bort>

#####

##
## warnings
##

## All warning messages are preceded by the following string.
compiler.warn.warning=\
    warning:\u0020

## Warning messages may also include the following prefix to identify a
## lint option
# 0: option name
compiler.warn.lintOption=\
    [{0}]\u0020

# 0: symbol
compiler.warn.constant.SVUID=\
    serialVersionUID must be constant in class {0}

# 0: path
compiler.warn.dir.path.element.not.found=\
    bad path element "{0}": no such directory

# 0: file name
compiler.warn.dir.path.element.not.directory=\
    bad path element "{0}": not a directory

compiler.warn.finally.cannot.complete=\
    finally clause cannot complete normally

# 0: name
compiler.warn.poor.choice.for.module.name=\
    module name component {0} should avoid terminal digits

# 0: string
compiler.warn.incubating.modules=\
    using incubating module(s): {0}

# 0: symbol, 1: symbol
compiler.warn.has.been.deprecated=\
    {0} in {1} has been deprecated

# 0: symbol, 1: symbol
compiler.warn.has.been.deprecated.for.removal=\
    {0} in {1} has been deprecated and marked for removal

# 0: symbol
compiler.warn.has.been.deprecated.module=\
    module {0} has been deprecated

# 0: symbol
compiler.warn.has.been.deprecated.for.removal.module=\
    module {0} has been deprecated and marked for removal

# 0: symbol
compiler.warn.sun.proprietary=\
    {0} is internal proprietary API and may be removed in a future release

compiler.warn.illegal.char.for.encoding=\
    unmappable character for encoding {0}

# 0: symbol
compiler.warn.improper.SVUID=\
    serialVersionUID must be declared static final in class {0}

# 0: type, 1: type
compiler.warn.inexact.non-varargs.call=\
    non-varargs call of varargs method with inexact argument type for last parameter;\n\
    cast to {0} for a varargs call\n\
    cast to {1} for a non-varargs call and to suppress this warning

# 0: list of type
compiler.warn.unreachable.catch=\
    unreachable catch clause\n\
    thrown type {0} has already been caught

# 0: list of type
compiler.warn.unreachable.catch.1=\
    unreachable catch clause\n\
    thrown types {0} have already been caught

# 0: symbol
compiler.warn.long.SVUID=\
    serialVersionUID must be of type long in class {0}

# 0: symbol
compiler.warn.missing.SVUID=\
    serializable class {0} has no definition of serialVersionUID

# 0: symbol, 1: symbol, 2: symbol, 3: symbol
compiler.warn.potentially.ambiguous.overload=\
    {0} in {1} is potentially ambiguous with {2} in {3}

# 0: message segment
compiler.warn.override.varargs.missing=\
    {0}; overridden method has no ''...''

# 0: message segment
compiler.warn.override.varargs.extra=\
    {0}; overriding method is missing ''...''

# 0: message segment
compiler.warn.override.bridge=\
    {0}; overridden method is a bridge method

# 0: symbol
compiler.warn.pkg-info.already.seen=\
    a package-info.java file has already been seen for package {0}

# 0: path
compiler.warn.path.element.not.found=\
    bad path element "{0}": no such file or directory

compiler.warn.possible.fall-through.into.case=\
    possible fall-through into case

# 0: type
compiler.warn.redundant.cast=\
    redundant cast to {0}

# 0: number
compiler.warn.position.overflow=\
    Position encoding overflows at line {0}

# 0: file name, 1: number, 2: number
compiler.warn.big.major.version=\
    {0}: major version {1} is newer than {2}, the highest major version supported by this compiler.\n\
    It is recommended that the compiler be upgraded.

# 0: kind name, 1: symbol
compiler.warn.static.not.qualified.by.type=\
    static {0} should be qualified by type name, {1}, instead of by an expression

# 0: string
compiler.warn.source.no.bootclasspath=\
    bootstrap class path not set in conjunction with -source {0}

# 0: string
compiler.warn.option.obsolete.source=\
    source value {0} is obsolete and will be removed in a future release

# 0: target
compiler.warn.option.obsolete.target=\
    target value {0} is obsolete and will be removed in a future release

# 0: string, 1: string
compiler.err.option.removed.source=\
    Source option {0} is no longer supported. Use {1} or later.

# 0: target, 1: target
compiler.err.option.removed.target=\
    Target option {0} is no longer supported. Use {1} or later.


# 0: target, 1: target
compiler.warn.option.parameters.unsupported=\
    -parameters is not supported for target value {0}. Use {1} or later.

compiler.warn.option.obsolete.suppression=\
    To suppress warnings about obsolete options, use -Xlint:-options.

# 0: name, 1: number, 2: number, 3: number, 4: number
compiler.warn.future.attr=\
    {0} attribute introduced in version {1}.{2} class files is ignored in version {3}.{4} class files

compiler.warn.requires.automatic=\
    requires directive for an automatic module

compiler.warn.requires.transitive.automatic=\
    requires transitive directive for an automatic module

# Warnings related to annotation processing
# 0: string
compiler.warn.proc.package.does.not.exist=\
    package {0} does not exist

# 0: string
compiler.warn.proc.file.reopening=\
    Attempt to create a file for ''{0}'' multiple times

# 0: string
compiler.warn.proc.type.already.exists=\
    A file for type ''{0}'' already exists on the sourcepath or classpath

# 0: string
compiler.warn.proc.type.recreate=\
    Attempt to create a file for type ''{0}'' multiple times

# 0: string
compiler.warn.proc.illegal.file.name=\
    Cannot create file for illegal name ''{0}''.

# 0: string, 1: string
compiler.warn.proc.suspicious.class.name=\
    Creating file for a type whose name ends in {1}: ''{0}''

# 0: string
compiler.warn.proc.file.create.last.round=\
    File for type ''{0}'' created in the last round will not be subject to annotation processing.

# 0: string, 1: string
compiler.warn.proc.malformed.supported.string=\
    Malformed string ''{0}'' for a supported annotation type returned by processor ''{1}''

# 0: set of string
compiler.warn.proc.annotations.without.processors=\
    No processor claimed any of these annotations: {0}

# 0: source version, 1: string, 2: string
compiler.warn.proc.processor.incompatible.source.version=\
    Supported source version ''{0}'' from annotation processor ''{1}'' less than -source ''{2}''

compiler.warn.proc.proc-only.requested.no.procs=\
    Annotation processing without compilation requested but no processors were found.

compiler.warn.proc.use.implicit=\
    Implicitly compiled files were not subject to annotation processing.\n\
    Use -implicit to specify a policy for implicit compilation.

compiler.warn.proc.use.proc.or.implicit=\
    Implicitly compiled files were not subject to annotation processing.\n\
    Use -proc:none to disable annotation processing or -implicit to specify a policy for implicit compilation.

# Print a client-generated warning; assumed to be localized, no translation required
# 0: string
compiler.warn.proc.messager=\
    {0}

# 0: set of string
compiler.warn.proc.unclosed.type.files=\
    Unclosed files for the types ''{0}''; these types will not undergo annotation processing

# 0: string
compiler.warn.proc.unmatched.processor.options=\
    The following options were not recognized by any processor: ''{0}''

compiler.warn.try.explicit.close.call=\
    explicit call to close() on an auto-closeable resource

# 0: symbol
compiler.warn.try.resource.not.referenced=\
    auto-closeable resource {0} is never referenced in body of corresponding try statement

# 0: type
compiler.warn.try.resource.throws.interrupted.exc=\
    auto-closeable resource {0} has a member method close() that could throw InterruptedException

compiler.warn.unchecked.assign=\
    unchecked assignment: {0} to {1}

# 0: symbol, 1: type
compiler.warn.unchecked.assign.to.var=\
    unchecked assignment to variable {0} as member of raw type {1}

# 0: symbol, 1: type
compiler.warn.unchecked.call.mbr.of.raw.type=\
    unchecked call to {0} as a member of the raw type {1}

compiler.warn.unchecked.cast.to.type=\
    unchecked cast to type {0}

# 0: kind name, 1: name, 2: object, 3: object, 4: kind name, 5: symbol
compiler.warn.unchecked.meth.invocation.applied=\
    unchecked method invocation: {0} {1} in {4} {5} is applied to given types\n\
    required: {2}\n\
    found: {3}

# 0: type
compiler.warn.unchecked.generic.array.creation=\
    unchecked generic array creation for varargs parameter of type {0}

# 0: type
compiler.warn.unchecked.varargs.non.reifiable.type=\
    Possible heap pollution from parameterized vararg type {0}

# 0: symbol
compiler.warn.varargs.unsafe.use.varargs.param=\
    Varargs method could cause heap pollution from non-reifiable varargs parameter {0}

compiler.warn.missing.deprecated.annotation=\
    deprecated item is not annotated with @Deprecated

# 0: kind name
compiler.warn.deprecated.annotation.has.no.effect=\
    @Deprecated annotation has no effect on this {0} declaration

# 0: string
compiler.warn.invalid.path=\
    Invalid filename: {0}

# 0: path
compiler.warn.invalid.archive.file=\
    Unexpected file on path: {0}

# 0: path
compiler.warn.unexpected.archive.file=\
    Unexpected extension for archive file: {0}

# 0: path
compiler.err.no.zipfs.for.archive=\
    No file system provider is available to handle this file: {0}

compiler.warn.div.zero=\
    division by zero

compiler.warn.empty.if=\
    empty statement after if

# 0: type, 1: name
compiler.warn.annotation.method.not.found=\
    Cannot find annotation method ''{1}()'' in type ''{0}''

# 0: type, 1: name, 2: message segment
compiler.warn.annotation.method.not.found.reason=\
    Cannot find annotation method ''{1}()'' in type ''{0}'': {2}

# 0: file object, 1: symbol, 2: name
compiler.warn.unknown.enum.constant=\
    unknown enum constant {1}.{2}

# 0: file object, 1: symbol, 2: name, 3: message segment
compiler.warn.unknown.enum.constant.reason=\
    unknown enum constant {1}.{2}\n\
    reason: {3}

# 0: type, 1: type
compiler.warn.raw.class.use=\
    found raw type: {0}\n\
    missing type arguments for generic class {1}

compiler.warn.diamond.redundant.args=\
    Redundant type arguments in new expression (use diamond operator instead).

compiler.warn.local.redundant.type=\
    Redundant type for local variable (replace explicit type with ''var'').

compiler.warn.potential.lambda.found=\
    This anonymous inner class creation can be turned into a lambda expression.

compiler.warn.method.redundant.typeargs=\
    Redundant type arguments in method call.

# 0: symbol, 1: message segment
compiler.warn.varargs.redundant.trustme.anno=\
    Redundant {0} annotation. {1}

# 0: symbol
compiler.warn.access.to.member.from.serializable.element=\
    access to member {0} from serializable element can be publicly accessible to untrusted code

# 0: symbol
compiler.warn.access.to.member.from.serializable.lambda=\
    access to member {0} from serializable lambda can be publicly accessible to untrusted code

#####

## The following are tokens which are non-terminals in the language. They should
## be named as JLS3 calls them when translated to the appropriate language.
compiler.misc.token.identifier=\
    <identifier>

compiler.misc.token.character=\
    <character>

compiler.misc.token.string=\
    <string>

compiler.misc.token.integer=\
    <integer>

compiler.misc.token.long-integer=\
    <long integer>

compiler.misc.token.float=\
    <float>

compiler.misc.token.double=\
    <double>

compiler.misc.token.bad-symbol=\
    <bad symbol>

compiler.misc.token.end-of-input=\
    <end of input>

## The argument to the following string will always be one of the following:
## 1. one of the above non-terminals
## 2. a keyword (JLS1.8)
## 3. a boolean literal (JLS3.10.3)
## 4. the null literal (JLS3.10.7)
## 5. a Java separator (JLS3.11)
## 6. an operator (JLS3.12)
##
## This is the only place these tokens will be used.
# 0: token
compiler.err.expected=\
    {0} expected

# 0: string
compiler.err.expected.str=\
    {0} expected

# 0: token, 1: token
compiler.err.expected2=\
    {0} or {1} expected

# 0: token, 1: token, 2: token
compiler.err.expected3=\
    {0}, {1}, or {2} expected

compiler.err.premature.eof=\
    reached end of file while parsing

## The following are related in form, but do not easily fit the above paradigm.
compiler.err.expected.module=\
    ''module'' expected

compiler.err.expected.module.or.open=\
    ''module'' or ''open'' expected

compiler.err.dot.class.expected=\
    ''.class'' expected

## The argument to this string will always be either 'case' or 'default'.
# 0: token
compiler.err.orphaned=\
    orphaned {0}

# 0: name
compiler.misc.anonymous.class=\
    <anonymous {0}>

# 0: name, 1: type
compiler.misc.type.captureof=\
    capture#{0} of {1}

compiler.misc.type.captureof.1=\
    capture#{0}

compiler.misc.type.none=\
    <none>

compiler.misc.unnamed.package=\
    unnamed package

compiler.misc.unnamed.module=\
    unnamed module

#####

# 0: symbol, 1: message segment
compiler.err.cant.access=\
    cannot access {0}\n\
    {1}

# 0: name
compiler.misc.bad.class.file=\
    class file is invalid for class {0}

# 0: file name, 1: string (expected constant pool entry type), 2: number (constant pool index)
compiler.misc.bad.const.pool.entry=\
    bad constant pool entry in {0}\n\
    expected {1} at index {2}

# 0: file name, 1: message segment
compiler.misc.bad.class.file.header=\
    bad class file: {0}\n\
    {1}\n\
    Please remove or make sure it appears in the correct subdirectory of the classpath.

# 0: file name, 1: message segment
compiler.misc.bad.source.file.header=\
    bad source file: {0}\n\
    {1}\n\
    Please remove or make sure it appears in the correct subdirectory of the sourcepath.

## The following are all possible strings for the second argument ({1}) of the
## above strings.
compiler.misc.bad.class.signature=\
    bad class signature: {0}

#0: symbol, 1: symbol
compiler.misc.bad.enclosing.class=\
    bad enclosing class for {0}: {1}

# 0: symbol
compiler.misc.bad.enclosing.method=\
    bad enclosing method attribute for class {0}

compiler.misc.bad.runtime.invisible.param.annotations=\
    bad RuntimeInvisibleParameterAnnotations attribute: {0}

compiler.misc.bad.const.pool.tag=\
    bad constant pool tag: {0}

compiler.misc.bad.const.pool.tag.at=\
    bad constant pool tag: {0} at {1}

compiler.misc.bad.signature=\
    bad signature: {0}

compiler.misc.bad.type.annotation.value=\
    bad type annotation target type value: {0}

compiler.misc.bad.module-info.name=\
    bad class name

compiler.misc.class.file.wrong.class=\
    class file contains wrong class: {0}

compiler.misc.module.info.invalid.super.class=\
    module-info with invalid super class

# 0: name
compiler.misc.class.file.not.found=\
    class file for {0} not found

# 0: string (constant value), 1: symbol (constant field), 2: type (field type)
compiler.misc.bad.constant.range=\
    constant value ''{0}'' for {1} is outside the expected range for {2}

# 0: string (constant value), 1: symbol (constant field), 2: string (expected class)
compiler.misc.bad.constant.value=\
    bad constant value ''{0}'' for {1}, expected {2}

# 0: string (classfile major version), 1: string (classfile minor version)
compiler.misc.invalid.default.interface=\
    default method found in version {0}.{1} classfile

# 0: string (classfile major version), 1: string (classfile minor version)
compiler.misc.invalid.static.interface=\
    static method found in version {0}.{1} classfile

# 0: string (classfile major version), 1: string (classfile minor version)
compiler.misc.anachronistic.module.info=\
    module declaration found in version {0}.{1} classfile

# 0: name
compiler.misc.file.doesnt.contain.class=\
    file does not contain class {0}

# 0: symbol
compiler.misc.file.does.not.contain.package=\
    file does not contain package {0}

compiler.misc.file.does.not.contain.module=\
    file does not contain module declaration

compiler.misc.illegal.start.of.class.file=\
    illegal start of class file

compiler.misc.unable.to.access.file=\
    unable to access file: {0}

compiler.misc.unicode.str.not.supported=\
    unicode string in class file not supported

compiler.misc.undecl.type.var=\
    undeclared type variable: {0}

compiler.misc.malformed.vararg.method=\
    class file contains malformed variable arity method: {0}

compiler.misc.wrong.version=\
    class file has wrong version {0}.{1}, should be {2}.{3}

#####

# 0: type, 1: type or symbol
compiler.err.not.within.bounds=\
    type argument {0} is not within bounds of type-variable {1}

## The following are all possible strings for the second argument ({1}) of the
## above string.

## none yet...

#####

# 0: message segment
compiler.err.prob.found.req=\
    incompatible types: {0}

# 0: message segment
compiler.misc.prob.found.req=\
    incompatible types: {0}

# 0: message segment, 1: type, 2: type
compiler.warn.prob.found.req=\
    {0}\n\
    required: {2}\n\
    found:    {1}

# 0: type, 1: type
compiler.misc.inconvertible.types=\
    {0} cannot be converted to {1}

# 0: type, 1: type
compiler.misc.possible.loss.of.precision=\
    possible lossy conversion from {0} to {1}

compiler.misc.unchecked.assign=\
    unchecked conversion

# compiler.misc.storecheck=\
#     assignment might cause later store checks to fail
# compiler.misc.unchecked=\
#     assigned array cannot dynamically check its stores
compiler.misc.unchecked.cast.to.type=\
    unchecked cast

# compiler.err.star.expected=\
#     ''*'' expected
# compiler.err.no.elem.type=\
#     \[\*\] cannot have a type

# 0: message segment
compiler.misc.try.not.applicable.to.type=\
    try-with-resources not applicable to variable type\n\
    ({0})

#####

# 0: object, 1: message segment
compiler.err.type.found.req=\
    unexpected type\n\
    required: {1}\n\
    found:    {0}

## The following are all possible strings for the first argument ({0}) of the
## above string.
compiler.misc.type.req.class=\
    class

compiler.misc.type.req.class.array=\
    class or array

compiler.misc.type.req.array.or.iterable=\
    array or java.lang.Iterable

compiler.misc.type.req.ref=\
    reference

compiler.misc.type.req.exact=\
    class or interface without bounds

# 0: type
compiler.misc.type.parameter=\
    type parameter {0}

#####

## The following are all possible strings for the last argument of all those
## diagnostics whose key ends in ".1"

# 0: type, 1: list of type
compiler.misc.no.unique.maximal.instance.exists=\
    no unique maximal instance exists for type variable {0} with upper bounds {1}

compiler.misc.no.unique.minimal.instance.exists=\
    no unique minimal instance exists for type variable {0} with lower bounds {1}

# 0: type, 1: list of type
compiler.misc.incompatible.upper.bounds=\
    inference variable {0} has incompatible upper bounds {1}

# 0: type, 1: list of type
compiler.misc.incompatible.eq.bounds=\
    inference variable {0} has incompatible equality constraints {1}

# 0: type, 1: list of type, 2: list of type
compiler.misc.incompatible.eq.upper.bounds=\
    inference variable {0} has incompatible bounds\n\
    equality constraints: {1}\n\
    upper bounds: {2}

# 0: type, 1: list of type, 2: list of type
compiler.misc.incompatible.upper.lower.bounds=\
    inference variable {0} has incompatible bounds\n\
    upper bounds: {1}\n\
    lower bounds: {2}

# 0: type, 1: list of type, 2: list of type
compiler.misc.incompatible.eq.lower.bounds=\
    inference variable {0} has incompatible bounds\n\
    equality constraints: {1}\n\
    lower bounds: {2}

# 0: list of type, 1: type, 2: type
compiler.misc.infer.no.conforming.instance.exists=\
    no instance(s) of type variable(s) {0} exist so that {1} conforms to {2}

# 0: list of type, 1: message segment
compiler.misc.infer.no.conforming.assignment.exists=\
    cannot infer type-variable(s) {0}\n\
    (argument mismatch; {1})

# 0: list of type
compiler.misc.infer.arg.length.mismatch=\
    cannot infer type-variable(s) {0}\n\
    (actual and formal argument lists differ in length)

# 0: list of type, 1: message segment
compiler.misc.infer.varargs.argument.mismatch=\
    cannot infer type-variable(s) {0}\n\
    (varargs mismatch; {1})

# 0: type, 1: list of type
compiler.misc.inferred.do.not.conform.to.upper.bounds=\
    inferred type does not conform to upper bound(s)\n\
    inferred: {0}\n\
    upper bound(s): {1}

# 0: type, 1: list of type
compiler.misc.inferred.do.not.conform.to.lower.bounds=\
    inferred type does not conform to lower bound(s)\n\
    inferred: {0}\n\
    lower bound(s): {1}

# 0: type, 1: list of type
compiler.misc.inferred.do.not.conform.to.eq.bounds=\
    inferred type does not conform to equality constraint(s)\n\
    inferred: {0}\n\
    equality constraints(s): {1}

# 0: symbol
compiler.misc.diamond=\
    {0}<>

# 0: type
compiler.misc.diamond.non.generic=\
    cannot use ''<>'' with non-generic class {0}

# 0: list of type, 1: message segment
compiler.misc.diamond.invalid.arg=\
    type argument {0} inferred for {1} is not allowed in this context\n\
    inferred argument is not expressible in the Signature attribute

# 0: list of type, 1: message segment
compiler.misc.diamond.invalid.args=\
    type arguments {0} inferred for {1} are not allowed in this context\n\
    inferred arguments are not expressible in the Signature attribute

# 0: type
compiler.misc.diamond.and.explicit.params=\
    cannot use ''<>'' with explicit type parameters for constructor

compiler.misc.mref.infer.and.explicit.params=\
    cannot use raw constructor reference with explicit type parameters for constructor

# 0: type, 1: list of type
compiler.misc.explicit.param.do.not.conform.to.bounds=\
    explicit type argument {0} does not conform to declared bound(s) {1}

compiler.misc.arg.length.mismatch=\
    actual and formal argument lists differ in length

# 0: string
compiler.misc.wrong.number.type.args=\
    wrong number of type arguments; required {0}

# 0: message segment
compiler.misc.no.conforming.assignment.exists=\
    argument mismatch; {0}

# 0: message segment
compiler.misc.varargs.argument.mismatch=\
    varargs mismatch; {0}

#####

# 0: symbol or type, 1: file name
compiler.warn.auxiliary.class.accessed.from.outside.of.its.source.file=\
    auxiliary class {0} in {1} should not be accessed from outside its own source file

## The first argument ({0}) is a "kindname".
# 0: kind name, 1: symbol, 2: symbol
compiler.err.abstract.cant.be.accessed.directly=\
    abstract {0} {1} in {2} cannot be accessed directly

## The first argument ({0}) is a "kindname".
# 0: symbol kind, 1: symbol
compiler.err.non-static.cant.be.ref=\
    non-static {0} {1} cannot be referenced from a static context

# 0: symbol kind, 1: symbol
compiler.misc.bad.static.method.in.unbound.lookup=\
    unexpected static {0} {1} found in unbound lookup

# 0: symbol kind, 1: symbol
compiler.misc.bad.instance.method.in.unbound.lookup=\
    unexpected instance {0} {1} found in unbound lookup

# 0: symbol kind, 1: symbol
compiler.misc.bad.static.method.in.bound.lookup=\
    unexpected static {0} {1} found in bound lookup

## Both arguments ({0}, {1}) are "kindname"s.  {0} is a comma-separated list
## of kindnames (the list should be identical to that provided in source.
# 0: set of kind name, 1: set of kind name
compiler.err.unexpected.type=\
    unexpected type\n\
    required: {0}\n\
    found:    {1}

compiler.err.unexpected.lambda=\
   lambda expression not expected here

compiler.err.unexpected.mref=\
   method reference not expected here

## The first argument {0} is a "kindname" (e.g. 'constructor', 'field', etc.)
## The second argument {1} is the non-resolved symbol
## The third argument {2} is a list of type parameters (non-empty if {1} is a method)
## The fourth argument {3} is a list of argument types (non-empty if {1} is a method)
# 0: kind name, 1: name, 2: unused, 3: unused
compiler.err.cant.resolve=\
    cannot find symbol\n\
    symbol: {0} {1}

# 0: kind name, 1: name, 2: unused, 3: list of type
compiler.err.cant.resolve.args=\
    cannot find symbol\n\
    symbol: {0} {1}({3})

# 0: kind name, 1: name, 2: list of type, 3: list of type
compiler.err.cant.resolve.args.params=\
    cannot find symbol\n\
    symbol: {0} <{2}>{1}({3})

## arguments from {0} to {3} have the same meaning as above
## The fifth argument {4} is a location subdiagnostic (see below)
# 0: kind name, 1: name, 2: unused, 3: unused, 4: message segment
compiler.err.cant.resolve.location=\
    cannot find symbol\n\
    symbol:   {0} {1}\n\
    location: {4}

# 0: kind name, 1: name, 2: unused, 3: list of type, 4: message segment
compiler.err.cant.resolve.location.args=\
    cannot find symbol\n\
    symbol:   {0} {1}({3})\n\
    location: {4}

# 0: kind name, 1: name, 2: list of type, 3: list, 4: message segment
compiler.err.cant.resolve.location.args.params=\
    cannot find symbol\n\
    symbol:   {0} <{2}>{1}({3})\n\
    location: {4}

### Following are replicated/used for method reference diagnostics

# 0: kind name, 1: name, 2: unused, 3: list of type, 4: message segment
compiler.misc.cant.resolve.location.args=\
    cannot find symbol\n\
    symbol:   {0} {1}({3})\n\
    location: {4}

# 0: kind name, 1: name, 2: list of type, 3: list, 4: message segment
compiler.misc.cant.resolve.location.args.params=\
    cannot find symbol\n\
    symbol:   {0} <{2}>{1}({3})\n\
    location: {4}

##a location subdiagnostic is composed as follows:
## The first argument {0} is the location "kindname" (e.g. 'constructor', 'field', etc.)
## The second argument {1} is the location name
## The third argument {2} is the location type (only when {1} is a variable name)

# 0: kind name, 1: type or symbol, 2: unused
compiler.misc.location=\
    {0} {1}

# 0: kind name, 1: symbol, 2: type
compiler.misc.location.1=\
    {0} {1} of type {2}

## The following are all possible string for "kindname".
## They should be called whatever the JLS calls them after it been translated
## to the appropriate language.
# compiler.misc.kindname.constructor=\
#     static member
compiler.misc.kindname.annotation=\
    @interface

compiler.misc.kindname.constructor=\
    constructor

compiler.misc.kindname.enum=\
    enum

compiler.misc.kindname.interface=\
    interface

compiler.misc.kindname.static=\
    static

compiler.misc.kindname.type.variable=\
    type variable

compiler.misc.kindname.type.variable.bound=\
    bound of type variable

compiler.misc.kindname.variable=\
    variable

compiler.misc.kindname.value=\
    value

compiler.misc.kindname.method=\
    method

compiler.misc.kindname.class=\
    class

compiler.misc.kindname.package=\
    package

compiler.misc.kindname.module=\
    module

compiler.misc.kindname.static.init=\
    static initializer

compiler.misc.kindname.instance.init=\
    instance initializer

#####

compiler.misc.no.args=\
    no arguments

# 0: message segment
compiler.err.override.static=\
    {0}\n\
    overriding method is static

# 0: message segment, 1: set of flag
compiler.err.override.meth=\
    {0}\n\
    overridden method is {1}

# 0: message segment, 1: type
compiler.err.override.meth.doesnt.throw=\
    {0}\n\
    overridden method does not throw {1}

# In the following string {1} is a space separated list of Java Keywords, as
# they would have been declared in the source code
# 0: message segment, 1: set of flag or string
compiler.err.override.weaker.access=\
    {0}\n\
    attempting to assign weaker access privileges; was {1}

# 0: message segment, 1: type, 2: type
compiler.err.override.incompatible.ret=\
    {0}\n\
    return type {1} is not compatible with {2}

# 0: message segment, 1: type, 2: type
compiler.warn.override.unchecked.ret=\
    {0}\n\
    return type requires unchecked conversion from {1} to {2}

# 0: message segment, 1: type
compiler.warn.override.unchecked.thrown=\
    {0}\n\
    overridden method does not throw {1}

# 0: symbol
compiler.warn.override.equals.but.not.hashcode=\
    Class {0} overrides equals, but neither it nor any superclass overrides hashCode method

## The following are all possible strings for the first argument ({0}) of the
## above strings.
# 0: symbol, 1: symbol, 2: symbol, 3: symbol
compiler.misc.cant.override=\
    {0} in {1} cannot override {2} in {3}

# 0: symbol, 1: symbol, 2: symbol, 3: symbol
compiler.misc.cant.hide=\
    {0} in {1} cannot hide {2} in {3}

# 0: symbol, 1: symbol, 2: symbol, 3: symbol
compiler.misc.cant.implement=\
    {0} in {1} cannot implement {2} in {3}

# 0: symbol, 1: symbol, 2: symbol, 3: symbol
compiler.misc.clashes.with=\
    {0} in {1} clashes with {2} in {3}

# 0: symbol, 1: symbol, 2: symbol, 3: symbol
compiler.misc.unchecked.override=\
    {0} in {1} overrides {2} in {3}

# 0: symbol, 1: symbol, 2: symbol, 3: symbol
compiler.misc.unchecked.implement=\
    {0} in {1} implements {2} in {3}

# 0: symbol, 1: symbol, 2: symbol, 3: symbol
compiler.misc.unchecked.clash.with=\
    {0} in {1} overrides {2} in {3}

# 0: symbol, 1: symbol, 2: symbol, 3: symbol
compiler.misc.varargs.override=\
    {0} in {1} overrides {2} in {3}

# 0: symbol, 1: symbol, 2: symbol, 3: symbol
compiler.misc.varargs.implement=\
    {0} in {1} implements {2} in {3}

# 0: symbol, 1: symbol, 2: symbol, 3: symbol
compiler.misc.varargs.clash.with=\
    {0} in {1} overrides {2} in {3}

# 0: kind name, 1: symbol, 2: symbol, 3: message segment
compiler.misc.inapplicable.method=\
    {0} {1}.{2} is not applicable\n\
    ({3})

########################################
# Diagnostics for language feature changes.
# Such diagnostics have a common template which can be customized by using a feature
# diagnostic fragment (one of those given below).
########################################

# 0: message segment (feature), 1: string (found version), 2: string (expected version)
compiler.err.feature.not.supported.in.source=\
   {0} is not supported in -source {1}\n\
    (use -source {2} or higher to enable {0})

# 0: message segment (feature), 1: string (found version), 2: string (expected version)
compiler.err.feature.not.supported.in.source.plural=\
   {0} are not supported in -source {1}\n\
    (use -source {2} or higher to enable {0})

# 0: message segment (feature), 1: string (found version), 2: string (expected version)
compiler.misc.feature.not.supported.in.source=\
   {0} is not supported in -source {1}\n\
    (use -source {2} or higher to enable {0})

# 0: message segment (feature), 1: string (found version), 2: string (expected version)
compiler.misc.feature.not.supported.in.source.plural=\
   {0} are not supported in -source {1}\n\
    (use -source {2} or higher to enable {0})

# 0: message segment (feature)
compiler.err.preview.feature.disabled=\
   {0} is a preview feature and is disabled by default.\n\
   (use --enable-preview to enable {0})

# 0: message segment (feature)
compiler.err.preview.feature.disabled.plural=\
   {0} are a preview feature and are disabled by default.\n\
   (use --enable-preview to enable {0})

# 0: file object (classfile), 1: string (expected version)
compiler.err.preview.feature.disabled.classfile=\
   classfile for {0} uses preview features of Java SE {1}.\n\
   (use --enable-preview to allow loading of classfiles which contain preview features)

# 0: message segment (feature)
compiler.warn.preview.feature.use=\
   {0} is a preview feature and may be removed in a future release.

# 0: message segment (feature)
compiler.warn.preview.feature.use.plural=\
   {0} are a preview feature and may be removed in a future release.

# 0: file object (classfile), 1: string (expected version)
compiler.warn.preview.feature.use.classfile=\
   classfile for {0} uses preview features of Java SE {1}.


compiler.misc.feature.modules=\
    modules

compiler.misc.feature.diamond.and.anon.class=\
    ''<>'' with anonymous inner classes

compiler.misc.feature.binary.lit=\
    binary literals

compiler.misc.feature.underscore.lit=\
    underscores in literals

compiler.misc.feature.try.with.resources=\
    try-with-resources

compiler.misc.feature.var.in.try.with.resources=\
    variables in try-with-resources

compiler.misc.feature.type.annotations=\
    type annotations

compiler.misc.feature.annotations.after.type.params=\
    annotations after method type parameters

compiler.misc.feature.repeatable.annotations=\
    repeated annotations

compiler.misc.feature.diamond=\
    diamond operator

compiler.misc.feature.multicatch=\
    multi-catch statements

compiler.misc.feature.string.switch=\
    strings in switch

compiler.misc.feature.lambda=\
    lambda expressions

compiler.misc.feature.method.references=\
    method references

compiler.misc.feature.default.methods=\
    default methods

compiler.misc.feature.intersection.types.in.cast=\
    intersection types

compiler.misc.feature.static.intf.methods=\
    static interface methods

compiler.misc.feature.static.intf.method.invoke=\
    static interface method invocations

compiler.misc.feature.private.intf.methods=\
    private interface methods

compiler.warn.underscore.as.identifier=\
    as of release 9, ''_'' is a keyword, and may not be used as an identifier

compiler.err.underscore.as.identifier=\
    as of release 9, ''_'' is a keyword, and may not be used as an identifier

compiler.err.underscore.as.identifier.in.lambda=\
    ''_'' used as an identifier\n\
    (use of ''_'' as an identifier is forbidden for lambda parameters)

compiler.err.enum.as.identifier=\
    as of release 5, ''enum'' is a keyword, and may not be used as an identifier

compiler.err.assert.as.identifier=\
    as of release 1.4, ''assert'' is a keyword, and may not be used as an identifier

# TODO 308: make a better error message
compiler.err.this.as.identifier=\
    as of release 8, ''this'' is allowed as the parameter name for the receiver type only\n\
    which has to be the first parameter, and cannot be a lambda parameter

compiler.err.receiver.parameter.not.applicable.constructor.toplevel.class=\
    receiver parameter not applicable for constructor of top-level class

# TODO 308: make a better error message
# 0: annotation
compiler.err.cant.type.annotate.scoping.1=\
    scoping construct cannot be annotated with type-use annotation: {0}

# TODO 308: make a better error message
# 0: list of annotation
compiler.err.cant.type.annotate.scoping=\
    scoping construct cannot be annotated with type-use annotations: {0}

# 0: type, 1: type
compiler.err.incorrect.receiver.name=\
    the receiver name does not match the enclosing class type\n\
    required: {0}\n\
    found: {1}

# 0: type, 1: type
compiler.err.incorrect.receiver.type=\
    the receiver type does not match the enclosing class type\n\
    required: {0}\n\
    found: {1}

# 0: type, 1: type
compiler.err.incorrect.constructor.receiver.type=\
    the receiver type does not match the enclosing outer class type\n\
    required: {0}\n\
    found: {1}

# 0: type, 1: type
compiler.err.incorrect.constructor.receiver.name=\
    the receiver name does not match the enclosing outer class type\n\
    required: {0}\n\
    found: {1}

compiler.err.no.annotations.on.dot.class=\
    no annotations are allowed in the type of a class literal

########################################
# Diagnostics for verbose resolution
# used by Resolve (debug only)
########################################

# 0: number, 1: symbol, 2: unused
compiler.misc.applicable.method.found=\
    #{0} applicable method found: {1}

# 0: number, 1: symbol, 2: message segment
compiler.misc.applicable.method.found.1=\
    #{0} applicable method found: {1}\n\
    ({2})

# 0: number, 1: symbol, 2: message segment
compiler.misc.not.applicable.method.found=\
    #{0} not applicable method found: {1}\n\
    ({2})

# 0: type
compiler.misc.partial.inst.sig=\
    partially instantiated to: {0}

# 0: name, 1: symbol, 2: number, 3: string (method resolution phase), 4: list of type or message segment, 5: list of type or message segment
compiler.note.verbose.resolve.multi=\
    resolving method {0} in type {1} to candidate {2}\n\
    phase: {3}\n\
    with actuals: {4}\n\
    with type-args: {5}\n\
    candidates:

# 0: name, 1: symbol, 2: unused, 3: string (method resolution phase), 4: list of type or message segment, 5: list of type or message segment
compiler.note.verbose.resolve.multi.1=\
    erroneous resolution for method {0} in type {1}\n\
    phase: {3}\n\
    with actuals: {4}\n\
    with type-args: {5}\n\
    candidates:

# 0: symbol, 1: type, 2: type
compiler.note.deferred.method.inst=\
    Deferred instantiation of method {0}\n\
    instantiated signature: {1}\n\
    target-type: {2}

########################################
# Diagnostics for lambda deduplication
# used by LambdaToMethod (debug only)
########################################

# 0: symbol
compiler.note.verbose.l2m.deduplicate=\
    deduplicating lambda implementation method {0}

########################################
# Diagnostics for where clause implementation
# used by the RichDiagnosticFormatter.
########################################

compiler.misc.type.null=\
    <null>

# X#n (where n is an int id) is disambiguated tvar name
# 0: name, 1: number
compiler.misc.type.var=\
    {0}#{1}

# CAP#n (where n is an int id) is an abbreviation for 'captured type'
# 0: number
compiler.misc.captured.type=\
    CAP#{0}

# <INT#n> (where n is an int id) is an abbreviation for 'intersection type'
# 0: number
compiler.misc.intersection.type=\
    INT#{0}

# where clause for captured type: contains upper ('extends {1}') and lower
# ('super {2}') bound along with the wildcard that generated this captured type ({3})
# 0: type, 1: type, 2: type, 3: type
compiler.misc.where.captured=\
    {0} extends {1} super: {2} from capture of {3}

# compact where clause for captured type: contains upper ('extends {1}') along
# with the wildcard that generated this captured type ({3})
# 0: type, 1: type, 2: unused, 3: type
compiler.misc.where.captured.1=\
    {0} extends {1} from capture of {3}

# where clause for type variable: contains upper bound(s) ('extends {1}') along with
# the kindname ({2}) and location ({3}) in which the typevar has been declared
# 0: type, 1: list of type, 2: symbol kind, 3: symbol
compiler.misc.where.typevar=\
    {0} extends {1} declared in {2} {3}

# compact where clause for type variable: contains the kindname ({2}) and location ({3})
# in which the typevar has been declared
# 0: type, 1: list of type, 2: symbol kind, 3: symbol
compiler.misc.where.typevar.1=\
    {0} declared in {2} {3}

# where clause for fresh type variable: contains upper bound(s) ('extends {1}').
# Since a fresh type-variable is synthetic - there's no location/kindname here.
# 0: type, 1: list of type
compiler.misc.where.fresh.typevar=\
    {0} extends {1}

# where clause for type variable: contains all the upper bound(s) ('extends {1}')
# of this intersection type
# 0: type, 1: list of type
compiler.misc.where.intersection=\
    {0} extends {1}

### Where clause headers ###
compiler.misc.where.description.captured=\
    where {0} is a fresh type-variable:

# 0: set of type
compiler.misc.where.description.typevar=\
    where {0} is a type-variable:

# 0: set of type
compiler.misc.where.description.intersection=\
    where {0} is an intersection type:

# 0: set of type
compiler.misc.where.description.captured.1=\
    where {0} are fresh type-variables:

# 0: set of type
compiler.misc.where.description.typevar.1=\
    where {0} are type-variables:

# 0: set of type
compiler.misc.where.description.intersection.1=\
    where {0} are intersection types:

###
# errors related to doc comments

compiler.err.dc.bad.entity=\
    bad HTML entity

compiler.err.dc.bad.gt=\
    bad use of ''>''

compiler.err.dc.bad.inline.tag=\
    incorrect use of inline tag

compiler.err.dc.identifier.expected=\
    identifier expected

compiler.err.dc.malformed.html=\
    malformed HTML

compiler.err.dc.missing.semicolon=\
    semicolon missing

compiler.err.dc.no.content=\
    no content

compiler.err.dc.no.tag.name=\
    no tag name after '@'

compiler.err.dc.gt.expected=\
    ''>'' expected

compiler.err.dc.ref.bad.parens=\
    '')'' missing in reference

compiler.err.dc.ref.syntax.error=\
    syntax error in reference

compiler.err.dc.ref.unexpected.input=\
    unexpected text

compiler.err.dc.unexpected.content=\
    unexpected content

compiler.err.dc.unterminated.inline.tag=\
    unterminated inline tag

compiler.err.dc.unterminated.signature=\
    unterminated signature

compiler.err.dc.unterminated.string=\
    unterminated string

###
# errors related to modules

compiler.err.expected.module=\
    expected ''module''

# 0: symbol
compiler.err.module.not.found=\
    module not found: {0}

# 0: symbol
compiler.warn.module.not.found=\
    module not found: {0}

compiler.err.too.many.modules=\
    too many module declarations found

compiler.err.module.not.found.on.module.source.path=\
    module not found on module source path

compiler.err.not.in.module.on.module.source.path=\
    not in a module on the module source path

# 0: symbol
compiler.err.duplicate.module=\
    duplicate module: {0}

# 0: symbol
compiler.err.duplicate.requires=\
    duplicate requires: {0}

# 0: symbol
compiler.err.conflicting.exports=\
    duplicate or conflicting exports: {0}

# 0: symbol
compiler.err.conflicting.opens=\
    duplicate or conflicting opens: {0}

# 0: symbol
compiler.err.conflicting.exports.to.module=\
    duplicate or conflicting exports to module: {0}

# 0: symbol
compiler.err.conflicting.opens.to.module=\
    duplicate or conflicting opens to module: {0}

compiler.err.no.opens.unless.strong=\
    ''opens'' only allowed in strong modules

# 0: symbol
compiler.err.repeated.provides.for.service=\
    multiple ''provides'' for service {0}

# 0: symbol, 1: symbol
compiler.err.duplicate.provides=\
    duplicate provides: service {0}, implementation {1}

# 0: symbol
compiler.err.duplicate.uses=\
    duplicate uses: {0}

# 0: symbol
compiler.err.service.implementation.is.abstract=\
    the service implementation is an abstract class: {0}

compiler.err.service.implementation.must.be.subtype.of.service.interface=\
    the service implementation type must be a subtype of the service interface type, or \
    have a public static no-args method named "provider" returning the service implementation

compiler.err.service.implementation.provider.return.must.be.subtype.of.service.interface=\
    the "provider" method return type must be a subtype of the service interface type

# 0: symbol
compiler.err.service.implementation.is.inner=\
    the service implementation is an inner class: {0}

# 0: symbol
compiler.err.service.definition.is.enum=\
    the service definition is an enum: {0}

# 0: symbol
compiler.err.service.implementation.doesnt.have.a.no.args.constructor=\
    the service implementation does not have a default constructor: {0}

# 0: symbol
compiler.err.service.implementation.no.args.constructor.not.public=\
    the no arguments constructor of the service implementation is not public: {0}

# 0: symbol
compiler.err.package.empty.or.not.found=\
    package is empty or does not exist: {0}

# 0: symbol
compiler.warn.package.empty.or.not.found=\
    package is empty or does not exist: {0}

compiler.err.no.output.dir=\
    no class output directory specified

compiler.err.unnamed.pkg.not.allowed.named.modules=\
    unnamed package is not allowed in named modules

# 0: name, 1: name
compiler.err.module.name.mismatch=\
    module name {0} does not match expected name {1}

# 0: name, 1: name
compiler.misc.module.name.mismatch=\
    module name {0} does not match expected name {1}

# 0: name
compiler.err.module.non.zero.opens=\
    open module {0} has non-zero opens_count

# 0: name
compiler.misc.module.non.zero.opens=\
    open module {0} has non-zero opens_count

compiler.err.module.decl.sb.in.module-info.java=\
    module declarations should be in a file named module-info.java

# 0: set of string
compiler.err.too.many.patched.modules=\
    too many patched modules ({0}), use --module-source-path

# 0: name, 1: name
compiler.err.file.patched.and.msp=\
    file accessible from both --patch-module and --module-source-path, \
    but belongs to a different module on each path: {0}, {1}

compiler.err.processorpath.no.processormodulepath=\
    illegal combination of -processorpath and --processor-module-path

# 0: symbol
compiler.err.package.in.other.module=\
    package exists in another module: {0}

# 0: symbol, 1: name, 2: symbol, 3: symbol
compiler.err.package.clash.from.requires=\
    module {0} reads package {1} from both {2} and {3}

# 0: name, 1: symbol, 2: symbol
compiler.err.package.clash.from.requires.in.unnamed=\
    the unnamed module reads package {0} from both {1} and {2}

# 0: string
compiler.err.module.not.found.in.module.source.path=\
    module {0} not found in module source path

compiler.err.output.dir.must.be.specified.with.dash.m.option=\
    class output directory must be specified if -m option is used

compiler.err.modulesourcepath.must.be.specified.with.dash.m.option=\
    module source path must be specified if -m option is used

# 0: symbol
compiler.err.service.implementation.not.in.right.module=\
    service implementation must be defined in the same module as the provides directive

# 0: symbol
compiler.err.cyclic.requires=\
    cyclic dependence involving {0}

# 0: fragment, 1: name
compiler.err.duplicate.module.on.path=\
    duplicate module on {0}\nmodule in {1}

# 0: option name, 1: string
compiler.warn.bad.name.for.option=\
    bad name in value for {0} option: ''{1}''

# 0: option name, 1: string
compiler.err.bad.name.for.option=\
    bad name in value for {0} option: ''{1}''

# 0: option name, 1: symbol
compiler.warn.module.for.option.not.found=\
    module name in {0} option not found: {1}

compiler.err.addmods.all.module.path.invalid=\
    --add-modules ALL-MODULE-PATH can only be used when compiling the unnamed module

# 0: symbol
compiler.err.add.exports.with.release=\
    exporting a package from system module {0} is not allowed with --release

# 0: symbol
compiler.err.add.reads.with.release=\
    adding read edges for system module {0} is not allowed with --release

compiler.warn.addopens.ignored=\
    --add-opens has no effect at compile time

compiler.misc.locn.module_source_path=\
    module source path

compiler.misc.locn.upgrade_module_path=\
    upgrade module path

compiler.misc.locn.system_modules=\
    system modules

compiler.misc.locn.module_path=\
    application module path

compiler.misc.cant.resolve.modules=\
    cannot resolve modules

compiler.misc.bad.requires.flag=\
    bad requires flag: {0}

# 0: string
compiler.err.invalid.module.specifier=\
    module specifier not allowed: {0}

# 0: symbol
compiler.warn.service.provided.but.not.exported.or.used=\
    service interface provided but not exported or used

# 0: kind name, 1: symbol, 2: symbol
compiler.warn.leaks.not.accessible=\
    {0} {1} in module {2} is not accessible to clients that require this module
# 0: kind name, 1: symbol, 2: symbol
compiler.warn.leaks.not.accessible.unexported=\
    {0} {1} in module {2} is not exported
# 0: kind name, 1: symbol, 2: symbol
compiler.warn.leaks.not.accessible.not.required.transitive=\
    {0} {1} in module {2} is not indirectly exported using 'requires transitive'
# 0: kind name, 1: symbol, 2: symbol
compiler.warn.leaks.not.accessible.unexported.qualified=\
    {0} {1} in module {2} may not be visible to all clients that require this module

###
# errors related to options

# 0: string, 1: string
compiler.err.illegal.argument.for.option=\
    illegal argument for {0}: {1}

<<<<<<< HEAD
compiler.err.match.binding.exists.with.different.type=\
    illegal attempt to redefine an existing match binding with different type

compiler.err.match.binding.exists=\
    illegal attempt to redefine an existing match binding
=======

############################################
# messages previouly at javac.properties

compiler.err.empty.A.argument=\
    -A requires an argument; use ''-Akey'' or ''-Akey=value''

# 0: string
compiler.err.invalid.A.key=\
    key in annotation processor option ''{0}'' is not a dot-separated sequence of identifiers

# 0: string
compiler.err.invalid.flag=\
    invalid flag: {0}

compiler.err.profile.bootclasspath.conflict=\
    profile and bootclasspath options cannot be used together

# 0: string
compiler.err.invalid.profile=\
    invalid profile: {0}

# 0: string
compiler.err.invalid.target=\
    invalid target release: {0}

# 0: option name, 1: target
compiler.err.option.not.allowed.with.target=\
    option {0} not allowed with target {1}

# 0: string
compiler.err.option.too.many=\
    option {0} can only be specified once

compiler.err.no.source.files=\
    no source files

compiler.err.no.source.files.classes=\
    no source files or class names

# 0: string
compiler.err.req.arg=\
    {0} requires an argument

# 0: string
compiler.err.invalid.source=\
    invalid source release: {0}

# 0: string, 1: string
compiler.err.error.writing.file=\
    error writing {0}; {1}

compiler.err.sourcepath.modulesourcepath.conflict=\
    cannot specify both --source-path and --module-source-path

# 0: string, 1: target
compiler.warn.source.target.conflict=\
    source release {0} requires target release {1}

# 0: string, 1: target
compiler.warn.target.default.source.conflict=\
    target release {0} conflicts with default source release {1}

# 0: profile, 1: target
compiler.warn.profile.target.conflict=\
    profile {0} is not valid for target release {1}

# 0: string
compiler.err.file.not.directory=\
    not a directory: {0}

# 0: object
compiler.err.file.not.file=\
    not a file: {0}

compiler.err.two.class.loaders.1=\
    javac is split between multiple class loaders: check your configuration

# 0: url, 1: url
compiler.err.two.class.loaders.2=\
    javac is split between multiple class loaders:\n\
    one class comes from file: {0}\n\
    while javac comes from {1}

# 0: string, 1: string
compiler.err.bad.value.for.option=\
    bad value for {0} option: ''{1}''

# 0: string
compiler.err.no.value.for.option=\
    no value for {0} option

# 0: string
compiler.err.repeated.value.for.patch.module=\
    --patch-module specified more than once for {0}

# 0: string
compiler.err.unmatched.quote=\
    unmatched quote in environment variable {0}

# 0: option name
compiler.err.release.bootclasspath.conflict=\
    option {0} cannot be used together with --release

# 0: string
compiler.err.unsupported.release.version=\
    release version {0} not supported

# 0: string
compiler.err.file.not.found=\
    file not found: {0}

# 0: string, 1: source
compiler.err.preview.not.latest=\
    invalid source release {0} with --enable-preview\n\
    (preview language features are only supported for release {1})

compiler.err.preview.without.source.or.release=\
    --enable-preview must be used with either -source or --release
>>>>>>> 66320afc
<|MERGE_RESOLUTION|>--- conflicted
+++ resolved
@@ -3270,13 +3270,11 @@
 compiler.err.illegal.argument.for.option=\
     illegal argument for {0}: {1}
 
-<<<<<<< HEAD
 compiler.err.match.binding.exists.with.different.type=\
     illegal attempt to redefine an existing match binding with different type
 
 compiler.err.match.binding.exists=\
     illegal attempt to redefine an existing match binding
-=======
 
 ############################################
 # messages previouly at javac.properties
@@ -3395,5 +3393,4 @@
     (preview language features are only supported for release {1})
 
 compiler.err.preview.without.source.or.release=\
-    --enable-preview must be used with either -source or --release
->>>>>>> 66320afc
+    --enable-preview must be used with either -source or --release