--- conflicted
+++ resolved
@@ -3746,10 +3746,9 @@
 compiler.err.preview.without.source.or.release=\
     --enable-preview must be used with either -source or --release
 
-<<<<<<< HEAD
 compiler.warn.attempt.to.synchronize.on.instance.of.value.based.class=\
     attempt to synchronize on an instance of a value-based class
-=======
+
 # concise methods
 
 # 0: string
@@ -3773,4 +3772,4 @@
 
 compiler.note.api.with.non.generic.type.in.signature.found=\
     api with non generic array type in signature found
->>>>>>> ae136f76
+
