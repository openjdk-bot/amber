--- conflicted
+++ resolved
@@ -184,25 +184,16 @@
      * @return true, if given feature is a preview feature.
      */
     public boolean isPreview(Feature feature) {
-<<<<<<< HEAD
-        if (feature == Feature.SEALED_CLASSES ||
-            feature == Feature.DECONSTRUCTION_PATTERNS)
-            return true;
-        //Note: this is a backdoor which allows to optionally treat all features as 'preview' (for testing).
-        //When real preview features will be added, this method can be implemented to return 'true'
-        //for those selected features, and 'false' for all the others.
-        return forcePreview;
-=======
         return switch (feature) {
             case CASE_NULL -> true;
             case PATTERN_SWITCH -> true;
+            case DECONSTRUCTION_PATTERNS -> true;
 
             //Note: this is a backdoor which allows to optionally treat all features as 'preview' (for testing).
             //When real preview features will be added, this method can be implemented to return 'true'
             //for those selected features, and 'false' for all the others.
             default -> forcePreview;
         };
->>>>>>> c8add223
     }
 
     /**
