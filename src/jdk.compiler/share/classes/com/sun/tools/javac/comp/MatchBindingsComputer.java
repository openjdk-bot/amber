/*
 * Copyright (c) 2017, 2020, Oracle and/or its affiliates. All rights reserved.
 * DO NOT ALTER OR REMOVE COPYRIGHT NOTICES OR THIS FILE HEADER.
 *
 * This code is free software; you can redistribute it and/or modify it
 * under the terms of the GNU General Public License version 2 only, as
 * published by the Free Software Foundation.  Oracle designates this
 * particular file as subject to the "Classpath" exception as provided
 * by Oracle in the LICENSE file that accompanied this code.
 *
 * This code is distributed in the hope that it will be useful, but WITHOUT
 * ANY WARRANTY; without even the implied warranty of MERCHANTABILITY or
 * FITNESS FOR A PARTICULAR PURPOSE.  See the GNU General Public License
 * version 2 for more details (a copy is included in the LICENSE file that
 * accompanied this code).
 *
 * You should have received a copy of the GNU General Public License version
 * 2 along with this work; if not, write to the Free Software Foundation,
 * Inc., 51 Franklin St, Fifth Floor, Boston, MA 02110-1301 USA.
 *
 * Please contact Oracle, 500 Oracle Parkway, Redwood Shores, CA 94065 USA
 * or visit www.oracle.com if you need additional information or have any
 * questions.
 */

package com.sun.tools.javac.comp;

import com.sun.tools.javac.code.Symbol;
import com.sun.tools.javac.code.Symbol.BindingSymbol;
import com.sun.tools.javac.resources.CompilerProperties.Errors;
import com.sun.tools.javac.tree.JCTree;
import com.sun.tools.javac.tree.JCTree.JCGuardPattern;
import com.sun.tools.javac.tree.JCTree.Tag;
import com.sun.tools.javac.tree.TreeScanner;
import com.sun.tools.javac.util.Context;
import com.sun.tools.javac.util.JCDiagnostic.DiagnosticPosition;
import com.sun.tools.javac.util.List;
import com.sun.tools.javac.util.Log;

import static com.sun.tools.javac.code.Flags.CLASH;


public class MatchBindingsComputer extends TreeScanner {
    public static final MatchBindings EMPTY = new MatchBindings(List.nil(), List.nil());

    protected static final Context.Key<MatchBindingsComputer> matchBindingsComputerKey = new Context.Key<>();

    private final Log log;

    public static MatchBindingsComputer instance(Context context) {
        MatchBindingsComputer instance = context.get(matchBindingsComputerKey);
        if (instance == null)
            instance = new MatchBindingsComputer(context);
        return instance;
    }

    protected MatchBindingsComputer(Context context) {
        this.log = Log.instance(context);
    }

    public MatchBindings conditional(JCTree tree, MatchBindings condBindings, MatchBindings trueBindings, MatchBindings falseBindings) {
        if (condBindings == EMPTY &&
            trueBindings == EMPTY &&
            falseBindings == EMPTY) {
            return EMPTY;
        }

        DiagnosticPosition pos = tree.pos();
         //A pattern variable is introduced both by a when true, and by c when true:
        List<BindingSymbol> xTzT = intersection(pos, condBindings.bindingsWhenTrue, falseBindings.bindingsWhenTrue);
         //A pattern variable is introduced both by a when false, and by b when true:
        List<BindingSymbol> xFyT = intersection(pos, condBindings.bindingsWhenFalse, trueBindings.bindingsWhenTrue);
         //A pattern variable is introduced both by b when true, and by c when true:
        List<BindingSymbol> yTzT = intersection(pos, trueBindings.bindingsWhenTrue, falseBindings.bindingsWhenTrue);
         //A pattern variable is introduced both by a when true, and by c when false:
        List<BindingSymbol> xTzF = intersection(pos, condBindings.bindingsWhenTrue, falseBindings.bindingsWhenFalse);
         //A pattern variable is introduced both by a when false, and by b when false:
        List<BindingSymbol> xFyF = intersection(pos, condBindings.bindingsWhenFalse, trueBindings.bindingsWhenFalse);
         //A pattern variable is introduced both by b when false, and by c when false:
        List<BindingSymbol> yFzF = intersection(pos, trueBindings.bindingsWhenFalse, falseBindings.bindingsWhenFalse);

        //error recovery:
        /* if e = "x ? y : z", then:
               e.T = union(intersect(y.T, z.T), intersect(x.T, z.T), intersect(x.F, y.T))
               e.F = union(intersect(y.F, z.F), intersect(x.T, z.F), intersect(x.F, y.F))
        */
        List<BindingSymbol> bindingsWhenTrue = union(pos, yTzT, xTzT, xFyT);
        List<BindingSymbol> bindingsWhenFalse = union(pos, yFzF, xTzF, xFyF);
        return new MatchBindings(bindingsWhenTrue, bindingsWhenFalse);
    }

    public MatchBindings unary(JCTree tree, MatchBindings bindings) {
        if (bindings == EMPTY || !tree.hasTag(Tag.NOT)) return bindings;
        return new MatchBindings(bindings.bindingsWhenFalse, bindings.bindingsWhenTrue);
    }

    public MatchBindings binary(JCTree tree, MatchBindings lhsBindings, MatchBindings rhsBindings) {
        switch (tree.getTag()) {
            case AND: {
                return andOperation(tree.pos(), lhsBindings, rhsBindings);
            }
            case OR: {
                // e.T = intersection(x.T, y.T) (error recovery)
                // e.F = union(x.F, y.F)
                List<BindingSymbol> bindingsWhenTrue = //error recovery
                        intersection(tree.pos(), lhsBindings.bindingsWhenTrue, rhsBindings.bindingsWhenTrue);
                List<Symbol.BindingSymbol> bindingsWhenFalse =
                        union(tree.pos(), lhsBindings.bindingsWhenFalse, rhsBindings.bindingsWhenFalse);
                return new MatchBindings(bindingsWhenTrue, bindingsWhenFalse);
            }
        }
        return EMPTY;
    }

    public MatchBindings guardedPattern(JCGuardPattern tree, MatchBindings patternBindings, MatchBindings guardBindings) {
        return andOperation(tree.pos(), patternBindings, guardBindings);
    }

    public MatchBindings andOperation(DiagnosticPosition pos, MatchBindings lhsBindings, MatchBindings rhsBindings) {
        // e.T = union(x.T, y.T)
        // e.F = intersection(x.F, y.F) (error recovery)
        List<BindingSymbol> bindingsWhenTrue =
                union(pos, lhsBindings.bindingsWhenTrue, rhsBindings.bindingsWhenTrue);
        List<BindingSymbol> bindingsWhenFalse = //error recovery
                intersection(pos, lhsBindings.bindingsWhenFalse, rhsBindings.bindingsWhenFalse);
        return new MatchBindings(bindingsWhenTrue, bindingsWhenFalse);
    }

    public MatchBindings switchCase(JCTree tree, MatchBindings prevBindings, MatchBindings currentBindings) {
        if (prevBindings == null)
            return currentBindings;
        if (prevBindings.nullPattern) {
            return currentBindings;
        }
        if (currentBindings.nullPattern) {
            return prevBindings;
        }
        return new MatchBindings(intersection(tree.pos(), prevBindings.bindingsWhenTrue, currentBindings.bindingsWhenTrue),
                                 intersection(tree.pos(), prevBindings.bindingsWhenFalse, currentBindings.bindingsWhenFalse));
    }

    public MatchBindings finishBindings(JCTree tree, MatchBindings matchBindings) {
        switch (tree.getTag()) {
            case NOT: case AND: case OR: case BINDINGPATTERN:
<<<<<<< HEAD
            case PARENS: case TYPETEST: case DECONSTRUCTIONPATTERN:
            case ARRAYPATTERN: case CONDEXPR: //error recovery:
=======
            case PARENTHESIZEDPATTERN: case GUARDPATTERN:
            case PARENS: case TYPETEST:
            case CONDEXPR: //error recovery:
>>>>>>> c8add223
                return matchBindings;
            default:
                return MatchBindingsComputer.EMPTY;
        }
    }

    public static class MatchBindings {

        public final List<BindingSymbol> bindingsWhenTrue;
        public final List<BindingSymbol> bindingsWhenFalse;
        public final boolean nullPattern;

        public MatchBindings(List<BindingSymbol> bindingsWhenTrue, List<BindingSymbol> bindingsWhenFalse) {
            this(bindingsWhenTrue, bindingsWhenFalse, false);
        }

        public MatchBindings(List<BindingSymbol> bindingsWhenTrue, List<BindingSymbol> bindingsWhenFalse, boolean nullPattern) {
            this.bindingsWhenTrue = bindingsWhenTrue;
            this.bindingsWhenFalse = bindingsWhenFalse;
            this.nullPattern = nullPattern;
        }

    }
    private List<BindingSymbol> intersection(DiagnosticPosition pos, List<BindingSymbol> lhsBindings, List<BindingSymbol> rhsBindings) {
        // It is an error if, for intersection(a,b), if a and b contain the same variable name (may be eventually relaxed to merge variables of same type)
        List<BindingSymbol> list = List.nil();
        for (BindingSymbol v1 : lhsBindings) {
            for (BindingSymbol v2 : rhsBindings) {
                if (v1.name == v2.name &&
                    (v1.flags() & CLASH) == 0 &&
                    (v2.flags() & CLASH) == 0) {
                    log.error(pos, Errors.MatchBindingExists);
                    v2.flags_field |= CLASH;
                    list = list.append(v2);
                }
            }
        }
        return list;
    }

    @SafeVarargs
    private final List<BindingSymbol> union(DiagnosticPosition pos, List<BindingSymbol> lhsBindings, List<BindingSymbol> ... rhsBindings_s) {
        // It is an error if for union(a,b), a and b contain the same name (disjoint union).
        List<BindingSymbol> list = lhsBindings;
        for (List<BindingSymbol> rhsBindings : rhsBindings_s) {
            for (BindingSymbol v : rhsBindings) {
                for (BindingSymbol ov : list) {
                    if (ov.name == v.name &&
                        (ov.flags() & CLASH) == 0 &&
                        (v.flags() & CLASH) == 0) {
                        log.error(pos, Errors.MatchBindingExists);
                        v.flags_field |= CLASH;
                    }
                }
                list = list.append(v);
            }
        }
        return list;
    }
}<|MERGE_RESOLUTION|>--- conflicted
+++ resolved
@@ -142,14 +142,10 @@
     public MatchBindings finishBindings(JCTree tree, MatchBindings matchBindings) {
         switch (tree.getTag()) {
             case NOT: case AND: case OR: case BINDINGPATTERN:
-<<<<<<< HEAD
+            case PARENTHESIZEDPATTERN: case GUARDPATTERN:
             case PARENS: case TYPETEST: case DECONSTRUCTIONPATTERN:
-            case ARRAYPATTERN: case CONDEXPR: //error recovery:
-=======
-            case PARENTHESIZEDPATTERN: case GUARDPATTERN:
-            case PARENS: case TYPETEST:
+            case ARRAYPATTERN:
             case CONDEXPR: //error recovery:
->>>>>>> c8add223
                 return matchBindings;
             default:
                 return MatchBindingsComputer.EMPTY;
