--- conflicted
+++ resolved
@@ -142,13 +142,8 @@
     public MatchBindings finishBindings(JCTree tree, MatchBindings matchBindings) {
         switch (tree.getTag()) {
             case NOT: case AND: case OR: case BINDINGPATTERN:
-<<<<<<< HEAD
             case PARENTHESIZEDPATTERN: case TYPETEST:
             case PARENS: case DECONSTRUCTIONPATTERN:
-=======
-            case PARENTHESIZEDPATTERN:
-            case PARENS: case TYPETEST:
->>>>>>> ef7a7d6a
             case CONDEXPR: //error recovery:
                 return matchBindings;
             default:
