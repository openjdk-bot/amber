/*
 * Copyright (c) 1999, 2018, Oracle and/or its affiliates. All rights reserved.
 * DO NOT ALTER OR REMOVE COPYRIGHT NOTICES OR THIS FILE HEADER.
 *
 * This code is free software; you can redistribute it and/or modify it
 * under the terms of the GNU General Public License version 2 only, as
 * published by the Free Software Foundation.  Oracle designates this
 * particular file as subject to the "Classpath" exception as provided
 * by Oracle in the LICENSE file that accompanied this code.
 *
 * This code is distributed in the hope that it will be useful, but WITHOUT
 * ANY WARRANTY; without even the implied warranty of MERCHANTABILITY or
 * FITNESS FOR A PARTICULAR PURPOSE.  See the GNU General Public License
 * version 2 for more details (a copy is included in the LICENSE file that
 * accompanied this code).
 *
 * You should have received a copy of the GNU General Public License version
 * 2 along with this work; if not, write to the Free Software Foundation,
 * Inc., 51 Franklin St, Fifth Floor, Boston, MA 02110-1301 USA.
 *
 * Please contact Oracle, 500 Oracle Parkway, Redwood Shores, CA 94065 USA
 * or visit www.oracle.com if you need additional information or have any
 * questions.
 */

package com.sun.tools.javac.tree;

import java.io.IOException;
import java.io.StringWriter;
import java.util.*;

import javax.lang.model.element.Modifier;
import javax.lang.model.type.TypeKind;
import javax.tools.JavaFileObject;

import com.sun.source.tree.*;
import com.sun.tools.javac.code.*;
import com.sun.tools.javac.code.Directive.RequiresDirective;
import com.sun.tools.javac.code.Scope.*;
import com.sun.tools.javac.code.Symbol.*;
import com.sun.tools.javac.comp.MatchBindingsComputer.BindingSymbol;
import com.sun.tools.javac.util.*;
import com.sun.tools.javac.util.DefinedBy.Api;
import com.sun.tools.javac.util.JCDiagnostic.DiagnosticPosition;
import com.sun.tools.javac.util.List;

import static com.sun.tools.javac.tree.JCTree.Tag.*;

import javax.tools.JavaFileManager.Location;

import com.sun.source.tree.CaseTree.CaseKind;
import com.sun.source.tree.ModuleTree.ModuleKind;
import com.sun.tools.javac.code.Directive.ExportsDirective;
import com.sun.tools.javac.code.Directive.OpensDirective;
import com.sun.tools.javac.code.Type.ModuleType;
import com.sun.tools.javac.tree.JCTree.JCPolyExpression.PolyKind;

/**
 * Root class for abstract syntax tree nodes. It provides definitions
 * for specific tree nodes as subclasses nested inside.
 *
 * <p>Each subclass is highly standardized.  It generally contains
 * only tree fields for the syntactic subcomponents of the node.  Some
 * classes that represent identifier uses or definitions also define a
 * Symbol field that denotes the represented identifier.  Classes for
 * non-local jumps also carry the jump target as a field.  The root
 * class Tree itself defines fields for the tree's type and position.
 * No other fields are kept in a tree node; instead parameters are
 * passed to methods accessing the node.
 *
 * <p>Except for the methods defined by com.sun.source, the only
 * method defined in subclasses is `visit' which applies a given
 * visitor to the tree. The actual tree processing is done by visitor
 * classes in other packages. The abstract class Visitor, as well as
 * an Factory interface for trees, are defined as inner classes in
 * Tree.
 *
 * <p>To avoid ambiguities with the Tree API in com.sun.source all sub
 * classes should, by convention, start with JC (javac).
 *
 * <p><b>This is NOT part of any supported API.
 * If you write code that depends on this, you do so at your own risk.
 * This code and its internal interfaces are subject to change or
 * deletion without notice.</b>
 *
 * @see TreeMaker
 * @see TreeInfo
 * @see TreeTranslator
 * @see Pretty
 */
public abstract class JCTree implements Tree, Cloneable, DiagnosticPosition {

    /* Tree tag values, identifying kinds of trees */
    public enum Tag {
        /** For methods that return an invalid tag if a given condition is not met
         */
        NO_TAG,

        /** Toplevel nodes, of type TopLevel, representing entire source files.
        */
        TOPLEVEL,

        /** Package level definitions.
         */
        PACKAGEDEF,

        /** Import clauses, of type Import.
         */
        IMPORT,

        /** Class definitions, of type ClassDef.
         */
        CLASSDEF,

        /** Method definitions, of type MethodDef.
         */
        METHODDEF,

        /** Variable definitions, of type VarDef.
         */
        VARDEF,

        /** The no-op statement ";", of type Skip
         */
        SKIP,

        /** Blocks, of type Block.
         */
        BLOCK,

        /** Do-while loops, of type DoLoop.
         */
        DOLOOP,

        /** While-loops, of type WhileLoop.
         */
        WHILELOOP,

        /** For-loops, of type ForLoop.
         */
        FORLOOP,

        /** Foreach-loops, of type ForeachLoop.
         */
        FOREACHLOOP,

        /** Labelled statements, of type Labelled.
         */
        LABELLED,

        /** Switch statements, of type Switch.
         */
        SWITCH,

        /** Case parts in switch statements/expressions, of type Case.
         */
        CASE,

<<<<<<< HEAD
        /** Case parts in match statements, of type Clause.
         */
        CLAUSE,
=======
        /** Switch expression statements, of type Switch.
         */
        SWITCH_EXPRESSION,
>>>>>>> b3b64443

        /** Synchronized statements, of type Synchonized.
         */
        SYNCHRONIZED,

        /** Try statements, of type Try.
         */
        TRY,

        /** Catch clauses in try statements, of type Catch.
         */
        CATCH,

        /** Conditional expressions, of type Conditional.
         */
        CONDEXPR,

        /** Conditional statements, of type If.
         */
        IF,

        /** Expression statements, of type Exec.
         */
        EXEC,

        /** Break statements, of type Break.
         */
        BREAK,

        /** Continue statements, of type Continue.
         */
        CONTINUE,

        /** Return statements, of type Return.
         */
        RETURN,

        /** Throw statements, of type Throw.
         */
        THROW,

        /** Assert statements, of type Assert.
         */
        ASSERT,

        /** Method invocation expressions, of type Apply.
         */
        APPLY,

        /** Class instance creation expressions, of type NewClass.
         */
        NEWCLASS,

        /** Array creation expressions, of type NewArray.
         */
        NEWARRAY,

        /** Lambda expression, of type Lambda.
         */
        LAMBDA,

        /** Parenthesized subexpressions, of type Parens.
         */
        PARENS,

        /** Assignment expressions, of type Assign.
         */
        ASSIGN,

        /** Type cast expressions, of type TypeCast.
         */
        TYPECAST,

        /** Type test expressions, of type TypeTest.
         */
        TYPETEST,

        /** Pattern test expression, of type PatternTest.
         */
        PATTERNTEST,

        /** Patterns.
         */
        BINDINGPATTERN,
        LITERALPATTERN,

        /** Indexed array expressions, of type Indexed.
         */
        INDEXED,

        /** Selections, of type Select.
         */
        SELECT,

        /** Member references, of type Reference.
         */
        REFERENCE,

        /** Simple identifiers, of type Ident.
         */
        IDENT,

        /** Literals, of type Literal.
         */
        LITERAL,

        /** Basic type identifiers, of type TypeIdent.
         */
        TYPEIDENT,

        /** Array types, of type TypeArray.
         */
        TYPEARRAY,

        /** Parameterized types, of type TypeApply.
         */
        TYPEAPPLY,

        /** Union types, of type TypeUnion.
         */
        TYPEUNION,

        /** Intersection types, of type TypeIntersection.
         */
        TYPEINTERSECTION,

        /** Formal type parameters, of type TypeParameter.
         */
        TYPEPARAMETER,

        /** Type argument.
         */
        WILDCARD,

        /** Bound kind: extends, super, exact, or unbound
         */
        TYPEBOUNDKIND,

        /** metadata: Annotation.
         */
        ANNOTATION,

        /** metadata: Type annotation.
         */
        TYPE_ANNOTATION,

        /** metadata: Modifiers
         */
        MODIFIERS,

        /** An annotated type tree.
         */
        ANNOTATED_TYPE,

        /** Error trees, of type Erroneous.
         */
        ERRONEOUS,

        /** Unary operators, of type Unary.
         */
        POS,                             // +
        NEG,                             // -
        NOT,                             // !
        COMPL,                           // ~
        PREINC,                          // ++ _
        PREDEC,                          // -- _
        POSTINC,                         // _ ++
        POSTDEC,                         // _ --

        /** unary operator for null reference checks, only used internally.
         */
        NULLCHK,

        /** Binary operators, of type Binary.
         */
        OR,                              // ||
        AND,                             // &&
        BITOR,                           // |
        BITXOR,                          // ^
        BITAND,                          // &
        EQ,                              // ==
        NE,                              // !=
        LT,                              // <
        GT,                              // >
        LE,                              // <=
        GE,                              // >=
        SL,                              // <<
        SR,                              // >>
        USR,                             // >>>
        PLUS,                            // +
        MINUS,                           // -
        MUL,                             // *
        DIV,                             // /
        MOD,                             // %

        /** Assignment operators, of type Assignop.
         */
        BITOR_ASG(BITOR),                // |=
        BITXOR_ASG(BITXOR),              // ^=
        BITAND_ASG(BITAND),              // &=

        SL_ASG(SL),                      // <<=
        SR_ASG(SR),                      // >>=
        USR_ASG(USR),                    // >>>=
        PLUS_ASG(PLUS),                  // +=
        MINUS_ASG(MINUS),                // -=
        MUL_ASG(MUL),                    // *=
        DIV_ASG(DIV),                    // /=
        MOD_ASG(MOD),                    // %=

        MODULEDEF,
        EXPORTS,
        OPENS,
        PROVIDES,
        REQUIRES,
        USES,

        /** A synthetic let expression, of type LetExpr.
         */
        LETEXPR;                         // ala scheme

        private final Tag noAssignTag;

        private static final int numberOfOperators = MOD.ordinal() - POS.ordinal() + 1;

        private Tag(Tag noAssignTag) {
            this.noAssignTag = noAssignTag;
        }

        private Tag() {
            this(null);
        }

        public static int getNumberOfOperators() {
            return numberOfOperators;
        }

        public Tag noAssignOp() {
            if (noAssignTag != null)
                return noAssignTag;
            throw new AssertionError("noAssignOp() method is not available for non assignment tags");
        }

        public boolean isPostUnaryOp() {
            return (this == POSTINC || this == POSTDEC);
        }

        public boolean isIncOrDecUnaryOp() {
            return (this == PREINC || this == PREDEC || this == POSTINC || this == POSTDEC);
        }

        public boolean isAssignop() {
            return noAssignTag != null;
        }

        public int operatorIndex() {
            return (this.ordinal() - POS.ordinal());
        }
    }

    /* The (encoded) position in the source file. @see util.Position.
     */
    public int pos;

    /* The type of this node.
     */
    public Type type;

    /* The tag of this node -- one of the constants declared above.
     */
    public abstract Tag getTag();

    /* Returns true if the tag of this node is equals to tag.
     */
    public boolean hasTag(Tag tag) {
        return tag == getTag();
    }

    /** Convert a tree to a pretty-printed string. */
    @Override
    public String toString() {
        StringWriter s = new StringWriter();
        try {
            new Pretty(s, false).printExpr(this);
        }
        catch (IOException e) {
            // should never happen, because StringWriter is defined
            // never to throw any IOExceptions
            throw new AssertionError(e);
        }
        return s.toString();
    }

    /** Set position field and return this tree.
     */
    public JCTree setPos(int pos) {
        this.pos = pos;
        return this;
    }

    /** Set type field and return this tree.
     */
    public JCTree setType(Type type) {
        this.type = type;
        return this;
    }

    /** Visit this tree with a given visitor.
     */
    public abstract void accept(Visitor v);

    @DefinedBy(Api.COMPILER_TREE)
    public abstract <R,D> R accept(TreeVisitor<R,D> v, D d);

    /** Return a shallow copy of this tree.
     */
    @Override
    public Object clone() {
        try {
            return super.clone();
        } catch(CloneNotSupportedException e) {
            throw new RuntimeException(e);
        }
    }

    /** Get a default position for this tree node.
     */
    public DiagnosticPosition pos() {
        return this;
    }

    // for default DiagnosticPosition
    public JCTree getTree() {
        return this;
    }

    // for default DiagnosticPosition
    public int getStartPosition() {
        return TreeInfo.getStartPos(this);
    }

    // for default DiagnosticPosition
    public int getPreferredPosition() {
        return pos;
    }

    // for default DiagnosticPosition
    public int getEndPosition(EndPosTable endPosTable) {
        return TreeInfo.getEndPos(this, endPosTable);
    }

    /**
     * Everything in one source file is kept in a {@linkplain JCCompilationUnit} structure.
     */
    public static class JCCompilationUnit extends JCTree implements CompilationUnitTree {
        /** All definitions in this file (ClassDef, Import, and Skip) */
        public List<JCTree> defs;
        /** The source file name. */
        public JavaFileObject sourcefile;
        /** The module to which this compilation unit belongs. */
        public ModuleSymbol modle;
        /** The location in which this compilation unit was found. */
        public Location locn;
        /** The package to which this compilation unit belongs. */
        public PackageSymbol packge;
        /** A scope containing top level classes. */
        public WriteableScope toplevelScope;
        /** A scope for all named imports. */
        public NamedImportScope namedImportScope;
        /** A scope for all import-on-demands. */
        public StarImportScope starImportScope;
        /** Line starting positions, defined only if option -g is set. */
        public Position.LineMap lineMap = null;
        /** A table that stores all documentation comments indexed by the tree
         * nodes they refer to. defined only if option -s is set. */
        public DocCommentTable docComments = null;
        /* An object encapsulating ending positions of source ranges indexed by
         * the tree nodes they belong to. Defined only if option -Xjcov is set. */
        public EndPosTable endPositions = null;
        protected JCCompilationUnit(List<JCTree> defs) {
            this.defs = defs;
        }
        @Override
        public void accept(Visitor v) { v.visitTopLevel(this); }

        @DefinedBy(Api.COMPILER_TREE)
        public Kind getKind() { return Kind.COMPILATION_UNIT; }

        public JCModuleDecl getModuleDecl() {
            for (JCTree tree : defs) {
                if (tree.hasTag(MODULEDEF)) {
                    return (JCModuleDecl) tree;
                }
            }

            return null;
        }

        @DefinedBy(Api.COMPILER_TREE)
        public JCPackageDecl getPackage() {
            // PackageDecl must be the first entry if it exists
            if (!defs.isEmpty() && defs.head.hasTag(PACKAGEDEF))
                return (JCPackageDecl)defs.head;
            return null;
        }
        @DefinedBy(Api.COMPILER_TREE)
        public List<JCAnnotation> getPackageAnnotations() {
            JCPackageDecl pd = getPackage();
            return pd != null ? pd.getAnnotations() : List.nil();
        }
        @DefinedBy(Api.COMPILER_TREE)
        public ExpressionTree getPackageName() {
            JCPackageDecl pd = getPackage();
            return pd != null ? pd.getPackageName() : null;
        }

        @DefinedBy(Api.COMPILER_TREE)
        public List<JCImport> getImports() {
            ListBuffer<JCImport> imports = new ListBuffer<>();
            for (JCTree tree : defs) {
                if (tree.hasTag(IMPORT))
                    imports.append((JCImport)tree);
                else if (!tree.hasTag(PACKAGEDEF) && !tree.hasTag(SKIP))
                    break;
            }
            return imports.toList();
        }
        @DefinedBy(Api.COMPILER_TREE)
        public JavaFileObject getSourceFile() {
            return sourcefile;
        }
        @DefinedBy(Api.COMPILER_TREE)
        public Position.LineMap getLineMap() {
            return lineMap;
        }
        @DefinedBy(Api.COMPILER_TREE)
        public List<JCTree> getTypeDecls() {
            List<JCTree> typeDefs;
            for (typeDefs = defs; !typeDefs.isEmpty(); typeDefs = typeDefs.tail)
                if (!typeDefs.head.hasTag(PACKAGEDEF) && !typeDefs.head.hasTag(IMPORT))
                    break;
            return typeDefs;
        }
        @Override @DefinedBy(Api.COMPILER_TREE)
        public <R,D> R accept(TreeVisitor<R,D> v, D d) {
            return v.visitCompilationUnit(this, d);
        }

        @Override
        public Tag getTag() {
            return TOPLEVEL;
        }
    }

    /**
     * Package definition.
     */
    public static class JCPackageDecl extends JCTree implements PackageTree {
        public List<JCAnnotation> annotations;
        /** The tree representing the package clause. */
        public JCExpression pid;
        public PackageSymbol packge;
        public JCPackageDecl(List<JCAnnotation> annotations, JCExpression pid) {
            this.annotations = annotations;
            this.pid = pid;
        }
        @Override
        public void accept(Visitor v) { v.visitPackageDef(this); }
        @DefinedBy(Api.COMPILER_TREE)
        public Kind getKind() {
            return Kind.PACKAGE;
        }
        @DefinedBy(Api.COMPILER_TREE)
        public List<JCAnnotation> getAnnotations() {
            return annotations;
        }
        @DefinedBy(Api.COMPILER_TREE)
        public JCExpression getPackageName() {
            return pid;
        }
        @Override @DefinedBy(Api.COMPILER_TREE)
        public <R,D> R accept(TreeVisitor<R,D> v, D d) {
            return v.visitPackage(this, d);
        }
        @Override
        public Tag getTag() {
            return PACKAGEDEF;
        }
    }

    /**
     * An import clause.
     */
    public static class JCImport extends JCTree implements ImportTree {
        public boolean staticImport;
        /** The imported class(es). */
        public JCTree qualid;
        public com.sun.tools.javac.code.Scope importScope;
        protected JCImport(JCTree qualid, boolean importStatic) {
            this.qualid = qualid;
            this.staticImport = importStatic;
        }
        @Override
        public void accept(Visitor v) { v.visitImport(this); }

        @DefinedBy(Api.COMPILER_TREE)
        public boolean isStatic() { return staticImport; }
        @DefinedBy(Api.COMPILER_TREE)
        public JCTree getQualifiedIdentifier() { return qualid; }

        @DefinedBy(Api.COMPILER_TREE)
        public Kind getKind() { return Kind.IMPORT; }
        @Override @DefinedBy(Api.COMPILER_TREE)
        public <R,D> R accept(TreeVisitor<R,D> v, D d) {
            return v.visitImport(this, d);
        }

        @Override
        public Tag getTag() {
            return IMPORT;
        }
    }

    public static abstract class JCStatement extends JCTree implements StatementTree {
        @Override
        public JCStatement setType(Type type) {
            super.setType(type);
            return this;
        }
        @Override
        public JCStatement setPos(int pos) {
            super.setPos(pos);
            return this;
        }
    }

    public static abstract class JCExpression extends JCTree implements ExpressionTree {
        @Override
        public JCExpression setType(Type type) {
            super.setType(type);
            return this;
        }
        @Override
        public JCExpression setPos(int pos) {
            super.setPos(pos);
            return this;
        }

        public boolean isPoly() { return false; }
        public boolean isStandalone() { return true; }
    }

    /**
     * Common supertype for all poly expression trees (lambda, method references,
     * conditionals, method and constructor calls)
     */
    public static abstract class JCPolyExpression extends JCExpression {

        /**
         * A poly expression can only be truly 'poly' in certain contexts
         */
        public enum PolyKind {
            /** poly expression to be treated as a standalone expression */
            STANDALONE,
            /** true poly expression */
            POLY
        }

        /** is this poly expression a 'true' poly expression? */
        public PolyKind polyKind;

        @Override public boolean isPoly() { return polyKind == PolyKind.POLY; }
        @Override public boolean isStandalone() { return polyKind == PolyKind.STANDALONE; }
    }

    /**
     * Common supertype for all functional expression trees (lambda and method references)
     */
    public static abstract class JCFunctionalExpression extends JCPolyExpression {

        public JCFunctionalExpression() {
            //a functional expression is always a 'true' poly
            polyKind = PolyKind.POLY;
        }

        /** list of target types inferred for this functional expression. */
        public Type target;

        public Type getDescriptorType(Types types) {
            return target != null ? types.findDescriptorType(target) : types.createErrorType(null);
        }
    }

    /**
     * A class definition.
     */
    public static class JCClassDecl extends JCStatement implements ClassTree {
        /** the modifiers */
        public JCModifiers mods;
        /** the name of the class */
        public Name name;
        /** formal class parameters */
        public List<JCTypeParameter> typarams;
        /** the classes this class extends */
        public JCExpression extending;
        /** the interfaces implemented by this class */
        public List<JCExpression> implementing;
        /** all variables and methods defined in this class */
        public List<JCTree> defs;
        /** the symbol */
        public ClassSymbol sym;
        protected JCClassDecl(JCModifiers mods,
                           Name name,
                           List<JCTypeParameter> typarams,
                           JCExpression extending,
                           List<JCExpression> implementing,
                           List<JCTree> defs,
                           ClassSymbol sym)
        {
            this.mods = mods;
            this.name = name;
            this.typarams = typarams;
            this.extending = extending;
            this.implementing = implementing;
            this.defs = defs;
            this.sym = sym;
        }
        @Override
        public void accept(Visitor v) { v.visitClassDef(this); }

        @DefinedBy(Api.COMPILER_TREE)
        public Kind getKind() {
            if ((mods.flags & Flags.ANNOTATION) != 0)
                return Kind.ANNOTATION_TYPE;
            else if ((mods.flags & Flags.INTERFACE) != 0)
                return Kind.INTERFACE;
            else if ((mods.flags & Flags.ENUM) != 0)
                return Kind.ENUM;
            else
                return Kind.CLASS;
        }

        @DefinedBy(Api.COMPILER_TREE)
        public JCModifiers getModifiers() { return mods; }
        @DefinedBy(Api.COMPILER_TREE)
        public Name getSimpleName() { return name; }
        @DefinedBy(Api.COMPILER_TREE)
        public List<JCTypeParameter> getTypeParameters() {
            return typarams;
        }
        @DefinedBy(Api.COMPILER_TREE)
        public JCExpression getExtendsClause() { return extending; }
        @DefinedBy(Api.COMPILER_TREE)
        public List<JCExpression> getImplementsClause() {
            return implementing;
        }
        @DefinedBy(Api.COMPILER_TREE)
        public List<JCTree> getMembers() {
            return defs;
        }
        @Override @DefinedBy(Api.COMPILER_TREE)
        public <R,D> R accept(TreeVisitor<R,D> v, D d) {
            return v.visitClass(this, d);
        }

        @Override
        public Tag getTag() {
            return CLASSDEF;
        }
    }

    /**
     * A method definition.
     */
    public static class JCMethodDecl extends JCTree implements MethodTree {
        /** method modifiers */
        public JCModifiers mods;
        /** method name */
        public Name name;
        /** type of method return value */
        public JCExpression restype;
        /** type parameters */
        public List<JCTypeParameter> typarams;
        /** receiver parameter */
        public JCVariableDecl recvparam;
        /** value parameters */
        public List<JCVariableDecl> params;
        /** exceptions thrown by this method */
        public List<JCExpression> thrown;
        /** statements in the method */
        public JCBlock body;
        /** default value, for annotation types */
        public JCExpression defaultValue;
        /** method symbol */
        public MethodSymbol sym;
        protected JCMethodDecl(JCModifiers mods,
                            Name name,
                            JCExpression restype,
                            List<JCTypeParameter> typarams,
                            JCVariableDecl recvparam,
                            List<JCVariableDecl> params,
                            List<JCExpression> thrown,
                            JCBlock body,
                            JCExpression defaultValue,
                            MethodSymbol sym)
        {
            this.mods = mods;
            this.name = name;
            this.restype = restype;
            this.typarams = typarams;
            this.params = params;
            this.recvparam = recvparam;
            // TODO: do something special if the given type is null?
            // receiver != null ? receiver : List.<JCTypeAnnotation>nil());
            this.thrown = thrown;
            this.body = body;
            this.defaultValue = defaultValue;
            this.sym = sym;
        }
        @Override
        public void accept(Visitor v) { v.visitMethodDef(this); }

        @DefinedBy(Api.COMPILER_TREE)
        public Kind getKind() { return Kind.METHOD; }
        @DefinedBy(Api.COMPILER_TREE)
        public JCModifiers getModifiers() { return mods; }
        @DefinedBy(Api.COMPILER_TREE)
        public Name getName() { return name; }
        @DefinedBy(Api.COMPILER_TREE)
        public JCTree getReturnType() { return restype; }
        @DefinedBy(Api.COMPILER_TREE)
        public List<JCTypeParameter> getTypeParameters() {
            return typarams;
        }
        @DefinedBy(Api.COMPILER_TREE)
        public List<JCVariableDecl> getParameters() {
            return params;
        }
        @DefinedBy(Api.COMPILER_TREE)
        public JCVariableDecl getReceiverParameter() { return recvparam; }
        @DefinedBy(Api.COMPILER_TREE)
        public List<JCExpression> getThrows() {
            return thrown;
        }
        @DefinedBy(Api.COMPILER_TREE)
        public JCBlock getBody() { return body; }
        @DefinedBy(Api.COMPILER_TREE)
        public JCTree getDefaultValue() { // for annotation types
            return defaultValue;
        }
        @Override @DefinedBy(Api.COMPILER_TREE)
        public <R,D> R accept(TreeVisitor<R,D> v, D d) {
            return v.visitMethod(this, d);
        }

        @Override
        public Tag getTag() {
            return METHODDEF;
        }
  }

    /**
     * A variable definition.
     */
    public static class JCVariableDecl extends JCStatement implements VariableTree {
        /** variable modifiers */
        public JCModifiers mods;
        /** variable name */
        public Name name;
        /** variable name expression */
        public JCExpression nameexpr;
        /** type of the variable */
        public JCExpression vartype;
        /** variable's initial value */
        public JCExpression init;
        /** symbol */
        public VarSymbol sym;
        /** explicit start pos */
        public int startPos = Position.NOPOS;

        protected JCVariableDecl(JCModifiers mods,
                         Name name,
                         JCExpression vartype,
                         JCExpression init,
                         VarSymbol sym) {
            this.mods = mods;
            this.name = name;
            this.vartype = vartype;
            this.init = init;
            this.sym = sym;
        }

        protected JCVariableDecl(JCModifiers mods,
                         JCExpression nameexpr,
                         JCExpression vartype) {
            this(mods, null, vartype, null, null);
            this.nameexpr = nameexpr;
            if (nameexpr.hasTag(Tag.IDENT)) {
                this.name = ((JCIdent)nameexpr).name;
            } else {
                // Only other option is qualified name x.y.this;
                this.name = ((JCFieldAccess)nameexpr).name;
            }
        }

        public boolean isImplicitlyTyped() {
            return vartype == null;
        }

        @Override
        public void accept(Visitor v) { v.visitVarDef(this); }

        @DefinedBy(Api.COMPILER_TREE)
        public Kind getKind() { return Kind.VARIABLE; }
        @DefinedBy(Api.COMPILER_TREE)
        public JCModifiers getModifiers() { return mods; }
        @DefinedBy(Api.COMPILER_TREE)
        public Name getName() { return name; }
        @DefinedBy(Api.COMPILER_TREE)
        public JCExpression getNameExpression() { return nameexpr; }
        @DefinedBy(Api.COMPILER_TREE)
        public JCTree getType() { return vartype; }
        @DefinedBy(Api.COMPILER_TREE)
        public JCExpression getInitializer() {
            return init;
        }
        @Override @DefinedBy(Api.COMPILER_TREE)
        public <R,D> R accept(TreeVisitor<R,D> v, D d) {
            return v.visitVariable(this, d);
        }

        @Override
        public Tag getTag() {
            return VARDEF;
        }
    }

    /**
     * A no-op statement ";".
     */
    public static class JCSkip extends JCStatement implements EmptyStatementTree {
        protected JCSkip() {
        }
        @Override
        public void accept(Visitor v) { v.visitSkip(this); }

        @DefinedBy(Api.COMPILER_TREE)
        public Kind getKind() { return Kind.EMPTY_STATEMENT; }
        @Override @DefinedBy(Api.COMPILER_TREE)
        public <R,D> R accept(TreeVisitor<R,D> v, D d) {
            return v.visitEmptyStatement(this, d);
        }

        @Override
        public Tag getTag() {
            return SKIP;
        }
    }

    /**
     * A statement block.
     */
    public static class JCBlock extends JCStatement implements BlockTree {
        /** flags */
        public long flags;
        /** statements */
        public List<JCStatement> stats;
        /** Position of closing brace, optional. */
        public int endpos = Position.NOPOS;
        protected JCBlock(long flags, List<JCStatement> stats) {
            this.stats = stats;
            this.flags = flags;
        }
        @Override
        public void accept(Visitor v) { v.visitBlock(this); }

        @DefinedBy(Api.COMPILER_TREE)
        public Kind getKind() { return Kind.BLOCK; }
        @DefinedBy(Api.COMPILER_TREE)
        public List<JCStatement> getStatements() {
            return stats;
        }
        @DefinedBy(Api.COMPILER_TREE)
        public boolean isStatic() { return (flags & Flags.STATIC) != 0; }
        @Override @DefinedBy(Api.COMPILER_TREE)
        public <R,D> R accept(TreeVisitor<R,D> v, D d) {
            return v.visitBlock(this, d);
        }

        @Override
        public Tag getTag() {
            return BLOCK;
        }
    }

    /**
     * A do loop
     */
    public static class JCDoWhileLoop extends JCStatement implements DoWhileLoopTree {
        public JCStatement body;
        public JCExpression cond;
        protected JCDoWhileLoop(JCStatement body, JCExpression cond) {
            this.body = body;
            this.cond = cond;
        }
        @Override
        public void accept(Visitor v) { v.visitDoLoop(this); }

        @DefinedBy(Api.COMPILER_TREE)
        public Kind getKind() { return Kind.DO_WHILE_LOOP; }
        @DefinedBy(Api.COMPILER_TREE)
        public JCExpression getCondition() { return cond; }
        @DefinedBy(Api.COMPILER_TREE)
        public JCStatement getStatement() { return body; }
        @Override @DefinedBy(Api.COMPILER_TREE)
        public <R,D> R accept(TreeVisitor<R,D> v, D d) {
            return v.visitDoWhileLoop(this, d);
        }

        @Override
        public Tag getTag() {
            return DOLOOP;
        }
    }

    /**
     * A while loop
     */
    public static class JCWhileLoop extends JCStatement implements WhileLoopTree {
        public JCExpression cond;
        public JCStatement body;
        protected JCWhileLoop(JCExpression cond, JCStatement body) {
            this.cond = cond;
            this.body = body;
        }
        @Override
        public void accept(Visitor v) { v.visitWhileLoop(this); }

        @DefinedBy(Api.COMPILER_TREE)
        public Kind getKind() { return Kind.WHILE_LOOP; }
        @DefinedBy(Api.COMPILER_TREE)
        public JCExpression getCondition() { return cond; }
        @DefinedBy(Api.COMPILER_TREE)
        public JCStatement getStatement() { return body; }
        @Override @DefinedBy(Api.COMPILER_TREE)
        public <R,D> R accept(TreeVisitor<R,D> v, D d) {
            return v.visitWhileLoop(this, d);
        }

        @Override
        public Tag getTag() {
            return WHILELOOP;
        }
    }

    /**
     * A for loop.
     */
    public static class JCForLoop extends JCStatement implements ForLoopTree {
        public List<JCStatement> init;
        public JCExpression cond;
        public List<JCExpressionStatement> step;
        public JCStatement body;
        protected JCForLoop(List<JCStatement> init,
                          JCExpression cond,
                          List<JCExpressionStatement> update,
                          JCStatement body)
        {
            this.init = init;
            this.cond = cond;
            this.step = update;
            this.body = body;
        }
        @Override
        public void accept(Visitor v) { v.visitForLoop(this); }

        @DefinedBy(Api.COMPILER_TREE)
        public Kind getKind() { return Kind.FOR_LOOP; }
        @DefinedBy(Api.COMPILER_TREE)
        public JCExpression getCondition() { return cond; }
        @DefinedBy(Api.COMPILER_TREE)
        public JCStatement getStatement() { return body; }
        @DefinedBy(Api.COMPILER_TREE)
        public List<JCStatement> getInitializer() {
            return init;
        }
        @DefinedBy(Api.COMPILER_TREE)
        public List<JCExpressionStatement> getUpdate() {
            return step;
        }
        @Override @DefinedBy(Api.COMPILER_TREE)
        public <R,D> R accept(TreeVisitor<R,D> v, D d) {
            return v.visitForLoop(this, d);
        }

        @Override
        public Tag getTag() {
            return FORLOOP;
        }
    }

    /**
     * The enhanced for loop.
     */
    public static class JCEnhancedForLoop extends JCStatement implements EnhancedForLoopTree {
        public JCVariableDecl var;
        public JCExpression expr;
        public JCStatement body;
        protected JCEnhancedForLoop(JCVariableDecl var, JCExpression expr, JCStatement body) {
            this.var = var;
            this.expr = expr;
            this.body = body;
        }
        @Override
        public void accept(Visitor v) { v.visitForeachLoop(this); }

        @DefinedBy(Api.COMPILER_TREE)
        public Kind getKind() { return Kind.ENHANCED_FOR_LOOP; }
        @DefinedBy(Api.COMPILER_TREE)
        public JCVariableDecl getVariable() { return var; }
        @DefinedBy(Api.COMPILER_TREE)
        public JCExpression getExpression() { return expr; }
        @DefinedBy(Api.COMPILER_TREE)
        public JCStatement getStatement() { return body; }
        @Override @DefinedBy(Api.COMPILER_TREE)
        public <R,D> R accept(TreeVisitor<R,D> v, D d) {
            return v.visitEnhancedForLoop(this, d);
        }
        @Override
        public Tag getTag() {
            return FOREACHLOOP;
        }
    }

    /**
     * A labelled expression or statement.
     */
    public static class JCLabeledStatement extends JCStatement implements LabeledStatementTree {
        public Name label;
        public JCStatement body;
        protected JCLabeledStatement(Name label, JCStatement body) {
            this.label = label;
            this.body = body;
        }
        @Override
        public void accept(Visitor v) { v.visitLabelled(this); }
        @DefinedBy(Api.COMPILER_TREE)
        public Kind getKind() { return Kind.LABELED_STATEMENT; }
        @DefinedBy(Api.COMPILER_TREE)
        public Name getLabel() { return label; }
        @DefinedBy(Api.COMPILER_TREE)
        public JCStatement getStatement() { return body; }
        @Override @DefinedBy(Api.COMPILER_TREE)
        public <R,D> R accept(TreeVisitor<R,D> v, D d) {
            return v.visitLabeledStatement(this, d);
        }
        @Override
        public Tag getTag() {
            return LABELLED;
        }
    }

    /**
     * A "switch ( ) { }" construction.
     */
    public static class JCSwitch extends JCStatement implements SwitchTree {
        public JCExpression selector;
        public List<JCCase> cases;
        public SwitchKind kind;
        protected JCSwitch(JCExpression selector, List<JCCase> cases) {
            this.selector = selector;
            this.cases = cases;
        }
        @Override
        public void accept(Visitor v) { v.visitSwitch(this); }

        @DefinedBy(Api.COMPILER_TREE)
        public Kind getKind() { return Kind.SWITCH; }
        @DefinedBy(Api.COMPILER_TREE)
        public JCExpression getExpression() { return selector; }
        @DefinedBy(Api.COMPILER_TREE)
        public List<JCCase> getCases() { return cases; }
        @Override @DefinedBy(Api.COMPILER_TREE)
        public <R,D> R accept(TreeVisitor<R,D> v, D d) {
            return v.visitSwitch(this, d);
        }
        @Override
        public Tag getTag() {
            return SWITCH;
        }
        public enum SwitchKind {
            ORDINARY,
            STRING,
            ENUM,
            MATCHING;
        }
    }

    /**
     * A "case  :" of a switch.
     */
    public static class JCCase extends JCStatement implements CaseTree {
<<<<<<< HEAD
        public JCPattern pat;
        public List<JCStatement> stats;
        public boolean alive;
        protected JCCase(JCPattern pat, List<JCStatement> stats) {
            this.pat = pat;
=======
        //as CaseKind is deprecated for removal (as it is part of a preview feature),
        //using indirection through these fields to avoid unnecessary @SuppressWarnings:
        @SuppressWarnings("removal")
        public static final CaseKind STATEMENT = CaseKind.STATEMENT;
        @SuppressWarnings("removal")
        public static final CaseKind RULE = CaseKind.RULE;
        @SuppressWarnings("removal")
        public final CaseKind caseKind;
        public List<JCExpression> pats;
        public List<JCStatement> stats;
        public JCTree body;
        public boolean completesNormally;
        protected JCCase(@SuppressWarnings("removal") CaseKind caseKind, List<JCExpression> pats,
                         List<JCStatement> stats, JCTree body) {
            Assert.checkNonNull(pats);
            Assert.check(pats.isEmpty() || pats.head != null);
            this.caseKind = caseKind;
            this.pats = pats;
>>>>>>> b3b64443
            this.stats = stats;
            this.body = body;
        }
        @Override
        public void accept(Visitor v) { v.visitCase(this); }

        @Override @DefinedBy(Api.COMPILER_TREE)
        public Kind getKind() { return Kind.CASE; }
<<<<<<< HEAD
        @DefinedBy(Api.COMPILER_TREE)
        @Deprecated
        public JCExpression getExpression() {
            return constExpression();
        }
        public JCExpression constExpression() {
            if (pat == null || !pat.hasTag(LITERALPATTERN)) {
                return null;
            }
            JCLiteralPattern cpat = (JCLiteralPattern) pat;
            return cpat.value;
        }
        @DefinedBy(Api.COMPILER_TREE)
        public JCPattern getPattern() { return pat; }
        @DefinedBy(Api.COMPILER_TREE)
        public List<JCStatement> getStatements() { return stats; }
=======
        @Override @DefinedBy(Api.COMPILER_TREE)
        public JCExpression getExpression() { return pats.head; }
        @Override @DefinedBy(Api.COMPILER_TREE)
        @SuppressWarnings("removal")
        public List<JCExpression> getExpressions() { return pats; }
        @Override @DefinedBy(Api.COMPILER_TREE)
        @SuppressWarnings("removal")
        public List<JCStatement> getStatements() {
            return caseKind == CaseKind.STATEMENT ? stats : null;
        }
        @Override @DefinedBy(Api.COMPILER_TREE)
        @SuppressWarnings("removal")
        public JCTree getBody() { return body; }
        @Override @DefinedBy(Api.COMPILER_TREE)
        @SuppressWarnings("removal")
        public CaseKind getCaseKind() {
            return caseKind;
        }
>>>>>>> b3b64443
        @Override @DefinedBy(Api.COMPILER_TREE)
        public <R,D> R accept(TreeVisitor<R,D> v, D d) {
            return v.visitCase(this, d);
        }
        @Override
        public Tag getTag() {
            return CASE;
        }
    }



    /**
     * A "switch ( ) { }" construction.
     */
    @SuppressWarnings("removal")
    public static class JCSwitchExpression extends JCPolyExpression implements SwitchExpressionTree {
        public JCExpression selector;
        public List<JCCase> cases;
        protected JCSwitchExpression(JCExpression selector, List<JCCase> cases) {
            this.selector = selector;
            this.cases = cases;
        }
        @Override
        public void accept(Visitor v) { v.visitSwitchExpression(this); }

        @DefinedBy(Api.COMPILER_TREE)
        public Kind getKind() { return Kind.SWITCH_EXPRESSION; }
        @DefinedBy(Api.COMPILER_TREE)
        public JCExpression getExpression() { return selector; }
        @DefinedBy(Api.COMPILER_TREE)
        public List<JCCase> getCases() { return cases; }
        @Override @DefinedBy(Api.COMPILER_TREE)
        public <R,D> R accept(TreeVisitor<R,D> v, D d) {
            return v.visitSwitchExpression(this, d);
        }
        @Override
        public Tag getTag() {
            return SWITCH_EXPRESSION;
        }
    }

    /**
     * A synchronized block.
     */
    public static class JCSynchronized extends JCStatement implements SynchronizedTree {
        public JCExpression lock;
        public JCBlock body;
        protected JCSynchronized(JCExpression lock, JCBlock body) {
            this.lock = lock;
            this.body = body;
        }
        @Override
        public void accept(Visitor v) { v.visitSynchronized(this); }

        @DefinedBy(Api.COMPILER_TREE)
        public Kind getKind() { return Kind.SYNCHRONIZED; }
        @DefinedBy(Api.COMPILER_TREE)
        public JCExpression getExpression() { return lock; }
        @DefinedBy(Api.COMPILER_TREE)
        public JCBlock getBlock() { return body; }
        @Override @DefinedBy(Api.COMPILER_TREE)
        public <R,D> R accept(TreeVisitor<R,D> v, D d) {
            return v.visitSynchronized(this, d);
        }
        @Override
        public Tag getTag() {
            return SYNCHRONIZED;
        }
    }

    /**
     * A "try { } catch ( ) { } finally { }" block.
     */
    public static class JCTry extends JCStatement implements TryTree {
        public JCBlock body;
        public List<JCCatch> catchers;
        public JCBlock finalizer;
        public List<JCTree> resources;
        public boolean finallyCanCompleteNormally;
        protected JCTry(List<JCTree> resources,
                        JCBlock body,
                        List<JCCatch> catchers,
                        JCBlock finalizer) {
            this.body = body;
            this.catchers = catchers;
            this.finalizer = finalizer;
            this.resources = resources;
        }
        @Override
        public void accept(Visitor v) { v.visitTry(this); }

        @DefinedBy(Api.COMPILER_TREE)
        public Kind getKind() { return Kind.TRY; }
        @DefinedBy(Api.COMPILER_TREE)
        public JCBlock getBlock() { return body; }
        @DefinedBy(Api.COMPILER_TREE)
        public List<JCCatch> getCatches() {
            return catchers;
        }
        @DefinedBy(Api.COMPILER_TREE)
        public JCBlock getFinallyBlock() { return finalizer; }
        @Override @DefinedBy(Api.COMPILER_TREE)
        public <R,D> R accept(TreeVisitor<R,D> v, D d) {
            return v.visitTry(this, d);
        }
        @Override @DefinedBy(Api.COMPILER_TREE)
        public List<JCTree> getResources() {
            return resources;
        }
        @Override
        public Tag getTag() {
            return TRY;
        }
    }

    /**
     * A catch block.
     */
    public static class JCCatch extends JCTree implements CatchTree {
        public JCVariableDecl param;
        public JCBlock body;
        protected JCCatch(JCVariableDecl param, JCBlock body) {
            this.param = param;
            this.body = body;
        }
        @Override
        public void accept(Visitor v) { v.visitCatch(this); }

        @DefinedBy(Api.COMPILER_TREE)
        public Kind getKind() { return Kind.CATCH; }
        @DefinedBy(Api.COMPILER_TREE)
        public JCVariableDecl getParameter() { return param; }
        @DefinedBy(Api.COMPILER_TREE)
        public JCBlock getBlock() { return body; }
        @Override @DefinedBy(Api.COMPILER_TREE)
        public <R,D> R accept(TreeVisitor<R,D> v, D d) {
            return v.visitCatch(this, d);
        }
        @Override
        public Tag getTag() {
            return CATCH;
        }
    }

    /**
     * A ( ) ? ( ) : ( ) conditional expression
     */
    public static class JCConditional extends JCPolyExpression implements ConditionalExpressionTree {
        public JCExpression cond;
        public JCExpression truepart;
        public JCExpression falsepart;
        protected JCConditional(JCExpression cond,
                              JCExpression truepart,
                              JCExpression falsepart)
        {
            this.cond = cond;
            this.truepart = truepart;
            this.falsepart = falsepart;
        }
        @Override
        public void accept(Visitor v) { v.visitConditional(this); }

        @DefinedBy(Api.COMPILER_TREE)
        public Kind getKind() { return Kind.CONDITIONAL_EXPRESSION; }
        @DefinedBy(Api.COMPILER_TREE)
        public JCExpression getCondition() { return cond; }
        @DefinedBy(Api.COMPILER_TREE)
        public JCExpression getTrueExpression() { return truepart; }
        @DefinedBy(Api.COMPILER_TREE)
        public JCExpression getFalseExpression() { return falsepart; }
        @Override @DefinedBy(Api.COMPILER_TREE)
        public <R,D> R accept(TreeVisitor<R,D> v, D d) {
            return v.visitConditionalExpression(this, d);
        }
        @Override
        public Tag getTag() {
            return CONDEXPR;
        }
    }

    /**
     * An "if ( ) { } else { }" block
     */
    public static class JCIf extends JCStatement implements IfTree {
        public JCExpression cond;
        public JCStatement thenpart;
        public JCStatement elsepart;
        protected JCIf(JCExpression cond,
                     JCStatement thenpart,
                     JCStatement elsepart)
        {
            this.cond = cond;
            this.thenpart = thenpart;
            this.elsepart = elsepart;
        }
        @Override
        public void accept(Visitor v) { v.visitIf(this); }

        @DefinedBy(Api.COMPILER_TREE)
        public Kind getKind() { return Kind.IF; }
        @DefinedBy(Api.COMPILER_TREE)
        public JCExpression getCondition() { return cond; }
        @DefinedBy(Api.COMPILER_TREE)
        public JCStatement getThenStatement() { return thenpart; }
        @DefinedBy(Api.COMPILER_TREE)
        public JCStatement getElseStatement() { return elsepart; }
        @Override @DefinedBy(Api.COMPILER_TREE)
        public <R,D> R accept(TreeVisitor<R,D> v, D d) {
            return v.visitIf(this, d);
        }
        @Override
        public Tag getTag() {
            return IF;
        }
    }

    /**
     * an expression statement
     */
    public static class JCExpressionStatement extends JCStatement implements ExpressionStatementTree {
        /** expression structure */
        public JCExpression expr;
        protected JCExpressionStatement(JCExpression expr)
        {
            this.expr = expr;
        }
        @Override
        public void accept(Visitor v) { v.visitExec(this); }

        @DefinedBy(Api.COMPILER_TREE)
        public Kind getKind() { return Kind.EXPRESSION_STATEMENT; }
        @DefinedBy(Api.COMPILER_TREE)
        public JCExpression getExpression() { return expr; }
        @Override @DefinedBy(Api.COMPILER_TREE)
        public <R,D> R accept(TreeVisitor<R,D> v, D d) {
            return v.visitExpressionStatement(this, d);
        }
        @Override
        public Tag getTag() {
            return EXEC;
        }

        /** Convert a expression-statement tree to a pretty-printed string. */
        @Override
        public String toString() {
            StringWriter s = new StringWriter();
            try {
                new Pretty(s, false).printStat(this);
            }
            catch (IOException e) {
                // should never happen, because StringWriter is defined
                // never to throw any IOExceptions
                throw new AssertionError(e);
            }
            return s.toString();
        }
    }

    /**
     * A break from a loop or switch.
     */
    public static class JCBreak extends JCStatement implements BreakTree {
        public JCExpression value;
        public JCTree target;
        protected JCBreak(JCExpression value, JCTree target) {
            this.value = value;
            this.target = target;
        }
        @Override
        public void accept(Visitor v) { v.visitBreak(this); }
        public boolean isValueBreak() {
            return target != null && target.hasTag(SWITCH_EXPRESSION);
        }

        @DefinedBy(Api.COMPILER_TREE)
        public Kind getKind() { return Kind.BREAK; }
        @DefinedBy(Api.COMPILER_TREE)
        public Name getLabel() {
            return value != null && value.getKind() == Kind.IDENTIFIER ? ((JCIdent) value).getName() : null;
        }
        @DefinedBy(Api.COMPILER_TREE)
        @SuppressWarnings("removal")
        public JCExpression getValue() { return value; }
        @Override @DefinedBy(Api.COMPILER_TREE)
        public <R,D> R accept(TreeVisitor<R,D> v, D d) {
            return v.visitBreak(this, d);
        }
        @Override
        public Tag getTag() {
            return BREAK;
        }
    }

    /**
     * A continue of a loop.
     */
    public static class JCContinue extends JCStatement implements ContinueTree {
        public Name label;
        public JCTree target;
        protected JCContinue(Name label, JCTree target) {
            this.label = label;
            this.target = target;
        }
        @Override
        public void accept(Visitor v) { v.visitContinue(this); }

        @DefinedBy(Api.COMPILER_TREE)
        public Kind getKind() { return Kind.CONTINUE; }
        @DefinedBy(Api.COMPILER_TREE)
        public Name getLabel() { return label; }
        @Override @DefinedBy(Api.COMPILER_TREE)
        public <R,D> R accept(TreeVisitor<R,D> v, D d) {
            return v.visitContinue(this, d);
        }
        @Override
        public Tag getTag() {
            return CONTINUE;
        }
    }

    /**
     * A return statement.
     */
    public static class JCReturn extends JCStatement implements ReturnTree {
        public JCExpression expr;
        protected JCReturn(JCExpression expr) {
            this.expr = expr;
        }
        @Override
        public void accept(Visitor v) { v.visitReturn(this); }

        @DefinedBy(Api.COMPILER_TREE)
        public Kind getKind() { return Kind.RETURN; }
        @DefinedBy(Api.COMPILER_TREE)
        public JCExpression getExpression() { return expr; }
        @Override @DefinedBy(Api.COMPILER_TREE)
        public <R,D> R accept(TreeVisitor<R,D> v, D d) {
            return v.visitReturn(this, d);
        }
        @Override
        public Tag getTag() {
            return RETURN;
        }
    }

    /**
     * A throw statement.
     */
    public static class JCThrow extends JCStatement implements ThrowTree {
        public JCExpression expr;
        protected JCThrow(JCExpression expr) {
            this.expr = expr;
        }
        @Override
        public void accept(Visitor v) { v.visitThrow(this); }

        @DefinedBy(Api.COMPILER_TREE)
        public Kind getKind() { return Kind.THROW; }
        @DefinedBy(Api.COMPILER_TREE)
        public JCExpression getExpression() { return expr; }
        @Override @DefinedBy(Api.COMPILER_TREE)
        public <R,D> R accept(TreeVisitor<R,D> v, D d) {
            return v.visitThrow(this, d);
        }
        @Override
        public Tag getTag() {
            return THROW;
        }
    }

    /**
     * An assert statement.
     */
    public static class JCAssert extends JCStatement implements AssertTree {
        public JCExpression cond;
        public JCExpression detail;
        protected JCAssert(JCExpression cond, JCExpression detail) {
            this.cond = cond;
            this.detail = detail;
        }
        @Override
        public void accept(Visitor v) { v.visitAssert(this); }

        @DefinedBy(Api.COMPILER_TREE)
        public Kind getKind() { return Kind.ASSERT; }
        @DefinedBy(Api.COMPILER_TREE)
        public JCExpression getCondition() { return cond; }
        @DefinedBy(Api.COMPILER_TREE)
        public JCExpression getDetail() { return detail; }
        @Override @DefinedBy(Api.COMPILER_TREE)
        public <R,D> R accept(TreeVisitor<R,D> v, D d) {
            return v.visitAssert(this, d);
        }
        @Override
        public Tag getTag() {
            return ASSERT;
        }
    }

    /**
     * A method invocation
     */
    public static class JCMethodInvocation extends JCPolyExpression implements MethodInvocationTree {
        public List<JCExpression> typeargs;
        public JCExpression meth;
        public List<JCExpression> args;
        public Type varargsElement;
        protected JCMethodInvocation(List<JCExpression> typeargs,
                        JCExpression meth,
                        List<JCExpression> args)
        {
            this.typeargs = (typeargs == null) ? List.nil()
                                               : typeargs;
            this.meth = meth;
            this.args = args;
        }
        @Override
        public void accept(Visitor v) { v.visitApply(this); }

        @DefinedBy(Api.COMPILER_TREE)
        public Kind getKind() { return Kind.METHOD_INVOCATION; }
        @DefinedBy(Api.COMPILER_TREE)
        public List<JCExpression> getTypeArguments() {
            return typeargs;
        }
        @DefinedBy(Api.COMPILER_TREE)
        public JCExpression getMethodSelect() { return meth; }
        @DefinedBy(Api.COMPILER_TREE)
        public List<JCExpression> getArguments() {
            return args;
        }
        @Override @DefinedBy(Api.COMPILER_TREE)
        public <R,D> R accept(TreeVisitor<R,D> v, D d) {
            return v.visitMethodInvocation(this, d);
        }
        @Override
        public JCMethodInvocation setType(Type type) {
            super.setType(type);
            return this;
        }
        @Override
        public Tag getTag() {
            return(APPLY);
        }
    }

    /**
     * A new(...) operation.
     */
    public static class JCNewClass extends JCPolyExpression implements NewClassTree {
        public JCExpression encl;
        public List<JCExpression> typeargs;
        public JCExpression clazz;
        public List<JCExpression> args;
        public JCClassDecl def;
        public Symbol constructor;
        public Type varargsElement;
        public Type constructorType;
        protected JCNewClass(JCExpression encl,
                           List<JCExpression> typeargs,
                           JCExpression clazz,
                           List<JCExpression> args,
                           JCClassDecl def)
        {
            this.encl = encl;
            this.typeargs = (typeargs == null) ? List.nil()
                                               : typeargs;
            this.clazz = clazz;
            this.args = args;
            this.def = def;
        }
        @Override
        public void accept(Visitor v) { v.visitNewClass(this); }

        @DefinedBy(Api.COMPILER_TREE)
        public Kind getKind() { return Kind.NEW_CLASS; }
        @DefinedBy(Api.COMPILER_TREE)
        public JCExpression getEnclosingExpression() { // expr.new C< ... > ( ... )
            return encl;
        }
        @DefinedBy(Api.COMPILER_TREE)
        public List<JCExpression> getTypeArguments() {
            return typeargs;
        }
        @DefinedBy(Api.COMPILER_TREE)
        public JCExpression getIdentifier() { return clazz; }
        @DefinedBy(Api.COMPILER_TREE)
        public List<JCExpression> getArguments() {
            return args;
        }
        @DefinedBy(Api.COMPILER_TREE)
        public JCClassDecl getClassBody() { return def; }
        @Override @DefinedBy(Api.COMPILER_TREE)
        public <R,D> R accept(TreeVisitor<R,D> v, D d) {
            return v.visitNewClass(this, d);
        }
        @Override
        public Tag getTag() {
            return NEWCLASS;
        }
    }

    /**
     * A new[...] operation.
     */
    public static class JCNewArray extends JCExpression implements NewArrayTree {
        public JCExpression elemtype;
        public List<JCExpression> dims;
        // type annotations on inner-most component
        public List<JCAnnotation> annotations;
        // type annotations on dimensions
        public List<List<JCAnnotation>> dimAnnotations;
        public List<JCExpression> elems;
        protected JCNewArray(JCExpression elemtype,
                           List<JCExpression> dims,
                           List<JCExpression> elems)
        {
            this.elemtype = elemtype;
            this.dims = dims;
            this.annotations = List.nil();
            this.dimAnnotations = List.nil();
            this.elems = elems;
        }
        @Override
        public void accept(Visitor v) { v.visitNewArray(this); }

        @DefinedBy(Api.COMPILER_TREE)
        public Kind getKind() { return Kind.NEW_ARRAY; }
        @DefinedBy(Api.COMPILER_TREE)
        public JCExpression getType() { return elemtype; }
        @DefinedBy(Api.COMPILER_TREE)
        public List<JCExpression> getDimensions() {
            return dims;
        }
        @DefinedBy(Api.COMPILER_TREE)
        public List<JCExpression> getInitializers() {
            return elems;
        }
        @Override @DefinedBy(Api.COMPILER_TREE)
        public <R,D> R accept(TreeVisitor<R,D> v, D d) {
            return v.visitNewArray(this, d);
        }
        @Override
        public Tag getTag() {
            return NEWARRAY;
        }

        @Override @DefinedBy(Api.COMPILER_TREE)
        public List<JCAnnotation> getAnnotations() {
            return annotations;
        }

        @Override @DefinedBy(Api.COMPILER_TREE)
        public List<List<JCAnnotation>> getDimAnnotations() {
            return dimAnnotations;
        }
    }

    /**
     * A lambda expression.
     */
    public static class JCLambda extends JCFunctionalExpression implements LambdaExpressionTree {

        public enum ParameterKind {
            IMPLICIT,
            EXPLICIT
        }

        public List<JCVariableDecl> params;
        public JCTree body;
        public boolean canCompleteNormally = true;
        public ParameterKind paramKind;

        public JCLambda(List<JCVariableDecl> params,
                        JCTree body) {
            this.params = params;
            this.body = body;
            if (params.isEmpty() ||
                params.head.vartype != null) {
                paramKind = ParameterKind.EXPLICIT;
            } else {
                paramKind = ParameterKind.IMPLICIT;
            }
        }
        @Override
        public Tag getTag() {
            return LAMBDA;
        }
        @Override
        public void accept(Visitor v) {
            v.visitLambda(this);
        }
        @Override @DefinedBy(Api.COMPILER_TREE)
        public <R, D> R accept(TreeVisitor<R, D> v, D d) {
            return v.visitLambdaExpression(this, d);
        }
        @DefinedBy(Api.COMPILER_TREE)
        public Kind getKind() {
            return Kind.LAMBDA_EXPRESSION;
        }
        @DefinedBy(Api.COMPILER_TREE)
        public JCTree getBody() {
            return body;
        }
        @DefinedBy(Api.COMPILER_TREE)
        public java.util.List<? extends VariableTree> getParameters() {
            return params;
        }
        @Override
        public JCLambda setType(Type type) {
            super.setType(type);
            return this;
        }
        @Override @DefinedBy(Api.COMPILER_TREE)
        public BodyKind getBodyKind() {
            return body.hasTag(BLOCK) ?
                    BodyKind.STATEMENT :
                    BodyKind.EXPRESSION;
        }
    }

    /**
     * A parenthesized subexpression ( ... )
     */
    public static class JCParens extends JCExpression implements ParenthesizedTree {
        public JCExpression expr;
        protected JCParens(JCExpression expr) {
            this.expr = expr;
        }
        @Override
        public void accept(Visitor v) { v.visitParens(this); }

        @DefinedBy(Api.COMPILER_TREE)
        public Kind getKind() { return Kind.PARENTHESIZED; }
        @DefinedBy(Api.COMPILER_TREE)
        public JCExpression getExpression() { return expr; }
        @Override @DefinedBy(Api.COMPILER_TREE)
        public <R,D> R accept(TreeVisitor<R,D> v, D d) {
            return v.visitParenthesized(this, d);
        }
        @Override
        public Tag getTag() {
            return PARENS;
        }
    }

    /**
     * A assignment with "=".
     */
    public static class JCAssign extends JCExpression implements AssignmentTree {
        public JCExpression lhs;
        public JCExpression rhs;
        protected JCAssign(JCExpression lhs, JCExpression rhs) {
            this.lhs = lhs;
            this.rhs = rhs;
        }
        @Override
        public void accept(Visitor v) { v.visitAssign(this); }

        @DefinedBy(Api.COMPILER_TREE)
        public Kind getKind() { return Kind.ASSIGNMENT; }
        @DefinedBy(Api.COMPILER_TREE)
        public JCExpression getVariable() { return lhs; }
        @DefinedBy(Api.COMPILER_TREE)
        public JCExpression getExpression() { return rhs; }
        @Override @DefinedBy(Api.COMPILER_TREE)
        public <R,D> R accept(TreeVisitor<R,D> v, D d) {
            return v.visitAssignment(this, d);
        }
        @Override
        public Tag getTag() {
            return ASSIGN;
        }
    }

    public static abstract class JCOperatorExpression extends JCExpression {
        public enum OperandPos {
            LEFT,
            RIGHT
        }

        protected Tag opcode;
        public OperatorSymbol operator;

        public OperatorSymbol getOperator() {
            return operator;
        }

        @Override
        public Tag getTag() {
            return opcode;
        }

        public abstract JCExpression getOperand(OperandPos pos);
    }

    /**
     * An assignment with "+=", "|=" ...
     */
    public static class JCAssignOp extends JCOperatorExpression implements CompoundAssignmentTree {
        public JCExpression lhs;
        public JCExpression rhs;
        protected JCAssignOp(Tag opcode, JCTree lhs, JCTree rhs, OperatorSymbol operator) {
            this.opcode = opcode;
            this.lhs = (JCExpression)lhs;
            this.rhs = (JCExpression)rhs;
            this.operator = operator;
        }
        @Override
        public void accept(Visitor v) { v.visitAssignop(this); }

        @DefinedBy(Api.COMPILER_TREE)
        public Kind getKind() { return TreeInfo.tagToKind(getTag()); }
        @DefinedBy(Api.COMPILER_TREE)
        public JCExpression getVariable() { return lhs; }
        @DefinedBy(Api.COMPILER_TREE)
        public JCExpression getExpression() { return rhs; }
        @Override @DefinedBy(Api.COMPILER_TREE)
        public <R,D> R accept(TreeVisitor<R,D> v, D d) {
            return v.visitCompoundAssignment(this, d);
        }
        @Override
        public JCExpression getOperand(OperandPos pos) {
            return pos == OperandPos.LEFT ? lhs : rhs;
        }
    }

    /**
     * A unary operation.
     */
    public static class JCUnary extends JCOperatorExpression implements UnaryTree {
        public JCExpression arg;
        protected JCUnary(Tag opcode, JCExpression arg) {
            this.opcode = opcode;
            this.arg = arg;
        }
        @Override
        public void accept(Visitor v) { v.visitUnary(this); }

        @DefinedBy(Api.COMPILER_TREE)
        public Kind getKind() { return TreeInfo.tagToKind(getTag()); }
        @DefinedBy(Api.COMPILER_TREE)
        public JCExpression getExpression() { return arg; }
        @Override @DefinedBy(Api.COMPILER_TREE)
        public <R,D> R accept(TreeVisitor<R,D> v, D d) {
            return v.visitUnary(this, d);
        }
        public void setTag(Tag tag) {
            opcode = tag;
        }
        @Override
        public JCExpression getOperand(OperandPos pos) {
            return arg;
        }
    }

    /**
     * A binary operation.
     */
    public static class JCBinary extends JCOperatorExpression implements BinaryTree {
        public JCExpression lhs;
        public JCExpression rhs;
        protected JCBinary(Tag opcode,
                         JCExpression lhs,
                         JCExpression rhs,
                         OperatorSymbol operator) {
            this.opcode = opcode;
            this.lhs = lhs;
            this.rhs = rhs;
            this.operator = operator;
        }
        @Override
        public void accept(Visitor v) { v.visitBinary(this); }

        @DefinedBy(Api.COMPILER_TREE)
        public Kind getKind() { return TreeInfo.tagToKind(getTag()); }
        @DefinedBy(Api.COMPILER_TREE)
        public JCExpression getLeftOperand() { return lhs; }
        @DefinedBy(Api.COMPILER_TREE)
        public JCExpression getRightOperand() { return rhs; }
        @Override @DefinedBy(Api.COMPILER_TREE)
        public <R,D> R accept(TreeVisitor<R,D> v, D d) {
            return v.visitBinary(this, d);
        }
        @Override
        public JCExpression getOperand(OperandPos pos) {
            return pos == OperandPos.LEFT ? lhs : rhs;
        }
    }

    /**
     * A type cast.
     */
    public static class JCTypeCast extends JCExpression implements TypeCastTree {
        public JCTree clazz;
        public JCExpression expr;
        protected JCTypeCast(JCTree clazz, JCExpression expr) {
            this.clazz = clazz;
            this.expr = expr;
        }
        @Override
        public void accept(Visitor v) { v.visitTypeCast(this); }

        @DefinedBy(Api.COMPILER_TREE)
        public Kind getKind() { return Kind.TYPE_CAST; }
        @DefinedBy(Api.COMPILER_TREE)
        public JCTree getType() { return clazz; }
        @DefinedBy(Api.COMPILER_TREE)
        public JCExpression getExpression() { return expr; }
        @Override @DefinedBy(Api.COMPILER_TREE)
        public <R,D> R accept(TreeVisitor<R,D> v, D d) {
            return v.visitTypeCast(this, d);
        }
        @Override
        public Tag getTag() {
            return TYPECAST;
        }
    }

    /**
     * A type test.
     */
    public static class JCInstanceOf extends JCExpression implements InstanceOfTree {
        public JCExpression expr;
        public JCTree clazz;
        protected JCInstanceOf(JCExpression expr, JCTree clazz) {
            this.expr = expr;
            this.clazz = clazz;
        }
        @Override
        public void accept(Visitor v) { v.visitTypeTest(this); }

        @DefinedBy(Api.COMPILER_TREE)
        public Kind getKind() { return Kind.INSTANCE_OF; }
        @DefinedBy(Api.COMPILER_TREE)
        public JCTree getType() { return clazz; }
        @DefinedBy(Api.COMPILER_TREE)
        public JCExpression getExpression() { return expr; }
        @Override @DefinedBy(Api.COMPILER_TREE)
        public <R,D> R accept(TreeVisitor<R,D> v, D d) {
            return v.visitInstanceOf(this, d);
        }
        @Override
        public Tag getTag() {
            return TYPETEST;
        }
    }

    /**
     * A pattern match test.
     */
    public static class JCMatches extends JCExpression
            implements MatchesTree {
        public JCExpression expr;
        public JCPattern pattern;
        protected JCMatches(JCExpression expr, JCPattern pattern) {
            this.expr = expr;
            this.pattern = pattern;
        }
        @Override
        public void accept(Visitor v) { v.visitPatternTest(this); }

        @DefinedBy(Api.COMPILER_TREE)
        public Kind getKind() { return Kind.MATCHES; }
        @DefinedBy(Api.COMPILER_TREE)
        public JCPattern getPattern() { return pattern; }
        @DefinedBy(Api.COMPILER_TREE)
        public JCExpression getExpression() { return expr; }
        @Override @DefinedBy(Api.COMPILER_TREE)
        public <R,D> R accept(TreeVisitor<R,D> v, D d) {
            return v.visitMatches(this, d);
        }
        @Override
        public Tag getTag() {
            return PATTERNTEST;
        }
    }

    /**
     * Pattern matching forms.
     */
    public static abstract class JCPattern extends JCTree
            implements PatternTree {
    }

    public static class JCBindingPattern extends JCPattern
            implements BindingPatternTree {
        public Name name;
        public BindingSymbol symbol;
        public JCExpression vartype;   /** Null if var pattern */

        protected JCBindingPattern(Name name, BindingSymbol symbol, JCExpression vartype) {
            this.name = name;
            this.symbol = symbol;
            this.vartype = vartype;
        }

        @DefinedBy(Api.COMPILER_TREE)
        public Name getBinding() {
            return name;
        }

        @Override @DefinedBy(Api.COMPILER_TREE)
        public Tree getType() {
            return vartype;
        }

        @Override
        public void accept(Visitor v) {
            v.visitBindingPattern(this);
        }

        @DefinedBy(Api.COMPILER_TREE)
        public Kind getKind() {
            return Kind.BINDING_PATTERN;
        }

        @Override
        @DefinedBy(Api.COMPILER_TREE)
        public <R, D> R accept(TreeVisitor<R, D> v, D d) {
            return v.visitBindingPattern(this, d);
        }

        @Override
        public Tag getTag() {
            return BINDINGPATTERN;
        }
    }

    public static class JCLiteralPattern extends JCPattern
            implements LiteralPatternTree {

        public JCExpression value;
        public LiteralPatternKind patternKind;

        protected JCLiteralPattern(JCExpression value) {
            Assert.checkNonNull(value);
            this.value = value;
        }

        @DefinedBy(Api.COMPILER_TREE)
        @Override
        public Name getBinding() {
            return null;
        }

        @Override
        public void accept(Visitor v) {
            v.visitLiteralPattern(this);
        }

        @DefinedBy(Api.COMPILER_TREE)
        public Kind getKind() {
            return Kind.LITERAL_PATTERN;
        }

        @DefinedBy(Api.COMPILER_TREE)
        public JCExpression getValue() {
            return value;
        }

        @Override
        @DefinedBy(Api.COMPILER_TREE)
        public <R, D> R accept(TreeVisitor<R, D> v, D d) {
            return v.visitLiteralPattern(this, d);
        }

        @Override
        public Tag getTag() {
            return LITERALPATTERN;
        }
        public enum LiteralPatternKind {
            CONSTANTEXPRESSIONORNULL,
            TYPE
        }
    }

    /**
     * An array selection
     */
    public static class JCArrayAccess extends JCExpression implements ArrayAccessTree {
        public JCExpression indexed;
        public JCExpression index;
        protected JCArrayAccess(JCExpression indexed, JCExpression index) {
            this.indexed = indexed;
            this.index = index;
        }
        @Override
        public void accept(Visitor v) { v.visitIndexed(this); }

        @DefinedBy(Api.COMPILER_TREE)
        public Kind getKind() { return Kind.ARRAY_ACCESS; }
        @DefinedBy(Api.COMPILER_TREE)
        public JCExpression getExpression() { return indexed; }
        @DefinedBy(Api.COMPILER_TREE)
        public JCExpression getIndex() { return index; }
        @Override @DefinedBy(Api.COMPILER_TREE)
        public <R,D> R accept(TreeVisitor<R,D> v, D d) {
            return v.visitArrayAccess(this, d);
        }
        @Override
        public Tag getTag() {
            return INDEXED;
        }
    }

    /**
     * Selects through packages and classes
     */
    public static class JCFieldAccess extends JCExpression implements MemberSelectTree {
        /** selected Tree hierarchy */
        public JCExpression selected;
        /** name of field to select thru */
        public Name name;
        /** symbol of the selected class */
        public Symbol sym;
        protected JCFieldAccess(JCExpression selected, Name name, Symbol sym) {
            this.selected = selected;
            this.name = name;
            this.sym = sym;
        }
        @Override
        public void accept(Visitor v) { v.visitSelect(this); }

        @DefinedBy(Api.COMPILER_TREE)
        public Kind getKind() { return Kind.MEMBER_SELECT; }
        @DefinedBy(Api.COMPILER_TREE)
        public JCExpression getExpression() { return selected; }
        @Override @DefinedBy(Api.COMPILER_TREE)
        public <R,D> R accept(TreeVisitor<R,D> v, D d) {
            return v.visitMemberSelect(this, d);
        }
        @DefinedBy(Api.COMPILER_TREE)
        public Name getIdentifier() { return name; }
        @Override
        public Tag getTag() {
            return SELECT;
        }
    }

    /**
     * Selects a member expression.
     */
    public static class JCMemberReference extends JCFunctionalExpression implements MemberReferenceTree {

        public ReferenceMode mode;
        public ReferenceKind kind;
        public Name name;
        public JCExpression expr;
        public List<JCExpression> typeargs;
        public Symbol sym;
        public Type varargsElement;
        public PolyKind refPolyKind;
        public boolean ownerAccessible;
        private OverloadKind overloadKind;
        public Type referentType;

        public enum OverloadKind {
            OVERLOADED,
            UNOVERLOADED
        }

        /**
         * Javac-dependent classification for member references, based
         * on relevant properties w.r.t. code-generation
         */
        public enum ReferenceKind {
            /** super # instMethod */
            SUPER(ReferenceMode.INVOKE, false),
            /** Type # instMethod */
            UNBOUND(ReferenceMode.INVOKE, true),
            /** Type # staticMethod */
            STATIC(ReferenceMode.INVOKE, false),
            /** Expr # instMethod */
            BOUND(ReferenceMode.INVOKE, false),
            /** Inner # new */
            IMPLICIT_INNER(ReferenceMode.NEW, false),
            /** Toplevel # new */
            TOPLEVEL(ReferenceMode.NEW, false),
            /** ArrayType # new */
            ARRAY_CTOR(ReferenceMode.NEW, false);

            final ReferenceMode mode;
            final boolean unbound;

            private ReferenceKind(ReferenceMode mode, boolean unbound) {
                this.mode = mode;
                this.unbound = unbound;
            }

            public boolean isUnbound() {
                return unbound;
            }
        }

        public JCMemberReference(ReferenceMode mode, Name name, JCExpression expr, List<JCExpression> typeargs) {
            this.mode = mode;
            this.name = name;
            this.expr = expr;
            this.typeargs = typeargs;
        }
        @Override
        public void accept(Visitor v) { v.visitReference(this); }

        @DefinedBy(Api.COMPILER_TREE)
        public Kind getKind() { return Kind.MEMBER_REFERENCE; }
        @Override @DefinedBy(Api.COMPILER_TREE)
        public ReferenceMode getMode() { return mode; }
        @Override @DefinedBy(Api.COMPILER_TREE)
        public JCExpression getQualifierExpression() { return expr; }
        @Override @DefinedBy(Api.COMPILER_TREE)
        public Name getName() { return name; }
        @Override @DefinedBy(Api.COMPILER_TREE)
        public List<JCExpression> getTypeArguments() { return typeargs; }

        @Override @DefinedBy(Api.COMPILER_TREE)
        public <R,D> R accept(TreeVisitor<R,D> v, D d) {
            return v.visitMemberReference(this, d);
        }
        @Override
        public Tag getTag() {
            return REFERENCE;
        }
        public boolean hasKind(ReferenceKind kind) {
            return this.kind == kind;
        }

        /**
         * @return the overloadKind
         */
        public OverloadKind getOverloadKind() {
            return overloadKind;
        }

        /**
         * @param overloadKind the overloadKind to set
         */
        public void setOverloadKind(OverloadKind overloadKind) {
            this.overloadKind = overloadKind;
        }
    }

    /**
     * An identifier
     */
    public static class JCIdent extends JCExpression implements IdentifierTree {
        /** the name */
        public Name name;
        /** the symbol */
        public Symbol sym;
        protected JCIdent(Name name, Symbol sym) {
            this.name = name;
            this.sym = sym;
        }
        @Override
        public void accept(Visitor v) { v.visitIdent(this); }

        @DefinedBy(Api.COMPILER_TREE)
        public Kind getKind() { return Kind.IDENTIFIER; }
        @DefinedBy(Api.COMPILER_TREE)
        public Name getName() { return name; }
        @Override @DefinedBy(Api.COMPILER_TREE)
        public <R,D> R accept(TreeVisitor<R,D> v, D d) {
            return v.visitIdentifier(this, d);
        }
        @Override
        public Tag getTag() {
            return IDENT;
        }
    }

    /**
     * A constant value given literally.
     */
    public static class JCLiteral extends JCExpression implements LiteralTree {
        public TypeTag typetag;
        /** value representation */
        public Object value;
        protected JCLiteral(TypeTag typetag, Object value) {
            this.typetag = typetag;
            this.value = value;
        }
        @Override
        public void accept(Visitor v) { v.visitLiteral(this); }

        @DefinedBy(Api.COMPILER_TREE)
        public Kind getKind() {
            return typetag.getKindLiteral();
        }

        @DefinedBy(Api.COMPILER_TREE)
        public Object getValue() {
            switch (typetag) {
                case BOOLEAN:
                    int bi = (Integer) value;
                    return (bi != 0);
                case CHAR:
                    int ci = (Integer) value;
                    char c = (char) ci;
                    if (c != ci)
                        throw new AssertionError("bad value for char literal");
                    return c;
                default:
                    return value;
            }
        }
        @Override @DefinedBy(Api.COMPILER_TREE)
        public <R,D> R accept(TreeVisitor<R,D> v, D d) {
            return v.visitLiteral(this, d);
        }
        @Override
        public JCLiteral setType(Type type) {
            super.setType(type);
            return this;
        }
        @Override
        public Tag getTag() {
            return LITERAL;
        }
    }

    /**
     * Identifies a basic type.
     * @see TypeTag
     */
    public static class JCPrimitiveTypeTree extends JCExpression implements PrimitiveTypeTree {
        /** the basic type id */
        public TypeTag typetag;
        protected JCPrimitiveTypeTree(TypeTag typetag) {
            this.typetag = typetag;
        }
        @Override
        public void accept(Visitor v) { v.visitTypeIdent(this); }

        @DefinedBy(Api.COMPILER_TREE)
        public Kind getKind() { return Kind.PRIMITIVE_TYPE; }
        @DefinedBy(Api.COMPILER_TREE)
        public TypeKind getPrimitiveTypeKind() {
            return typetag.getPrimitiveTypeKind();
        }

        @Override @DefinedBy(Api.COMPILER_TREE)
        public <R,D> R accept(TreeVisitor<R,D> v, D d) {
            return v.visitPrimitiveType(this, d);
        }
        @Override
        public Tag getTag() {
            return TYPEIDENT;
        }
    }

    /**
     * An array type, A[]
     */
    public static class JCArrayTypeTree extends JCExpression implements ArrayTypeTree {
        public JCExpression elemtype;
        protected JCArrayTypeTree(JCExpression elemtype) {
            this.elemtype = elemtype;
        }
        @Override
        public void accept(Visitor v) { v.visitTypeArray(this); }

        @DefinedBy(Api.COMPILER_TREE)
        public Kind getKind() { return Kind.ARRAY_TYPE; }
        @DefinedBy(Api.COMPILER_TREE)
        public JCTree getType() { return elemtype; }
        @Override @DefinedBy(Api.COMPILER_TREE)
        public <R,D> R accept(TreeVisitor<R,D> v, D d) {
            return v.visitArrayType(this, d);
        }
        @Override
        public Tag getTag() {
            return TYPEARRAY;
        }
    }

    /**
     * A parameterized type, {@literal T<...>}
     */
    public static class JCTypeApply extends JCExpression implements ParameterizedTypeTree {
        public JCExpression clazz;
        public List<JCExpression> arguments;
        protected JCTypeApply(JCExpression clazz, List<JCExpression> arguments) {
            this.clazz = clazz;
            this.arguments = arguments;
        }
        @Override
        public void accept(Visitor v) { v.visitTypeApply(this); }

        @DefinedBy(Api.COMPILER_TREE)
        public Kind getKind() { return Kind.PARAMETERIZED_TYPE; }
        @DefinedBy(Api.COMPILER_TREE)
        public JCTree getType() { return clazz; }
        @DefinedBy(Api.COMPILER_TREE)
        public List<JCExpression> getTypeArguments() {
            return arguments;
        }
        @Override @DefinedBy(Api.COMPILER_TREE)
        public <R,D> R accept(TreeVisitor<R,D> v, D d) {
            return v.visitParameterizedType(this, d);
        }
        @Override
        public Tag getTag() {
            return TYPEAPPLY;
        }
    }

    /**
     * A union type, T1 | T2 | ... Tn (used in multicatch statements)
     */
    public static class JCTypeUnion extends JCExpression implements UnionTypeTree {

        public List<JCExpression> alternatives;

        protected JCTypeUnion(List<JCExpression> components) {
            this.alternatives = components;
        }
        @Override
        public void accept(Visitor v) { v.visitTypeUnion(this); }

        @DefinedBy(Api.COMPILER_TREE)
        public Kind getKind() { return Kind.UNION_TYPE; }

        @DefinedBy(Api.COMPILER_TREE)
        public List<JCExpression> getTypeAlternatives() {
            return alternatives;
        }
        @Override @DefinedBy(Api.COMPILER_TREE)
        public <R,D> R accept(TreeVisitor<R,D> v, D d) {
            return v.visitUnionType(this, d);
        }
        @Override
        public Tag getTag() {
            return TYPEUNION;
        }
    }

    /**
     * An intersection type, {@code T1 & T2 & ... Tn} (used in cast expressions)
     */
    public static class JCTypeIntersection extends JCExpression implements IntersectionTypeTree {

        public List<JCExpression> bounds;

        protected JCTypeIntersection(List<JCExpression> bounds) {
            this.bounds = bounds;
        }
        @Override
        public void accept(Visitor v) { v.visitTypeIntersection(this); }

        @DefinedBy(Api.COMPILER_TREE)
        public Kind getKind() { return Kind.INTERSECTION_TYPE; }

        @DefinedBy(Api.COMPILER_TREE)
        public List<JCExpression> getBounds() {
            return bounds;
        }
        @Override @DefinedBy(Api.COMPILER_TREE)
        public <R,D> R accept(TreeVisitor<R,D> v, D d) {
            return v.visitIntersectionType(this, d);
        }
        @Override
        public Tag getTag() {
            return TYPEINTERSECTION;
        }
    }

    /**
     * A formal class parameter.
     */
    public static class JCTypeParameter extends JCTree implements TypeParameterTree {
        /** name */
        public Name name;
        /** bounds */
        public List<JCExpression> bounds;
        /** type annotations on type parameter */
        public List<JCAnnotation> annotations;
        protected JCTypeParameter(Name name, List<JCExpression> bounds, List<JCAnnotation> annotations) {
            this.name = name;
            this.bounds = bounds;
            this.annotations = annotations;
        }
        @Override
        public void accept(Visitor v) { v.visitTypeParameter(this); }

        @DefinedBy(Api.COMPILER_TREE)
        public Kind getKind() { return Kind.TYPE_PARAMETER; }
        @DefinedBy(Api.COMPILER_TREE)
        public Name getName() { return name; }
        @DefinedBy(Api.COMPILER_TREE)
        public List<JCExpression> getBounds() {
            return bounds;
        }
        @DefinedBy(Api.COMPILER_TREE)
        public List<JCAnnotation> getAnnotations() {
            return annotations;
        }
        @Override @DefinedBy(Api.COMPILER_TREE)
        public <R,D> R accept(TreeVisitor<R,D> v, D d) {
            return v.visitTypeParameter(this, d);
        }
        @Override
        public Tag getTag() {
            return TYPEPARAMETER;
        }
    }

    public static class JCWildcard extends JCExpression implements WildcardTree {
        public TypeBoundKind kind;
        public JCTree inner;
        protected JCWildcard(TypeBoundKind kind, JCTree inner) {
            this.kind = Assert.checkNonNull(kind);
            this.inner = inner;
        }
        @Override
        public void accept(Visitor v) { v.visitWildcard(this); }

        @DefinedBy(Api.COMPILER_TREE)
        public Kind getKind() {
            switch (kind.kind) {
            case UNBOUND:
                return Kind.UNBOUNDED_WILDCARD;
            case EXTENDS:
                return Kind.EXTENDS_WILDCARD;
            case SUPER:
                return Kind.SUPER_WILDCARD;
            default:
                throw new AssertionError("Unknown wildcard bound " + kind);
            }
        }
        @DefinedBy(Api.COMPILER_TREE)
        public JCTree getBound() { return inner; }
        @Override @DefinedBy(Api.COMPILER_TREE)
        public <R,D> R accept(TreeVisitor<R,D> v, D d) {
            return v.visitWildcard(this, d);
        }
        @Override
        public Tag getTag() {
            return Tag.WILDCARD;
        }
    }

    public static class TypeBoundKind extends JCTree {
        public BoundKind kind;
        protected TypeBoundKind(BoundKind kind) {
            this.kind = kind;
        }
        @Override
        public void accept(Visitor v) { v.visitTypeBoundKind(this); }

        @DefinedBy(Api.COMPILER_TREE)
        public Kind getKind() {
            throw new AssertionError("TypeBoundKind is not part of a public API");
        }
        @Override @DefinedBy(Api.COMPILER_TREE)
        public <R,D> R accept(TreeVisitor<R,D> v, D d) {
            throw new AssertionError("TypeBoundKind is not part of a public API");
        }
        @Override
        public Tag getTag() {
            return TYPEBOUNDKIND;
        }
    }

    public static class JCAnnotation extends JCExpression implements AnnotationTree {
        // Either Tag.ANNOTATION or Tag.TYPE_ANNOTATION
        private Tag tag;

        public JCTree annotationType;
        public List<JCExpression> args;
        public Attribute.Compound attribute;

        protected JCAnnotation(Tag tag, JCTree annotationType, List<JCExpression> args) {
            this.tag = tag;
            this.annotationType = annotationType;
            this.args = args;
        }

        @Override
        public void accept(Visitor v) { v.visitAnnotation(this); }

        @DefinedBy(Api.COMPILER_TREE)
        public Kind getKind() { return TreeInfo.tagToKind(getTag()); }

        @DefinedBy(Api.COMPILER_TREE)
        public JCTree getAnnotationType() { return annotationType; }
        @DefinedBy(Api.COMPILER_TREE)
        public List<JCExpression> getArguments() {
            return args;
        }
        @Override @DefinedBy(Api.COMPILER_TREE)
        public <R,D> R accept(TreeVisitor<R,D> v, D d) {
            return v.visitAnnotation(this, d);
        }
        @Override
        public Tag getTag() {
            return tag;
        }
    }

    public static class JCModifiers extends JCTree implements com.sun.source.tree.ModifiersTree {
        public long flags;
        public List<JCAnnotation> annotations;
        protected JCModifiers(long flags, List<JCAnnotation> annotations) {
            this.flags = flags;
            this.annotations = annotations;
        }
        @Override
        public void accept(Visitor v) { v.visitModifiers(this); }

        @DefinedBy(Api.COMPILER_TREE)
        public Kind getKind() { return Kind.MODIFIERS; }
        @DefinedBy(Api.COMPILER_TREE)
        public Set<Modifier> getFlags() {
            return Flags.asModifierSet(flags);
        }
        @DefinedBy(Api.COMPILER_TREE)
        public List<JCAnnotation> getAnnotations() {
            return annotations;
        }
        @Override @DefinedBy(Api.COMPILER_TREE)
        public <R,D> R accept(TreeVisitor<R,D> v, D d) {
            return v.visitModifiers(this, d);
        }
        @Override
        public Tag getTag() {
            return MODIFIERS;
        }
    }

    public static class JCAnnotatedType extends JCExpression implements com.sun.source.tree.AnnotatedTypeTree {
        // type annotations
        public List<JCAnnotation> annotations;
        public JCExpression underlyingType;

        protected JCAnnotatedType(List<JCAnnotation> annotations, JCExpression underlyingType) {
            Assert.check(annotations != null && annotations.nonEmpty());
            this.annotations = annotations;
            this.underlyingType = underlyingType;
        }
        @Override
        public void accept(Visitor v) { v.visitAnnotatedType(this); }

        @DefinedBy(Api.COMPILER_TREE)
        public Kind getKind() { return Kind.ANNOTATED_TYPE; }
        @DefinedBy(Api.COMPILER_TREE)
        public List<JCAnnotation> getAnnotations() {
            return annotations;
        }
        @DefinedBy(Api.COMPILER_TREE)
        public JCExpression getUnderlyingType() {
            return underlyingType;
        }
        @Override @DefinedBy(Api.COMPILER_TREE)
        public <R,D> R accept(TreeVisitor<R,D> v, D d) {
            return v.visitAnnotatedType(this, d);
        }
        @Override
        public Tag getTag() {
            return ANNOTATED_TYPE;
        }
    }

    public static abstract class JCDirective extends JCTree
        implements DirectiveTree {
    }

    public static class JCModuleDecl extends JCTree implements ModuleTree {
        public JCModifiers mods;
        public ModuleType type;
        private final ModuleKind kind;
        public JCExpression qualId;
        public List<JCDirective> directives;
        public ModuleSymbol sym;

        protected JCModuleDecl(JCModifiers mods, ModuleKind kind,
                JCExpression qualId, List<JCDirective> directives) {
            this.mods = mods;
            this.kind = kind;
            this.qualId = qualId;
            this.directives = directives;
        }

        @Override
        public void accept(Visitor v) { v.visitModuleDef(this); }

        @Override @DefinedBy(Api.COMPILER_TREE)
        public Kind getKind() {
            return Kind.MODULE;
        }

        @Override @DefinedBy(Api.COMPILER_TREE)
        public List<? extends AnnotationTree> getAnnotations() {
            return mods.annotations;
        }

        @Override @DefinedBy(Api.COMPILER_TREE)
        public ModuleKind getModuleType() {
            return kind;
        }

        @Override @DefinedBy(Api.COMPILER_TREE)
        public JCExpression getName() {
            return qualId;
        }

        @Override @DefinedBy(Api.COMPILER_TREE)
        public List<JCDirective> getDirectives() {
            return directives;
        }

        @Override @DefinedBy(Api.COMPILER_TREE)
        public <R, D> R accept(TreeVisitor<R, D> v, D d) {
            return v.visitModule(this, d);
        }

        @Override
        public Tag getTag() {
            return MODULEDEF;
        }
    }

    public static class JCExports extends JCDirective
            implements ExportsTree {
        public JCExpression qualid;
        public List<JCExpression> moduleNames;
        public ExportsDirective directive;

        protected JCExports(JCExpression qualId, List<JCExpression> moduleNames) {
            this.qualid = qualId;
            this.moduleNames = moduleNames;
        }

        @Override
        public void accept(Visitor v) { v.visitExports(this); }

        @Override @DefinedBy(Api.COMPILER_TREE)
        public Kind getKind() {
            return Kind.EXPORTS;
        }

        @Override @DefinedBy(Api.COMPILER_TREE)
        public JCExpression getPackageName() {
            return qualid;
        }

        @Override @DefinedBy(Api.COMPILER_TREE)
        public List<JCExpression> getModuleNames() {
            return moduleNames;
        }

        @Override @DefinedBy(Api.COMPILER_TREE)
        public <R, D> R accept(TreeVisitor<R, D> v, D d) {
            return v.visitExports(this, d);
        }

        @Override
        public Tag getTag() {
            return Tag.EXPORTS;
        }
    }

    public static class JCOpens extends JCDirective
            implements OpensTree {
        public JCExpression qualid;
        public List<JCExpression> moduleNames;
        public OpensDirective directive;

        protected JCOpens(JCExpression qualId, List<JCExpression> moduleNames) {
            this.qualid = qualId;
            this.moduleNames = moduleNames;
        }

        @Override
        public void accept(Visitor v) { v.visitOpens(this); }

        @Override @DefinedBy(Api.COMPILER_TREE)
        public Kind getKind() {
            return Kind.OPENS;
        }

        @Override @DefinedBy(Api.COMPILER_TREE)
        public JCExpression getPackageName() {
            return qualid;
        }

        @Override @DefinedBy(Api.COMPILER_TREE)
        public List<JCExpression> getModuleNames() {
            return moduleNames;
        }

        @Override @DefinedBy(Api.COMPILER_TREE)
        public <R, D> R accept(TreeVisitor<R, D> v, D d) {
            return v.visitOpens(this, d);
        }

        @Override
        public Tag getTag() {
            return Tag.OPENS;
        }
    }

    public static class JCProvides extends JCDirective
            implements ProvidesTree {
        public JCExpression serviceName;
        public List<JCExpression> implNames;

        protected JCProvides(JCExpression serviceName, List<JCExpression> implNames) {
            this.serviceName = serviceName;
            this.implNames = implNames;
        }

        @Override
        public void accept(Visitor v) { v.visitProvides(this); }

        @Override @DefinedBy(Api.COMPILER_TREE)
        public Kind getKind() {
            return Kind.PROVIDES;
        }

        @Override @DefinedBy(Api.COMPILER_TREE)
        public <R, D> R accept(TreeVisitor<R, D> v, D d) {
            return v.visitProvides(this, d);
        }

        @Override @DefinedBy(Api.COMPILER_TREE)
        public JCExpression getServiceName() {
            return serviceName;
        }

        @Override @DefinedBy(Api.COMPILER_TREE)
        public List<JCExpression> getImplementationNames() {
            return implNames;
        }

        @Override
        public Tag getTag() {
            return PROVIDES;
        }
    }

    public static class JCRequires extends JCDirective
            implements RequiresTree {
        public boolean isTransitive;
        public boolean isStaticPhase;
        public JCExpression moduleName;
        public RequiresDirective directive;

        protected JCRequires(boolean isTransitive, boolean isStaticPhase, JCExpression moduleName) {
            this.isTransitive = isTransitive;
            this.isStaticPhase = isStaticPhase;
            this.moduleName = moduleName;
        }

        @Override
        public void accept(Visitor v) { v.visitRequires(this); }

        @Override @DefinedBy(Api.COMPILER_TREE)
        public Kind getKind() {
            return Kind.REQUIRES;
        }

        @Override @DefinedBy(Api.COMPILER_TREE)
        public <R, D> R accept(TreeVisitor<R, D> v, D d) {
            return v.visitRequires(this, d);
        }

        @Override @DefinedBy(Api.COMPILER_TREE)
        public boolean isTransitive() {
            return isTransitive;
        }

        @Override @DefinedBy(Api.COMPILER_TREE)
        public boolean isStatic() {
            return isStaticPhase;
        }

        @Override @DefinedBy(Api.COMPILER_TREE)
        public JCExpression getModuleName() {
            return moduleName;
        }

        @Override
        public Tag getTag() {
            return REQUIRES;
        }
    }

    public static class JCUses extends JCDirective
            implements UsesTree {
        public JCExpression qualid;

        protected JCUses(JCExpression qualId) {
            this.qualid = qualId;
        }

        @Override
        public void accept(Visitor v) { v.visitUses(this); }

        @Override @DefinedBy(Api.COMPILER_TREE)
        public Kind getKind() {
            return Kind.USES;
        }

        @Override @DefinedBy(Api.COMPILER_TREE)
        public JCExpression getServiceName() {
            return qualid;
        }

        @Override @DefinedBy(Api.COMPILER_TREE)
        public <R, D> R accept(TreeVisitor<R, D> v, D d) {
            return v.visitUses(this, d);
        }

        @Override
        public Tag getTag() {
            return USES;
        }
    }

    public static class JCErroneous extends JCExpression
            implements ErroneousTree {
        public List<? extends JCTree> errs;
        protected JCErroneous(List<? extends JCTree> errs) {
            this.errs = errs;
        }
        @Override
        public void accept(Visitor v) { v.visitErroneous(this); }

        @DefinedBy(Api.COMPILER_TREE)
        public Kind getKind() { return Kind.ERRONEOUS; }

        @DefinedBy(Api.COMPILER_TREE)
        public List<? extends JCTree> getErrorTrees() {
            return errs;
        }

        @Override @DefinedBy(Api.COMPILER_TREE)
        public <R,D> R accept(TreeVisitor<R,D> v, D d) {
            return v.visitErroneous(this, d);
        }
        @Override
        public Tag getTag() {
            return ERRONEOUS;
        }
    }

    /** (let int x = 3; in x+2) */
    public static class LetExpr extends JCExpression {
        public List<JCStatement> defs;
        public JCExpression expr;
        protected LetExpr(List<JCStatement> defs, JCExpression expr) {
            this.defs = defs;
            this.expr = expr;
        }
        @Override
        public void accept(Visitor v) { v.visitLetExpr(this); }

        @DefinedBy(Api.COMPILER_TREE)
        public Kind getKind() {
            throw new AssertionError("LetExpr is not part of a public API");
        }
        @Override @DefinedBy(Api.COMPILER_TREE)
        public <R,D> R accept(TreeVisitor<R,D> v, D d) {
            throw new AssertionError("LetExpr is not part of a public API");
        }
        @Override
        public Tag getTag() {
            return LETEXPR;
        }
    }

    /** An interface for tree factories
     */
    public interface Factory {
        JCCompilationUnit TopLevel(List<JCTree> defs);
        JCPackageDecl PackageDecl(List<JCAnnotation> annotations,
                                  JCExpression pid);
        JCImport Import(JCTree qualid, boolean staticImport);
        JCClassDecl ClassDef(JCModifiers mods,
                          Name name,
                          List<JCTypeParameter> typarams,
                          JCExpression extending,
                          List<JCExpression> implementing,
                          List<JCTree> defs);
        JCMethodDecl MethodDef(JCModifiers mods,
                            Name name,
                            JCExpression restype,
                            List<JCTypeParameter> typarams,
                            JCVariableDecl recvparam,
                            List<JCVariableDecl> params,
                            List<JCExpression> thrown,
                            JCBlock body,
                            JCExpression defaultValue);
        JCVariableDecl VarDef(JCModifiers mods,
                      Name name,
                      JCExpression vartype,
                      JCExpression init);
        JCSkip Skip();
        JCBlock Block(long flags, List<JCStatement> stats);
        JCDoWhileLoop DoLoop(JCStatement body, JCExpression cond);
        JCWhileLoop WhileLoop(JCExpression cond, JCStatement body);
        JCForLoop ForLoop(List<JCStatement> init,
                        JCExpression cond,
                        List<JCExpressionStatement> step,
                        JCStatement body);
        JCEnhancedForLoop ForeachLoop(JCVariableDecl var, JCExpression expr, JCStatement body);
        JCLabeledStatement Labelled(Name label, JCStatement body);
        JCSwitch Switch(JCExpression selector, List<JCCase> cases);
<<<<<<< HEAD
        JCCase Case(JCPattern pat, List<JCStatement> stats);
=======
        JCSwitchExpression SwitchExpression(JCExpression selector, List<JCCase> cases);
        JCCase Case(@SuppressWarnings("removal") CaseKind caseKind, List<JCExpression> pat,
                    List<JCStatement> stats, JCTree body);
>>>>>>> b3b64443
        JCSynchronized Synchronized(JCExpression lock, JCBlock body);
        JCTry Try(JCBlock body, List<JCCatch> catchers, JCBlock finalizer);
        JCTry Try(List<JCTree> resources,
                  JCBlock body,
                  List<JCCatch> catchers,
                  JCBlock finalizer);
        JCCatch Catch(JCVariableDecl param, JCBlock body);
        JCConditional Conditional(JCExpression cond,
                                JCExpression thenpart,
                                JCExpression elsepart);
        JCIf If(JCExpression cond, JCStatement thenpart, JCStatement elsepart);
        JCExpressionStatement Exec(JCExpression expr);
        JCBreak Break(JCExpression value);
        JCContinue Continue(Name label);
        JCReturn Return(JCExpression expr);
        JCThrow Throw(JCExpression expr);
        JCAssert Assert(JCExpression cond, JCExpression detail);
        JCMethodInvocation Apply(List<JCExpression> typeargs,
                    JCExpression fn,
                    List<JCExpression> args);
        JCNewClass NewClass(JCExpression encl,
                          List<JCExpression> typeargs,
                          JCExpression clazz,
                          List<JCExpression> args,
                          JCClassDecl def);
        JCNewArray NewArray(JCExpression elemtype,
                          List<JCExpression> dims,
                          List<JCExpression> elems);
        JCParens Parens(JCExpression expr);
        JCAssign Assign(JCExpression lhs, JCExpression rhs);
        JCAssignOp Assignop(Tag opcode, JCTree lhs, JCTree rhs);
        JCUnary Unary(Tag opcode, JCExpression arg);
        JCBinary Binary(Tag opcode, JCExpression lhs, JCExpression rhs);
        JCTypeCast TypeCast(JCTree expr, JCExpression type);
        JCInstanceOf TypeTest(JCExpression expr, JCTree clazz);
        JCMatches PatternTest(JCExpression expr, JCPattern clazz);
        JCBindingPattern BindingPattern(Name name, JCExpression vartype);
        JCLiteralPattern LiteralPattern(JCExpression cexp);
        JCArrayAccess Indexed(JCExpression indexed, JCExpression index);
        JCFieldAccess Select(JCExpression selected, Name selector);
        JCIdent Ident(Name idname);
        JCLiteral Literal(TypeTag tag, Object value);
        JCPrimitiveTypeTree TypeIdent(TypeTag typetag);
        JCArrayTypeTree TypeArray(JCExpression elemtype);
        JCTypeApply TypeApply(JCExpression clazz, List<JCExpression> arguments);
        JCTypeParameter TypeParameter(Name name, List<JCExpression> bounds);
        JCWildcard Wildcard(TypeBoundKind kind, JCTree type);
        TypeBoundKind TypeBoundKind(BoundKind kind);
        JCAnnotation Annotation(JCTree annotationType, List<JCExpression> args);
        JCModifiers Modifiers(long flags, List<JCAnnotation> annotations);
        JCErroneous Erroneous(List<? extends JCTree> errs);
        JCModuleDecl ModuleDef(JCModifiers mods, ModuleKind kind, JCExpression qualId, List<JCDirective> directives);
        JCExports Exports(JCExpression qualId, List<JCExpression> moduleNames);
        JCOpens Opens(JCExpression qualId, List<JCExpression> moduleNames);
        JCProvides Provides(JCExpression serviceName, List<JCExpression> implNames);
        JCRequires Requires(boolean isTransitive, boolean isStaticPhase, JCExpression qualId);
        JCUses Uses(JCExpression qualId);
        LetExpr LetExpr(List<JCStatement> defs, JCExpression expr);
    }

    /** A generic visitor class for trees.
     */
    public static abstract class Visitor {
        public void visitTopLevel(JCCompilationUnit that)    { visitTree(that); }
        public void visitPackageDef(JCPackageDecl that)      { visitTree(that); }
        public void visitImport(JCImport that)               { visitTree(that); }
        public void visitClassDef(JCClassDecl that)          { visitTree(that); }
        public void visitMethodDef(JCMethodDecl that)        { visitTree(that); }
        public void visitVarDef(JCVariableDecl that)         { visitTree(that); }
        public void visitSkip(JCSkip that)                   { visitTree(that); }
        public void visitBlock(JCBlock that)                 { visitTree(that); }
        public void visitDoLoop(JCDoWhileLoop that)          { visitTree(that); }
        public void visitWhileLoop(JCWhileLoop that)         { visitTree(that); }
        public void visitForLoop(JCForLoop that)             { visitTree(that); }
        public void visitForeachLoop(JCEnhancedForLoop that) { visitTree(that); }
        public void visitLabelled(JCLabeledStatement that)   { visitTree(that); }
        public void visitSwitch(JCSwitch that)               { visitTree(that); }
        public void visitCase(JCCase that)                   { visitTree(that); }
        public void visitSwitchExpression(JCSwitchExpression that)               { visitTree(that); }
        public void visitSynchronized(JCSynchronized that)   { visitTree(that); }
        public void visitTry(JCTry that)                     { visitTree(that); }
        public void visitCatch(JCCatch that)                 { visitTree(that); }
        public void visitConditional(JCConditional that)     { visitTree(that); }
        public void visitIf(JCIf that)                       { visitTree(that); }
        public void visitExec(JCExpressionStatement that)    { visitTree(that); }
        public void visitBreak(JCBreak that)                 { visitTree(that); }
        public void visitContinue(JCContinue that)           { visitTree(that); }
        public void visitReturn(JCReturn that)               { visitTree(that); }
        public void visitThrow(JCThrow that)                 { visitTree(that); }
        public void visitAssert(JCAssert that)               { visitTree(that); }
        public void visitApply(JCMethodInvocation that)      { visitTree(that); }
        public void visitNewClass(JCNewClass that)           { visitTree(that); }
        public void visitNewArray(JCNewArray that)           { visitTree(that); }
        public void visitLambda(JCLambda that)               { visitTree(that); }
        public void visitParens(JCParens that)               { visitTree(that); }
        public void visitAssign(JCAssign that)               { visitTree(that); }
        public void visitAssignop(JCAssignOp that)           { visitTree(that); }
        public void visitUnary(JCUnary that)                 { visitTree(that); }
        public void visitBinary(JCBinary that)               { visitTree(that); }
        public void visitTypeCast(JCTypeCast that)           { visitTree(that); }
        public void visitTypeTest(JCInstanceOf that)         { visitTree(that); }
        public void visitPatternTest(JCMatches that)         { visitTree(that); }
        public void visitBindingPattern(JCBindingPattern that) { visitTree(that); }
        public void visitLiteralPattern(JCLiteralPattern that) { visitTree(that); }
        public void visitIndexed(JCArrayAccess that)         { visitTree(that); }
        public void visitSelect(JCFieldAccess that)          { visitTree(that); }
        public void visitReference(JCMemberReference that)   { visitTree(that); }
        public void visitIdent(JCIdent that)                 { visitTree(that); }
        public void visitLiteral(JCLiteral that)             { visitTree(that); }
        public void visitTypeIdent(JCPrimitiveTypeTree that) { visitTree(that); }
        public void visitTypeArray(JCArrayTypeTree that)     { visitTree(that); }
        public void visitTypeApply(JCTypeApply that)         { visitTree(that); }
        public void visitTypeUnion(JCTypeUnion that)         { visitTree(that); }
        public void visitTypeIntersection(JCTypeIntersection that)  { visitTree(that); }
        public void visitTypeParameter(JCTypeParameter that) { visitTree(that); }
        public void visitWildcard(JCWildcard that)           { visitTree(that); }
        public void visitTypeBoundKind(TypeBoundKind that)   { visitTree(that); }
        public void visitAnnotation(JCAnnotation that)       { visitTree(that); }
        public void visitModifiers(JCModifiers that)         { visitTree(that); }
        public void visitAnnotatedType(JCAnnotatedType that) { visitTree(that); }
        public void visitErroneous(JCErroneous that)         { visitTree(that); }
        public void visitModuleDef(JCModuleDecl that)        { visitTree(that); }
        public void visitExports(JCExports that)             { visitTree(that); }
        public void visitOpens(JCOpens that)                 { visitTree(that); }
        public void visitProvides(JCProvides that)           { visitTree(that); }
        public void visitRequires(JCRequires that)           { visitTree(that); }
        public void visitUses(JCUses that)                   { visitTree(that); }
        public void visitLetExpr(LetExpr that)               { visitTree(that); }

        public void visitTree(JCTree that)                   { Assert.error(); }
    }

}<|MERGE_RESOLUTION|>--- conflicted
+++ resolved
@@ -152,19 +152,17 @@
          */
         SWITCH,
 
+        /** Switch expression statements, of type Switch.
+         */
+        SWITCH_EXPRESSION,
+
         /** Case parts in switch statements/expressions, of type Case.
          */
         CASE,
 
-<<<<<<< HEAD
         /** Case parts in match statements, of type Clause.
          */
         CLAUSE,
-=======
-        /** Switch expression statements, of type Switch.
-         */
-        SWITCH_EXPRESSION,
->>>>>>> b3b64443
 
         /** Synchronized statements, of type Synchonized.
          */
@@ -1267,13 +1265,6 @@
      * A "case  :" of a switch.
      */
     public static class JCCase extends JCStatement implements CaseTree {
-<<<<<<< HEAD
-        public JCPattern pat;
-        public List<JCStatement> stats;
-        public boolean alive;
-        protected JCCase(JCPattern pat, List<JCStatement> stats) {
-            this.pat = pat;
-=======
         //as CaseKind is deprecated for removal (as it is part of a preview feature),
         //using indirection through these fields to avoid unnecessary @SuppressWarnings:
         @SuppressWarnings("removal")
@@ -1282,17 +1273,17 @@
         public static final CaseKind RULE = CaseKind.RULE;
         @SuppressWarnings("removal")
         public final CaseKind caseKind;
-        public List<JCExpression> pats;
+        public List<JCPattern> pats;
         public List<JCStatement> stats;
+        public boolean alive;
         public JCTree body;
         public boolean completesNormally;
-        protected JCCase(@SuppressWarnings("removal") CaseKind caseKind, List<JCExpression> pats,
+        protected JCCase(@SuppressWarnings("removal") CaseKind caseKind, List<JCPattern> pats,
                          List<JCStatement> stats, JCTree body) {
             Assert.checkNonNull(pats);
             Assert.check(pats.isEmpty() || pats.head != null);
             this.caseKind = caseKind;
             this.pats = pats;
->>>>>>> b3b64443
             this.stats = stats;
             this.body = body;
         }
@@ -1301,29 +1292,20 @@
 
         @Override @DefinedBy(Api.COMPILER_TREE)
         public Kind getKind() { return Kind.CASE; }
-<<<<<<< HEAD
         @DefinedBy(Api.COMPILER_TREE)
         @Deprecated
         public JCExpression getExpression() {
-            return constExpression();
-        }
-        public JCExpression constExpression() {
-            if (pat == null || !pat.hasTag(LITERALPATTERN)) {
-                return null;
-            }
-            JCLiteralPattern cpat = (JCLiteralPattern) pat;
-            return cpat.value;
-        }
-        @DefinedBy(Api.COMPILER_TREE)
-        public JCPattern getPattern() { return pat; }
-        @DefinedBy(Api.COMPILER_TREE)
-        public List<JCStatement> getStatements() { return stats; }
-=======
-        @Override @DefinedBy(Api.COMPILER_TREE)
-        public JCExpression getExpression() { return pats.head; }
+            return constExpressions().stream().findFirst().orElse(null);
+        }
+        public List<JCExpression> constExpressions() {
+            return pats.stream()
+                       .map(pat -> pat.hasTag(LITERALPATTERN) ? ((JCLiteralPattern) pat).value : null)
+                       .collect(List.collector());
+        }
         @Override @DefinedBy(Api.COMPILER_TREE)
         @SuppressWarnings("removal")
-        public List<JCExpression> getExpressions() { return pats; }
+        public List<JCExpression> getExpressions() { return constExpressions(); }
+        public List<JCPattern> getPatterns() { return pats; }
         @Override @DefinedBy(Api.COMPILER_TREE)
         @SuppressWarnings("removal")
         public List<JCStatement> getStatements() {
@@ -1337,7 +1319,6 @@
         public CaseKind getCaseKind() {
             return caseKind;
         }
->>>>>>> b3b64443
         @Override @DefinedBy(Api.COMPILER_TREE)
         public <R,D> R accept(TreeVisitor<R,D> v, D d) {
             return v.visitCase(this, d);
@@ -2222,6 +2203,9 @@
      */
     public static abstract class JCPattern extends JCTree
             implements PatternTree {
+        public JCExpression constExpression() {
+            return null;
+        }        
     }
 
     public static class JCBindingPattern extends JCPattern
@@ -2310,6 +2294,12 @@
         public Tag getTag() {
             return LITERALPATTERN;
         }
+
+        @Override
+        public JCExpression constExpression() {
+            return value;
+        }
+
         public enum LiteralPatternKind {
             CONSTANTEXPRESSIONORNULL,
             TYPE
@@ -3248,13 +3238,9 @@
         JCEnhancedForLoop ForeachLoop(JCVariableDecl var, JCExpression expr, JCStatement body);
         JCLabeledStatement Labelled(Name label, JCStatement body);
         JCSwitch Switch(JCExpression selector, List<JCCase> cases);
-<<<<<<< HEAD
-        JCCase Case(JCPattern pat, List<JCStatement> stats);
-=======
         JCSwitchExpression SwitchExpression(JCExpression selector, List<JCCase> cases);
-        JCCase Case(@SuppressWarnings("removal") CaseKind caseKind, List<JCExpression> pat,
+        JCCase Case(@SuppressWarnings("removal") CaseKind caseKind, List<JCPattern> pat,
                     List<JCStatement> stats, JCTree body);
->>>>>>> b3b64443
         JCSynchronized Synchronized(JCExpression lock, JCBlock body);
         JCTry Try(JCBlock body, List<JCCatch> catchers, JCBlock finalizer);
         JCTry Try(List<JCTree> resources,
