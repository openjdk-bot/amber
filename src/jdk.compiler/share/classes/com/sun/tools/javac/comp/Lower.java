/*
 * Copyright (c) 1999, 2019, Oracle and/or its affiliates. All rights reserved.
 * DO NOT ALTER OR REMOVE COPYRIGHT NOTICES OR THIS FILE HEADER.
 *
 * This code is free software; you can redistribute it and/or modify it
 * under the terms of the GNU General Public License version 2 only, as
 * published by the Free Software Foundation.  Oracle designates this
 * particular file as subject to the "Classpath" exception as provided
 * by Oracle in the LICENSE file that accompanied this code.
 *
 * This code is distributed in the hope that it will be useful, but WITHOUT
 * ANY WARRANTY; without even the implied warranty of MERCHANTABILITY or
 * FITNESS FOR A PARTICULAR PURPOSE.  See the GNU General Public License
 * version 2 for more details (a copy is included in the LICENSE file that
 * accompanied this code).
 *
 * You should have received a copy of the GNU General Public License version
 * 2 along with this work; if not, write to the Free Software Foundation,
 * Inc., 51 Franklin St, Fifth Floor, Boston, MA 02110-1301 USA.
 *
 * Please contact Oracle, 500 Oracle Parkway, Redwood Shores, CA 94065 USA
 * or visit www.oracle.com if you need additional information or have any
 * questions.
 */

package com.sun.tools.javac.comp;

import sun.invoke.util.BytecodeName;

import java.util.*;
<<<<<<< HEAD
import java.util.stream.Collectors;
=======
import java.util.Map.Entry;
import java.util.function.Function;
import java.util.stream.Collectors;
import java.util.stream.Stream;
>>>>>>> e4bec31a

import com.sun.tools.javac.code.*;
import com.sun.tools.javac.code.Kinds.KindSelector;
import com.sun.tools.javac.code.Scope.WriteableScope;
import com.sun.tools.javac.comp.Resolve.MethodResolutionContext;
import com.sun.tools.javac.jvm.*;
import com.sun.tools.javac.jvm.PoolConstant.LoadableConstant;
import com.sun.tools.javac.main.Option.PkgInfo;
import com.sun.tools.javac.resources.CompilerProperties.Fragments;
import com.sun.tools.javac.tree.*;
import com.sun.tools.javac.util.*;
import com.sun.tools.javac.util.JCDiagnostic.DiagnosticPosition;
import com.sun.tools.javac.util.List;

import com.sun.tools.javac.code.Symbol.*;
import com.sun.tools.javac.code.Symbol.OperatorSymbol.AccessCode;
import com.sun.tools.javac.resources.CompilerProperties.Errors;
import com.sun.tools.javac.tree.JCTree.*;
import com.sun.tools.javac.code.Type.*;

import com.sun.tools.javac.jvm.Target;
import com.sun.tools.javac.tree.EndPosTable;

import static com.sun.tools.javac.code.Flags.*;
import static com.sun.tools.javac.code.Flags.BLOCK;
import static com.sun.tools.javac.code.Scope.LookupKind.NON_RECURSIVE;
import static com.sun.tools.javac.code.TypeTag.*;
import static com.sun.tools.javac.code.Kinds.Kind.*;
import static com.sun.tools.javac.jvm.ByteCodes.*;
import static com.sun.tools.javac.tree.JCTree.JCOperatorExpression.OperandPos.LEFT;
import com.sun.tools.javac.tree.JCTree.JCSwitchExpression;
import static com.sun.tools.javac.tree.JCTree.Tag.*;

/** This pass translates away some syntactic sugar: inner classes,
 *  class literals, assertions, foreach loops, etc.
 *
 *  <p><b>This is NOT part of any supported API.
 *  If you write code that depends on this, you do so at your own risk.
 *  This code and its internal interfaces are subject to change or
 *  deletion without notice.</b>
 */
public class Lower extends TreeTranslator {
    protected static final Context.Key<Lower> lowerKey = new Context.Key<>();

    public static Lower instance(Context context) {
        Lower instance = context.get(lowerKey);
        if (instance == null)
            instance = new Lower(context);
        return instance;
    }

    private final Names names;
    private final Log log;
    private final Symtab syms;
    private final Resolve rs;
    private final Operators operators;
    private final Check chk;
    private final Attr attr;
    private TreeMaker make;
    private DiagnosticPosition make_pos;
    private final ConstFold cfolder;
    private final Target target;
    private final Source source;
    private final TypeEnvs typeEnvs;
    private final Name dollarAssertionsDisabled;
    private final Name classDollar;
    private final Name dollarCloseResource;
    private final Types types;
    private final boolean debugLower;
    private final boolean disableProtectedAccessors; // experimental
    private final PkgInfo pkginfoOpt;

    protected Lower(Context context) {
        context.put(lowerKey, this);
        names = Names.instance(context);
        log = Log.instance(context);
        syms = Symtab.instance(context);
        rs = Resolve.instance(context);
        operators = Operators.instance(context);
        chk = Check.instance(context);
        attr = Attr.instance(context);
        make = TreeMaker.instance(context);
        cfolder = ConstFold.instance(context);
        target = Target.instance(context);
        source = Source.instance(context);
        typeEnvs = TypeEnvs.instance(context);
        dollarAssertionsDisabled = names.
            fromString(target.syntheticNameChar() + "assertionsDisabled");
        classDollar = names.
            fromString("class" + target.syntheticNameChar());
        dollarCloseResource = names.
            fromString(target.syntheticNameChar() + "closeResource");

        types = Types.instance(context);
        Options options = Options.instance(context);
        debugLower = options.isSet("debuglower");
        pkginfoOpt = PkgInfo.get(options);
        disableProtectedAccessors = options.isSet("disableProtectedAccessors");
    }

    /** The currently enclosing class.
     */
    ClassSymbol currentClass;

    /** A queue of all translated classes.
     */
    ListBuffer<JCTree> translated;

    /** Environment for symbol lookup, set by translateTopLevelClass.
     */
    Env<AttrContext> attrEnv;

    /** A hash table mapping syntax trees to their ending source positions.
     */
    EndPosTable endPosTable;

/**************************************************************************
 * Global mappings
 *************************************************************************/

    /** A hash table mapping local classes to their definitions.
     */
    Map<ClassSymbol, JCClassDecl> classdefs;

    /** A hash table mapping local classes to a list of pruned trees.
     */
    public Map<ClassSymbol, List<JCTree>> prunedTree = new WeakHashMap<>();

    /** A hash table mapping virtual accessed symbols in outer subclasses
     *  to the actually referred symbol in superclasses.
     */
    Map<Symbol,Symbol> actualSymbols;

    /** The current method definition.
     */
    JCMethodDecl currentMethodDef;

    /** The current method symbol.
     */
    MethodSymbol currentMethodSym;

    /** The currently enclosing outermost class definition.
     */
    JCClassDecl outermostClassDef;

    /** The currently enclosing outermost member definition.
     */
    JCTree outermostMemberDef;

    /** A map from local variable symbols to their translation (as per LambdaToMethod).
     * This is required when a capturing local class is created from a lambda (in which
     * case the captured symbols should be replaced with the translated lambda symbols).
     */
    Map<Symbol, Symbol> lambdaTranslationMap = null;

    /** A navigator class for assembling a mapping from local class symbols
     *  to class definition trees.
     *  There is only one case; all other cases simply traverse down the tree.
     */
    class ClassMap extends TreeScanner {

        /** All encountered class defs are entered into classdefs table.
         */
        public void visitClassDef(JCClassDecl tree) {
            classdefs.put(tree.sym, tree);
            super.visitClassDef(tree);
        }
    }
    ClassMap classMap = new ClassMap();

    /** Map a class symbol to its definition.
     *  @param c    The class symbol of which we want to determine the definition.
     */
    JCClassDecl classDef(ClassSymbol c) {
        // First lookup the class in the classdefs table.
        JCClassDecl def = classdefs.get(c);
        if (def == null && outermostMemberDef != null) {
            // If this fails, traverse outermost member definition, entering all
            // local classes into classdefs, and try again.
            classMap.scan(outermostMemberDef);
            def = classdefs.get(c);
        }
        if (def == null) {
            // If this fails, traverse outermost class definition, entering all
            // local classes into classdefs, and try again.
            classMap.scan(outermostClassDef);
            def = classdefs.get(c);
        }
        return def;
    }

    /** A hash table mapping class symbols to lists of free variables.
     *  accessed by them. Only free variables of the method immediately containing
     *  a class are associated with that class.
     */
    Map<ClassSymbol,List<VarSymbol>> freevarCache;

    /** A navigator class for collecting the free variables accessed
     *  from a local class. There is only one case; all other cases simply
     *  traverse down the tree. This class doesn't deal with the specific
     *  of Lower - it's an abstract visitor that is meant to be reused in
     *  order to share the local variable capture logic.
     */
    abstract class BasicFreeVarCollector extends TreeScanner {

        /** Add all free variables of class c to fvs list
         *  unless they are already there.
         */
        abstract void addFreeVars(ClassSymbol c);

        /** If tree refers to a variable in owner of local class, add it to
         *  free variables list.
         */
        public void visitIdent(JCIdent tree) {
            visitSymbol(tree.sym);
        }
        // where
        abstract void visitSymbol(Symbol _sym);

        /** If tree refers to a class instance creation expression
         *  add all free variables of the freshly created class.
         */
        public void visitNewClass(JCNewClass tree) {
            ClassSymbol c = (ClassSymbol)tree.constructor.owner;
            addFreeVars(c);
            super.visitNewClass(tree);
        }

        /** If tree refers to a superclass constructor call,
         *  add all free variables of the superclass.
         */
        public void visitApply(JCMethodInvocation tree) {
            if (TreeInfo.name(tree.meth) == names._super) {
                addFreeVars((ClassSymbol) TreeInfo.symbol(tree.meth).owner);
            }
            super.visitApply(tree);
        }

        @Override
        public void visitYield(JCYield tree) {
            scan(tree.value);
        }

    }

    /**
     * Lower-specific subclass of {@code BasicFreeVarCollector}.
     */
    class FreeVarCollector extends BasicFreeVarCollector {

        /** The owner of the local class.
         */
        Symbol owner;

        /** The local class.
         */
        ClassSymbol clazz;

        /** The list of owner's variables accessed from within the local class,
         *  without any duplicates.
         */
        List<VarSymbol> fvs;

        FreeVarCollector(ClassSymbol clazz) {
            this.clazz = clazz;
            this.owner = clazz.owner;
            this.fvs = List.nil();
        }

        /** Add free variable to fvs list unless it is already there.
         */
        private void addFreeVar(VarSymbol v) {
            for (List<VarSymbol> l = fvs; l.nonEmpty(); l = l.tail)
                if (l.head == v) return;
            fvs = fvs.prepend(v);
        }

        @Override
        void addFreeVars(ClassSymbol c) {
            List<VarSymbol> fvs = freevarCache.get(c);
            if (fvs != null) {
                for (List<VarSymbol> l = fvs; l.nonEmpty(); l = l.tail) {
                    addFreeVar(l.head);
                }
            }
        }

        @Override
        void visitSymbol(Symbol _sym) {
            Symbol sym = _sym;
            if (sym.kind == VAR || sym.kind == MTH) {
                if (sym != null && sym.owner != owner)
                    sym = proxies.get(sym);
                if (sym != null && sym.owner == owner) {
                    VarSymbol v = (VarSymbol)sym;
                    if (v.getConstValue() == null) {
                        addFreeVar(v);
                    }
                } else {
                    if (outerThisStack.head != null &&
                        outerThisStack.head != _sym)
                        visitSymbol(outerThisStack.head);
                }
            }
        }

        /** If tree refers to a class instance creation expression
         *  add all free variables of the freshly created class.
         */
        public void visitNewClass(JCNewClass tree) {
            ClassSymbol c = (ClassSymbol)tree.constructor.owner;
            if (tree.encl == null &&
                c.hasOuterInstance() &&
                outerThisStack.head != null)
                visitSymbol(outerThisStack.head);
            super.visitNewClass(tree);
        }

        /** If tree refers to a qualified this or super expression
         *  for anything but the current class, add the outer this
         *  stack as a free variable.
         */
        public void visitSelect(JCFieldAccess tree) {
            if ((tree.name == names._this || tree.name == names._super) &&
                tree.selected.type.tsym != clazz &&
                outerThisStack.head != null)
                visitSymbol(outerThisStack.head);
            super.visitSelect(tree);
        }

        /** If tree refers to a superclass constructor call,
         *  add all free variables of the superclass.
         */
        public void visitApply(JCMethodInvocation tree) {
            if (TreeInfo.name(tree.meth) == names._super) {
                Symbol constructor = TreeInfo.symbol(tree.meth);
                ClassSymbol c = (ClassSymbol)constructor.owner;
                if (c.hasOuterInstance() &&
                    !tree.meth.hasTag(SELECT) &&
                    outerThisStack.head != null)
                    visitSymbol(outerThisStack.head);
            }
            super.visitApply(tree);
        }

    }

    ClassSymbol ownerToCopyFreeVarsFrom(ClassSymbol c) {
        if (!c.isLocal()) {
            return null;
        }
        Symbol currentOwner = c.owner;
        while (currentOwner.owner.kind.matches(KindSelector.TYP) && currentOwner.isLocal()) {
            currentOwner = currentOwner.owner;
        }
        if (currentOwner.owner.kind.matches(KindSelector.VAL_MTH) && c.isSubClass(currentOwner, types)) {
            return (ClassSymbol)currentOwner;
        }
        return null;
    }

    /** Return the variables accessed from within a local class, which
     *  are declared in the local class' owner.
     *  (in reverse order of first access).
     */
    List<VarSymbol> freevars(ClassSymbol c)  {
        List<VarSymbol> fvs = freevarCache.get(c);
        if (fvs != null) {
            return fvs;
        }
        if (c.owner.kind.matches(KindSelector.VAL_MTH)) {
            FreeVarCollector collector = new FreeVarCollector(c);
            collector.scan(classDef(c));
            fvs = collector.fvs;
            freevarCache.put(c, fvs);
            return fvs;
        } else {
            ClassSymbol owner = ownerToCopyFreeVarsFrom(c);
            if (owner != null) {
                fvs = freevarCache.get(owner);
                freevarCache.put(c, fvs);
                return fvs;
            } else {
                return List.nil();
            }
        }
    }

    Map<TypeSymbol,EnumMapping> enumSwitchMap = new LinkedHashMap<>();

    EnumMapping mapForEnum(DiagnosticPosition pos, TypeSymbol enumClass) {
        EnumMapping map = enumSwitchMap.get(enumClass);
        if (map == null)
            enumSwitchMap.put(enumClass, map = new EnumMapping(pos, enumClass));
        return map;
    }

    /** This map gives a translation table to be used for enum
     *  switches.
     *
     *  <p>For each enum that appears as the type of a switch
     *  expression, we maintain an EnumMapping to assist in the
     *  translation, as exemplified by the following example:
     *
     *  <p>we translate
     *  <pre>
     *          switch(colorExpression) {
     *          case red: stmt1;
     *          case green: stmt2;
     *          }
     *  </pre>
     *  into
     *  <pre>
     *          switch(Outer$0.$EnumMap$Color[colorExpression.ordinal()]) {
     *          case 1: stmt1;
     *          case 2: stmt2
     *          }
     *  </pre>
     *  with the auxiliary table initialized as follows:
     *  <pre>
     *          class Outer$0 {
     *              synthetic final int[] $EnumMap$Color = new int[Color.values().length];
     *              static {
     *                  try { $EnumMap$Color[red.ordinal()] = 1; } catch (NoSuchFieldError ex) {}
     *                  try { $EnumMap$Color[green.ordinal()] = 2; } catch (NoSuchFieldError ex) {}
     *              }
     *          }
     *  </pre>
     *  class EnumMapping provides mapping data and support methods for this translation.
     */
    class EnumMapping {
        EnumMapping(DiagnosticPosition pos, TypeSymbol forEnum) {
            this.forEnum = forEnum;
            this.values = new LinkedHashMap<>();
            this.pos = pos;
            Name varName = names
                .fromString(target.syntheticNameChar() +
                            "SwitchMap" +
                            target.syntheticNameChar() +
                            names.fromUtf(ClassWriter.externalize(forEnum.type.tsym.flatName())).toString()
                            .replace('/', '.')
                            .replace('.', target.syntheticNameChar()));
            ClassSymbol outerCacheClass = outerCacheClass();
            this.mapVar = new VarSymbol(STATIC | SYNTHETIC | FINAL,
                                        varName,
                                        new ArrayType(syms.intType, syms.arrayClass),
                                        outerCacheClass);
            enterSynthetic(pos, mapVar, outerCacheClass.members());
        }

        DiagnosticPosition pos = null;

        // the next value to use
        int next = 1; // 0 (unused map elements) go to the default label

        // the enum for which this is a map
        final TypeSymbol forEnum;

        // the field containing the map
        final VarSymbol mapVar;

        // the mapped values
        final Map<VarSymbol,Integer> values;

        JCLiteral forConstant(VarSymbol v) {
            Integer result = values.get(v);
            if (result == null)
                values.put(v, result = next++);
            return make.Literal(result);
        }

        // generate the field initializer for the map
        void translate() {
            make.at(pos.getStartPosition());
            JCClassDecl owner = classDef((ClassSymbol)mapVar.owner);

            // synthetic static final int[] $SwitchMap$Color = new int[Color.values().length];
            MethodSymbol valuesMethod = lookupMethod(pos,
                                                     names.values,
                                                     forEnum.type,
                                                     List.nil());
            JCExpression size = make // Color.values().length
                .Select(make.App(make.QualIdent(valuesMethod)),
                        syms.lengthVar);
            JCExpression mapVarInit = make
                .NewArray(make.Type(syms.intType), List.of(size), null)
                .setType(new ArrayType(syms.intType, syms.arrayClass));

            // try { $SwitchMap$Color[red.ordinal()] = 1; } catch (java.lang.NoSuchFieldError ex) {}
            ListBuffer<JCStatement> stmts = new ListBuffer<>();
            Symbol ordinalMethod = lookupMethod(pos,
                                                names.ordinal,
                                                forEnum.type,
                                                List.nil());
            List<JCCatch> catcher = List.<JCCatch>nil()
                .prepend(make.Catch(make.VarDef(new VarSymbol(PARAMETER, names.ex,
                                                              syms.noSuchFieldErrorType,
                                                              syms.noSymbol),
                                                null),
                                    make.Block(0, List.nil())));
            for (Map.Entry<VarSymbol,Integer> e : values.entrySet()) {
                VarSymbol enumerator = e.getKey();
                Integer mappedValue = e.getValue();
                JCExpression assign = make
                    .Assign(make.Indexed(mapVar,
                                         make.App(make.Select(make.QualIdent(enumerator),
                                                              ordinalMethod))),
                            make.Literal(mappedValue))
                    .setType(syms.intType);
                JCStatement exec = make.Exec(assign);
                JCStatement _try = make.Try(make.Block(0, List.of(exec)), catcher, null);
                stmts.append(_try);
            }

            owner.defs = owner.defs
                .prepend(make.Block(STATIC, stmts.toList()))
                .prepend(make.VarDef(mapVar, mapVarInit));
        }
    }


/**************************************************************************
 * Tree building blocks
 *************************************************************************/

    /** Equivalent to make.at(pos.getStartPosition()) with side effect of caching
     *  pos as make_pos, for use in diagnostics.
     **/
    TreeMaker make_at(DiagnosticPosition pos) {
        make_pos = pos;
        return make.at(pos);
    }

    /** Make an attributed tree representing a literal. This will be an
     *  Ident node in the case of boolean literals, a Literal node in all
     *  other cases.
     *  @param type       The literal's type.
     *  @param value      The literal's value.
     */
    JCExpression makeLit(Type type, Object value) {
        return make.Literal(type.getTag(), value).setType(type.constType(value));
    }

    /** Make an attributed tree representing null.
     */
    JCExpression makeNull() {
        return makeLit(syms.botType, null);
    }

    /** Make an attributed class instance creation expression.
     *  @param ctype    The class type.
     *  @param args     The constructor arguments.
     */
    JCNewClass makeNewClass(Type ctype, List<JCExpression> args) {
        JCNewClass tree = make.NewClass(null,
            null, make.QualIdent(ctype.tsym), args, null);
        tree.constructor = rs.resolveConstructor(
            make_pos, attrEnv, ctype, TreeInfo.types(args), List.nil());
        tree.type = ctype;
        return tree;
    }

    /** Make an attributed unary expression.
     *  @param optag    The operators tree tag.
     *  @param arg      The operator's argument.
     */
    JCUnary makeUnary(JCTree.Tag optag, JCExpression arg) {
        JCUnary tree = make.Unary(optag, arg);
        tree.operator = operators.resolveUnary(tree, optag, arg.type);
        tree.type = tree.operator.type.getReturnType();
        return tree;
    }

    /** Make an attributed binary expression.
     *  @param optag    The operators tree tag.
     *  @param lhs      The operator's left argument.
     *  @param rhs      The operator's right argument.
     */
    JCBinary makeBinary(JCTree.Tag optag, JCExpression lhs, JCExpression rhs) {
        JCBinary tree = make.Binary(optag, lhs, rhs);
        tree.operator = operators.resolveBinary(tree, optag, lhs.type, rhs.type);
        tree.type = tree.operator.type.getReturnType();
        return tree;
    }

    /** Make an attributed assignop expression.
     *  @param optag    The operators tree tag.
     *  @param lhs      The operator's left argument.
     *  @param rhs      The operator's right argument.
     */
    JCAssignOp makeAssignop(JCTree.Tag optag, JCTree lhs, JCTree rhs) {
        JCAssignOp tree = make.Assignop(optag, lhs, rhs);
        tree.operator = operators.resolveBinary(tree, tree.getTag().noAssignOp(), lhs.type, rhs.type);
        tree.type = lhs.type;
        return tree;
    }

    /** Convert tree into string object, unless it has already a
     *  reference type..
     */
    JCExpression makeString(JCExpression tree) {
        if (!tree.type.isPrimitiveOrVoid()) {
            return tree;
        } else {
            Symbol valueOfSym = lookupMethod(tree.pos(),
                                             names.valueOf,
                                             syms.stringType,
                                             List.of(tree.type));
            return make.App(make.QualIdent(valueOfSym), List.of(tree));
        }
    }

    /** Create an empty anonymous class definition and enter and complete
     *  its symbol. Return the class definition's symbol.
     *  and create
     *  @param flags    The class symbol's flags
     *  @param owner    The class symbol's owner
     */
    JCClassDecl makeEmptyClass(long flags, ClassSymbol owner) {
        return makeEmptyClass(flags, owner, null, true);
    }

    JCClassDecl makeEmptyClass(long flags, ClassSymbol owner, Name flatname,
            boolean addToDefs) {
        // Create class symbol.
        ClassSymbol c = syms.defineClass(names.empty, owner);
        if (flatname != null) {
            c.flatname = flatname;
        } else {
            c.flatname = chk.localClassName(c);
        }
        c.sourcefile = owner.sourcefile;
        c.completer = Completer.NULL_COMPLETER;
        c.members_field = WriteableScope.create(c);
        c.flags_field = flags;
        ClassType ctype = (ClassType) c.type;
        ctype.supertype_field = syms.objectType;
        ctype.interfaces_field = List.nil();

        JCClassDecl odef = classDef(owner);

        // Enter class symbol in owner scope and compiled table.
        enterSynthetic(odef.pos(), c, owner.members());
        chk.putCompiled(c);

        // Create class definition tree.
        JCClassDecl cdef = make.ClassDef(
            make.Modifiers(flags), names.empty,
            List.nil(),
            null, List.nil(), List.nil());
        cdef.sym = c;
        cdef.type = c.type;

        // Append class definition tree to owner's definitions.
        if (addToDefs) odef.defs = odef.defs.prepend(cdef);
        return cdef;
    }

/**************************************************************************
 * Symbol manipulation utilities
 *************************************************************************/

    /** Enter a synthetic symbol in a given scope, but complain if there was already one there.
     *  @param pos           Position for error reporting.
     *  @param sym           The symbol.
     *  @param s             The scope.
     */
    private void enterSynthetic(DiagnosticPosition pos, Symbol sym, WriteableScope s) {
        s.enter(sym);
    }

    /** Create a fresh synthetic name within a given scope - the unique name is
     *  obtained by appending '$' chars at the end of the name until no match
     *  is found.
     *
     * @param name base name
     * @param s scope in which the name has to be unique
     * @return fresh synthetic name
     */
    private Name makeSyntheticName(Name name, Scope s) {
        do {
            name = name.append(
                    target.syntheticNameChar(),
                    names.empty);
        } while (lookupSynthetic(name, s) != null);
        return name;
    }

    /** Check whether synthetic symbols generated during lowering conflict
     *  with user-defined symbols.
     *
     *  @param translatedTrees lowered class trees
     */
    void checkConflicts(List<JCTree> translatedTrees) {
        for (JCTree t : translatedTrees) {
            t.accept(conflictsChecker);
        }
    }

    JCTree.Visitor conflictsChecker = new TreeScanner() {

        TypeSymbol currentClass;

        @Override
        public void visitMethodDef(JCMethodDecl that) {
            checkConflicts(that.pos(), that.sym, currentClass);
            super.visitMethodDef(that);
        }

        @Override
        public void visitVarDef(JCVariableDecl that) {
            if (that.sym.owner.kind == TYP) {
                checkConflicts(that.pos(), that.sym, currentClass);
            }
            super.visitVarDef(that);
        }

        @Override
        public void visitClassDef(JCClassDecl that) {
            TypeSymbol prevCurrentClass = currentClass;
            currentClass = that.sym;
            try {
                super.visitClassDef(that);
            }
            finally {
                currentClass = prevCurrentClass;
            }
        }

        void checkConflicts(DiagnosticPosition pos, Symbol sym, TypeSymbol c) {
            for (Type ct = c.type; ct != Type.noType ; ct = types.supertype(ct)) {
                for (Symbol sym2 : ct.tsym.members().getSymbolsByName(sym.name, NON_RECURSIVE)) {
                    // VM allows methods and variables with differing types
                    if (sym.kind == sym2.kind &&
                        types.isSameType(types.erasure(sym.type), types.erasure(sym2.type)) &&
                        sym != sym2 &&
                        (sym.flags() & Flags.SYNTHETIC) != (sym2.flags() & Flags.SYNTHETIC) &&
                        (sym.flags() & BRIDGE) == 0 && (sym2.flags() & BRIDGE) == 0) {
                        syntheticError(pos, (sym2.flags() & SYNTHETIC) == 0 ? sym2 : sym);
                        return;
                    }
                }
            }
        }

        /** Report a conflict between a user symbol and a synthetic symbol.
         */
        private void syntheticError(DiagnosticPosition pos, Symbol sym) {
            if (!sym.type.isErroneous()) {
                log.error(pos, Errors.CannotGenerateClass(sym.location(), Fragments.SyntheticNameConflict(sym, sym.location())));
            }
        }
    };

    /** Look up a synthetic name in a given scope.
     *  @param s            The scope.
     *  @param name         The name.
     */
    private Symbol lookupSynthetic(Name name, Scope s) {
        Symbol sym = s.findFirst(name);
        return (sym==null || (sym.flags()&SYNTHETIC)==0) ? null : sym;
    }

    /** Look up a method in a given scope.
     */
    private MethodSymbol lookupMethod(DiagnosticPosition pos, Name name, Type qual, List<Type> args) {
        return rs.resolveInternalMethod(pos, attrEnv, qual, name, args, List.nil());
    }

    private Symbol findMethodOrFailSilently(
            DiagnosticPosition pos,
            Env<AttrContext> env,
            Type site,
            Name name,
            List<Type> argtypes,
            List<Type> typeargtypes) {
        MethodResolutionContext resolveContext = rs.new MethodResolutionContext();
        resolveContext.internalResolution = true;
        resolveContext.silentFail = true;
        Symbol sym = rs.resolveQualifiedMethod(resolveContext, pos, env, site.tsym,
                site, name, argtypes, typeargtypes);
        return sym;
    }

    /** Anon inner classes are used as access constructor tags.
     * accessConstructorTag will use an existing anon class if one is available,
     * and synthethise a class (with makeEmptyClass) if one is not available.
     * However, there is a small possibility that an existing class will not
     * be generated as expected if it is inside a conditional with a constant
     * expression. If that is found to be the case, create an empty class tree here.
     */
    private void checkAccessConstructorTags() {
        for (List<ClassSymbol> l = accessConstrTags; l.nonEmpty(); l = l.tail) {
            ClassSymbol c = l.head;
            if (isTranslatedClassAvailable(c))
                continue;
            // Create class definition tree.
            JCClassDecl cdec = makeEmptyClass(STATIC | SYNTHETIC,
                    c.outermostClass(), c.flatname, false);
            swapAccessConstructorTag(c, cdec.sym);
            translated.append(cdec);
        }
    }
    // where
    private boolean isTranslatedClassAvailable(ClassSymbol c) {
        for (JCTree tree: translated) {
            if (tree.hasTag(CLASSDEF)
                    && ((JCClassDecl) tree).sym == c) {
                return true;
            }
        }
        return false;
    }

    void swapAccessConstructorTag(ClassSymbol oldCTag, ClassSymbol newCTag) {
        for (MethodSymbol methodSymbol : accessConstrs.values()) {
            Assert.check(methodSymbol.type.hasTag(METHOD));
            MethodType oldMethodType =
                    (MethodType)methodSymbol.type;
            if (oldMethodType.argtypes.head.tsym == oldCTag)
                methodSymbol.type =
                    types.createMethodTypeWithParameters(oldMethodType,
                        oldMethodType.getParameterTypes().tail
                            .prepend(newCTag.erasure(types)));
        }
    }

/**************************************************************************
 * Access methods
 *************************************************************************/

    /** A mapping from symbols to their access numbers.
     */
    private Map<Symbol,Integer> accessNums;

    /** A mapping from symbols to an array of access symbols, indexed by
     *  access code.
     */
    private Map<Symbol,MethodSymbol[]> accessSyms;

    /** A mapping from (constructor) symbols to access constructor symbols.
     */
    private Map<Symbol,MethodSymbol> accessConstrs;

    /** A list of all class symbols used for access constructor tags.
     */
    private List<ClassSymbol> accessConstrTags;

    /** A queue for all accessed symbols.
     */
    private ListBuffer<Symbol> accessed;

    /** return access code for identifier,
     *  @param tree     The tree representing the identifier use.
     *  @param enclOp   The closest enclosing operation node of tree,
     *                  null if tree is not a subtree of an operation.
     */
    private static int accessCode(JCTree tree, JCTree enclOp) {
        if (enclOp == null)
            return AccessCode.DEREF.code;
        else if (enclOp.hasTag(ASSIGN) &&
                 tree == TreeInfo.skipParens(((JCAssign) enclOp).lhs))
            return AccessCode.ASSIGN.code;
        else if ((enclOp.getTag().isIncOrDecUnaryOp() || enclOp.getTag().isAssignop()) &&
                tree == TreeInfo.skipParens(((JCOperatorExpression) enclOp).getOperand(LEFT)))
            return (((JCOperatorExpression) enclOp).operator).getAccessCode(enclOp.getTag());
        else
            return AccessCode.DEREF.code;
    }

    /** Return binary operator that corresponds to given access code.
     */
    private OperatorSymbol binaryAccessOperator(int acode, Tag tag) {
        return operators.lookupBinaryOp(op -> op.getAccessCode(tag) == acode);
    }

    /** Return tree tag for assignment operation corresponding
     *  to given binary operator.
     */
    private static JCTree.Tag treeTag(OperatorSymbol operator) {
        switch (operator.opcode) {
        case ByteCodes.ior: case ByteCodes.lor:
            return BITOR_ASG;
        case ByteCodes.ixor: case ByteCodes.lxor:
            return BITXOR_ASG;
        case ByteCodes.iand: case ByteCodes.land:
            return BITAND_ASG;
        case ByteCodes.ishl: case ByteCodes.lshl:
        case ByteCodes.ishll: case ByteCodes.lshll:
            return SL_ASG;
        case ByteCodes.ishr: case ByteCodes.lshr:
        case ByteCodes.ishrl: case ByteCodes.lshrl:
            return SR_ASG;
        case ByteCodes.iushr: case ByteCodes.lushr:
        case ByteCodes.iushrl: case ByteCodes.lushrl:
            return USR_ASG;
        case ByteCodes.iadd: case ByteCodes.ladd:
        case ByteCodes.fadd: case ByteCodes.dadd:
        case ByteCodes.string_add:
            return PLUS_ASG;
        case ByteCodes.isub: case ByteCodes.lsub:
        case ByteCodes.fsub: case ByteCodes.dsub:
            return MINUS_ASG;
        case ByteCodes.imul: case ByteCodes.lmul:
        case ByteCodes.fmul: case ByteCodes.dmul:
            return MUL_ASG;
        case ByteCodes.idiv: case ByteCodes.ldiv:
        case ByteCodes.fdiv: case ByteCodes.ddiv:
            return DIV_ASG;
        case ByteCodes.imod: case ByteCodes.lmod:
        case ByteCodes.fmod: case ByteCodes.dmod:
            return MOD_ASG;
        default:
            throw new AssertionError();
        }
    }

    /** The name of the access method with number `anum' and access code `acode'.
     */
    Name accessName(int anum, int acode) {
        return names.fromString(
            "access" + target.syntheticNameChar() + anum + acode / 10 + acode % 10);
    }

    /** Return access symbol for a private or protected symbol from an inner class.
     *  @param sym        The accessed private symbol.
     *  @param tree       The accessing tree.
     *  @param enclOp     The closest enclosing operation node of tree,
     *                    null if tree is not a subtree of an operation.
     *  @param protAccess Is access to a protected symbol in another
     *                    package?
     *  @param refSuper   Is access via a (qualified) C.super?
     */
    MethodSymbol accessSymbol(Symbol sym, JCTree tree, JCTree enclOp,
                              boolean protAccess, boolean refSuper) {
        ClassSymbol accOwner = refSuper && protAccess
            // For access via qualified super (T.super.x), place the
            // access symbol on T.
            ? (ClassSymbol)((JCFieldAccess) tree).selected.type.tsym
            // Otherwise pretend that the owner of an accessed
            // protected symbol is the enclosing class of the current
            // class which is a subclass of the symbol's owner.
            : accessClass(sym, protAccess, tree);

        Symbol vsym = sym;
        if (sym.owner != accOwner) {
            vsym = sym.clone(accOwner);
            actualSymbols.put(vsym, sym);
        }

        Integer anum              // The access number of the access method.
            = accessNums.get(vsym);
        if (anum == null) {
            anum = accessed.length();
            accessNums.put(vsym, anum);
            accessSyms.put(vsym, new MethodSymbol[AccessCode.numberOfAccessCodes]);
            accessed.append(vsym);
            // System.out.println("accessing " + vsym + " in " + vsym.location());
        }

        int acode;                // The access code of the access method.
        List<Type> argtypes;      // The argument types of the access method.
        Type restype;             // The result type of the access method.
        List<Type> thrown;        // The thrown exceptions of the access method.
        switch (vsym.kind) {
        case VAR:
            acode = accessCode(tree, enclOp);
            if (acode >= AccessCode.FIRSTASGOP.code) {
                OperatorSymbol operator = binaryAccessOperator(acode, enclOp.getTag());
                if (operator.opcode == string_add)
                    argtypes = List.of(syms.objectType);
                else
                    argtypes = operator.type.getParameterTypes().tail;
            } else if (acode == AccessCode.ASSIGN.code)
                argtypes = List.of(vsym.erasure(types));
            else
                argtypes = List.nil();
            restype = vsym.erasure(types);
            thrown = List.nil();
            break;
        case MTH:
            acode = AccessCode.DEREF.code;
            argtypes = vsym.erasure(types).getParameterTypes();
            restype = vsym.erasure(types).getReturnType();
            thrown = vsym.type.getThrownTypes();
            break;
        default:
            throw new AssertionError();
        }

        // For references via qualified super, increment acode by one,
        // making it odd.
        if (protAccess && refSuper) acode++;

        // Instance access methods get instance as first parameter.
        // For protected symbols this needs to be the instance as a member
        // of the type containing the accessed symbol, not the class
        // containing the access method.
        if ((vsym.flags() & STATIC) == 0) {
            argtypes = argtypes.prepend(vsym.owner.erasure(types));
        }
        MethodSymbol[] accessors = accessSyms.get(vsym);
        MethodSymbol accessor = accessors[acode];
        if (accessor == null) {
            accessor = new MethodSymbol(
                STATIC | SYNTHETIC | (accOwner.isInterface() ? PUBLIC : 0),
                accessName(anum.intValue(), acode),
                new MethodType(argtypes, restype, thrown, syms.methodClass),
                accOwner);
            enterSynthetic(tree.pos(), accessor, accOwner.members());
            accessors[acode] = accessor;
        }
        return accessor;
    }

    /** The qualifier to be used for accessing a symbol in an outer class.
     *  This is either C.sym or C.this.sym, depending on whether or not
     *  sym is static.
     *  @param sym   The accessed symbol.
     */
    JCExpression accessBase(DiagnosticPosition pos, Symbol sym) {
        return (sym.flags() & STATIC) != 0
            ? access(make.at(pos.getStartPosition()).QualIdent(sym.owner))
            : makeOwnerThis(pos, sym, true);
    }

    /** Do we need an access method to reference private symbol?
     */
    boolean needsPrivateAccess(Symbol sym) {
        if (target.hasNestmateAccess()) {
            return false;
        }
        if ((sym.flags() & PRIVATE) == 0 || sym.owner == currentClass) {
            return false;
        } else if (sym.name == names.init && sym.owner.isLocal()) {
            // private constructor in local class: relax protection
            sym.flags_field &= ~PRIVATE;
            return false;
        } else {
            return true;
        }
    }

    /** Do we need an access method to reference symbol in other package?
     */
    boolean needsProtectedAccess(Symbol sym, JCTree tree) {
        if (disableProtectedAccessors) return false;
        if ((sym.flags() & PROTECTED) == 0 ||
            sym.owner.owner == currentClass.owner || // fast special case
            sym.packge() == currentClass.packge())
            return false;
        if (!currentClass.isSubClass(sym.owner, types))
            return true;
        if ((sym.flags() & STATIC) != 0 ||
            !tree.hasTag(SELECT) ||
            TreeInfo.name(((JCFieldAccess) tree).selected) == names._super)
            return false;
        return !((JCFieldAccess) tree).selected.type.tsym.isSubClass(currentClass, types);
    }

    /** The class in which an access method for given symbol goes.
     *  @param sym        The access symbol
     *  @param protAccess Is access to a protected symbol in another
     *                    package?
     */
    ClassSymbol accessClass(Symbol sym, boolean protAccess, JCTree tree) {
        if (protAccess) {
            Symbol qualifier = null;
            ClassSymbol c = currentClass;
            if (tree.hasTag(SELECT) && (sym.flags() & STATIC) == 0) {
                qualifier = ((JCFieldAccess) tree).selected.type.tsym;
                while (!qualifier.isSubClass(c, types)) {
                    c = c.owner.enclClass();
                }
                return c;
            } else {
                while (!c.isSubClass(sym.owner, types)) {
                    c = c.owner.enclClass();
                }
            }
            return c;
        } else {
            // the symbol is private
            return sym.owner.enclClass();
        }
    }

    private void addPrunedInfo(JCTree tree) {
        List<JCTree> infoList = prunedTree.get(currentClass);
        infoList = (infoList == null) ? List.of(tree) : infoList.prepend(tree);
        prunedTree.put(currentClass, infoList);
    }

    /** Ensure that identifier is accessible, return tree accessing the identifier.
     *  @param sym      The accessed symbol.
     *  @param tree     The tree referring to the symbol.
     *  @param enclOp   The closest enclosing operation node of tree,
     *                  null if tree is not a subtree of an operation.
     *  @param refSuper Is access via a (qualified) C.super?
     */
    JCExpression access(Symbol sym, JCExpression tree, JCExpression enclOp, boolean refSuper) {
        // Access a free variable via its proxy, or its proxy's proxy
        while (sym.kind == VAR && sym.owner.kind == MTH &&
            sym.owner.enclClass() != currentClass) {
            // A constant is replaced by its constant value.
            Object cv = ((VarSymbol)sym).getConstValue();
            if (cv != null) {
                make.at(tree.pos);
                return makeLit(sym.type, cv);
            }
            if (lambdaTranslationMap != null && lambdaTranslationMap.get(sym) != null) {
                return make.at(tree.pos).Ident(lambdaTranslationMap.get(sym));
            } else {
                // Otherwise replace the variable by its proxy.
                sym = proxies.get(sym);
                Assert.check(sym != null && (sym.flags_field & FINAL) != 0);
                tree = make.at(tree.pos).Ident(sym);
            }
        }
        JCExpression base = (tree.hasTag(SELECT)) ? ((JCFieldAccess) tree).selected : null;
        switch (sym.kind) {
        case TYP:
            if (sym.owner.kind != PCK) {
                // Convert type idents to
                // <flat name> or <package name> . <flat name>
                Name flatname = Convert.shortName(sym.flatName());
                while (base != null &&
                       TreeInfo.symbol(base) != null &&
                       TreeInfo.symbol(base).kind != PCK) {
                    base = (base.hasTag(SELECT))
                        ? ((JCFieldAccess) base).selected
                        : null;
                }
                if (tree.hasTag(IDENT)) {
                    ((JCIdent) tree).name = flatname;
                } else if (base == null) {
                    tree = make.at(tree.pos).Ident(sym);
                    ((JCIdent) tree).name = flatname;
                } else {
                    ((JCFieldAccess) tree).selected = base;
                    ((JCFieldAccess) tree).name = flatname;
                }
            }
            break;
        case MTH: case VAR:
            if (sym.owner.kind == TYP) {

                // Access methods are required for
                //  - private members,
                //  - protected members in a superclass of an
                //    enclosing class contained in another package.
                //  - all non-private members accessed via a qualified super.
                boolean protAccess = refSuper && !needsPrivateAccess(sym)
                    || needsProtectedAccess(sym, tree);
                boolean accReq = protAccess || needsPrivateAccess(sym);

                // A base has to be supplied for
                //  - simple identifiers accessing variables in outer classes.
                boolean baseReq =
                    base == null &&
                    sym.owner != syms.predefClass &&
                    !sym.isMemberOf(currentClass, types);

                if (accReq || baseReq) {
                    make.at(tree.pos);

                    // Constants are replaced by their constant value.
                    if (sym.kind == VAR) {
                        Object cv = ((VarSymbol)sym).getConstValue();
                        if (cv != null) {
                            addPrunedInfo(tree);
                            return makeLit(sym.type, cv);
                        }
                    }

                    // Private variables and methods are replaced by calls
                    // to their access methods.
                    if (accReq) {
                        List<JCExpression> args = List.nil();
                        if ((sym.flags() & STATIC) == 0) {
                            // Instance access methods get instance
                            // as first parameter.
                            if (base == null)
                                base = makeOwnerThis(tree.pos(), sym, true);
                            args = args.prepend(base);
                            base = null;   // so we don't duplicate code
                        }
                        Symbol access = accessSymbol(sym, tree,
                                                     enclOp, protAccess,
                                                     refSuper);
                        JCExpression receiver = make.Select(
                            base != null ? base : make.QualIdent(access.owner),
                            access);
                        return make.App(receiver, args);

                    // Other accesses to members of outer classes get a
                    // qualifier.
                    } else if (baseReq) {
                        return make.at(tree.pos).Select(
                            accessBase(tree.pos(), sym), sym).setType(tree.type);
                    }
                }
            } else if (sym.owner.kind == MTH && lambdaTranslationMap != null) {
                //sym is a local variable - check the lambda translation map to
                //see if sym has been translated to something else in the current
                //scope (by LambdaToMethod)
                Symbol translatedSym = lambdaTranslationMap.get(sym);
                if (translatedSym != null) {
                    tree = make.at(tree.pos).Ident(translatedSym);
                }
            }
        }
        return tree;
    }

    /** Ensure that identifier is accessible, return tree accessing the identifier.
     *  @param tree     The identifier tree.
     */
    JCExpression access(JCExpression tree) {
        Symbol sym = TreeInfo.symbol(tree);
        return sym == null ? tree : access(sym, tree, null, false);
    }

    /** Return access constructor for a private constructor,
     *  or the constructor itself, if no access constructor is needed.
     *  @param pos       The position to report diagnostics, if any.
     *  @param constr    The private constructor.
     */
    Symbol accessConstructor(DiagnosticPosition pos, Symbol constr) {
        if (needsPrivateAccess(constr)) {
            ClassSymbol accOwner = constr.owner.enclClass();
            MethodSymbol aconstr = accessConstrs.get(constr);
            if (aconstr == null) {
                List<Type> argtypes = constr.type.getParameterTypes();
                if ((accOwner.flags_field & ENUM) != 0)
                    argtypes = argtypes
                        .prepend(syms.intType)
                        .prepend(syms.stringType);
                aconstr = new MethodSymbol(
                    SYNTHETIC,
                    names.init,
                    new MethodType(
                        argtypes.append(
                            accessConstructorTag().erasure(types)),
                        constr.type.getReturnType(),
                        constr.type.getThrownTypes(),
                        syms.methodClass),
                    accOwner);
                enterSynthetic(pos, aconstr, accOwner.members());
                accessConstrs.put(constr, aconstr);
                accessed.append(constr);
            }
            return aconstr;
        } else {
            return constr;
        }
    }

    /** Return an anonymous class nested in this toplevel class.
     */
    ClassSymbol accessConstructorTag() {
        ClassSymbol topClass = currentClass.outermostClass();
        ModuleSymbol topModle = topClass.packge().modle;
        for (int i = 1; ; i++) {
            Name flatname = names.fromString("" + topClass.getQualifiedName() +
                                            target.syntheticNameChar() +
                                            i);
            ClassSymbol ctag = chk.getCompiled(topModle, flatname);
            if (ctag == null)
                ctag = makeEmptyClass(STATIC | SYNTHETIC, topClass).sym;
            else if (!ctag.isAnonymous())
                continue;
            // keep a record of all tags, to verify that all are generated as required
            accessConstrTags = accessConstrTags.prepend(ctag);
            return ctag;
        }
    }

    /** Add all required access methods for a private symbol to enclosing class.
     *  @param sym       The symbol.
     */
    void makeAccessible(Symbol sym) {
        JCClassDecl cdef = classDef(sym.owner.enclClass());
        if (cdef == null) Assert.error("class def not found: " + sym + " in " + sym.owner);
        if (sym.name == names.init) {
            cdef.defs = cdef.defs.prepend(
                accessConstructorDef(cdef.pos, sym, accessConstrs.get(sym)));
        } else {
            MethodSymbol[] accessors = accessSyms.get(sym);
            for (int i = 0; i < AccessCode.numberOfAccessCodes; i++) {
                if (accessors[i] != null)
                    cdef.defs = cdef.defs.prepend(
                        accessDef(cdef.pos, sym, accessors[i], i));
            }
        }
    }

    /** Construct definition of an access method.
     *  @param pos        The source code position of the definition.
     *  @param vsym       The private or protected symbol.
     *  @param accessor   The access method for the symbol.
     *  @param acode      The access code.
     */
    JCTree accessDef(int pos, Symbol vsym, MethodSymbol accessor, int acode) {
//      System.err.println("access " + vsym + " with " + accessor);//DEBUG
        currentClass = vsym.owner.enclClass();
        make.at(pos);
        JCMethodDecl md = make.MethodDef(accessor, null);

        // Find actual symbol
        Symbol sym = actualSymbols.get(vsym);
        if (sym == null) sym = vsym;

        JCExpression ref;           // The tree referencing the private symbol.
        List<JCExpression> args;    // Any additional arguments to be passed along.
        if ((sym.flags() & STATIC) != 0) {
            ref = make.Ident(sym);
            args = make.Idents(md.params);
        } else {
            JCExpression site = make.Ident(md.params.head);
            if (acode % 2 != 0) {
                //odd access codes represent qualified super accesses - need to
                //emit reference to the direct superclass, even if the refered
                //member is from an indirect superclass (JLS 13.1)
                site.setType(types.erasure(types.supertype(vsym.owner.enclClass().type)));
            }
            ref = make.Select(site, sym);
            args = make.Idents(md.params.tail);
        }
        JCStatement stat;          // The statement accessing the private symbol.
        if (sym.kind == VAR) {
            // Normalize out all odd access codes by taking floor modulo 2:
            int acode1 = acode - (acode & 1);

            JCExpression expr;      // The access method's return value.
            AccessCode aCode = AccessCode.getFromCode(acode1);
            switch (aCode) {
            case DEREF:
                expr = ref;
                break;
            case ASSIGN:
                expr = make.Assign(ref, args.head);
                break;
            case PREINC: case POSTINC: case PREDEC: case POSTDEC:
                expr = makeUnary(aCode.tag, ref);
                break;
            default:
                expr = make.Assignop(
                    treeTag(binaryAccessOperator(acode1, JCTree.Tag.NO_TAG)), ref, args.head);
                ((JCAssignOp) expr).operator = binaryAccessOperator(acode1, JCTree.Tag.NO_TAG);
            }
            stat = make.Return(expr.setType(sym.type));
        } else {
            stat = make.Call(make.App(ref, args));
        }
        md.body = make.Block(0, List.of(stat));

        // Make sure all parameters, result types and thrown exceptions
        // are accessible.
        for (List<JCVariableDecl> l = md.params; l.nonEmpty(); l = l.tail)
            l.head.vartype = access(l.head.vartype);
        md.restype = access(md.restype);
        for (List<JCExpression> l = md.thrown; l.nonEmpty(); l = l.tail)
            l.head = access(l.head);

        return md;
    }

    /** Construct definition of an access constructor.
     *  @param pos        The source code position of the definition.
     *  @param constr     The private constructor.
     *  @param accessor   The access method for the constructor.
     */
    JCTree accessConstructorDef(int pos, Symbol constr, MethodSymbol accessor) {
        make.at(pos);
        JCMethodDecl md = make.MethodDef(accessor,
                                      accessor.externalType(types),
                                      null);
        JCIdent callee = make.Ident(names._this);
        callee.sym = constr;
        callee.type = constr.type;
        md.body =
            make.Block(0, List.of(
                make.Call(
                    make.App(
                        callee,
                        make.Idents(md.params.reverse().tail.reverse())))));
        return md;
    }

/**************************************************************************
 * Free variables proxies and this$n
 *************************************************************************/

    /** A map which allows to retrieve the translated proxy variable for any given symbol of an
     *  enclosing scope that is accessed (the accessed symbol could be the synthetic 'this$n' symbol).
     *  Inside a constructor, the map temporarily overrides entries corresponding to proxies and any
     *  'this$n' symbols, where they represent the constructor parameters.
     */
    Map<Symbol, Symbol> proxies;

    /** A scope containing all unnamed resource variables/saved
     *  exception variables for translated TWR blocks
     */
    WriteableScope twrVars;

    /** A stack containing the this$n field of the currently translated
     *  classes (if needed) in innermost first order.
     *  Inside a constructor, proxies and any this$n symbol are duplicated
     *  in an additional innermost scope, where they represent the constructor
     *  parameters.
     */
    List<VarSymbol> outerThisStack;

    /** The name of a free variable proxy.
     */
    Name proxyName(Name name, int index) {
        Name proxyName = names.fromString("val" + target.syntheticNameChar() + name);
        if (index > 0) {
            proxyName = proxyName.append(names.fromString("" + target.syntheticNameChar() + index));
        }
        return proxyName;
    }

    /** Proxy definitions for all free variables in given list, in reverse order.
     *  @param pos        The source code position of the definition.
     *  @param freevars   The free variables.
     *  @param owner      The class in which the definitions go.
     */
    List<JCVariableDecl> freevarDefs(int pos, List<VarSymbol> freevars, Symbol owner) {
        return freevarDefs(pos, freevars, owner, 0);
    }

    List<JCVariableDecl> freevarDefs(int pos, List<VarSymbol> freevars, Symbol owner,
            long additionalFlags) {
        long flags = FINAL | SYNTHETIC | additionalFlags;
        List<JCVariableDecl> defs = List.nil();
        Set<Name> proxyNames = new HashSet<>();
        for (List<VarSymbol> l = freevars; l.nonEmpty(); l = l.tail) {
            VarSymbol v = l.head;
            int index = 0;
            Name proxyName;
            do {
                proxyName = proxyName(v.name, index++);
            } while (!proxyNames.add(proxyName));
            VarSymbol proxy = new VarSymbol(
                flags, proxyName, v.erasure(types), owner);
            proxies.put(v, proxy);
            JCVariableDecl vd = make.at(pos).VarDef(proxy, null);
            vd.vartype = access(vd.vartype);
            defs = defs.prepend(vd);
        }
        return defs;
    }

    /** The name of a this$n field
     *  @param type   The class referenced by the this$n field
     */
    Name outerThisName(Type type, Symbol owner) {
        Type t = type.getEnclosingType();
        int nestingLevel = 0;
        while (t.hasTag(CLASS)) {
            t = t.getEnclosingType();
            nestingLevel++;
        }
        Name result = names.fromString("this" + target.syntheticNameChar() + nestingLevel);
        while (owner.kind == TYP && ((ClassSymbol)owner).members().findFirst(result) != null)
            result = names.fromString(result.toString() + target.syntheticNameChar());
        return result;
    }

    private VarSymbol makeOuterThisVarSymbol(Symbol owner, long flags) {
        Type target = types.erasure(owner.enclClass().type.getEnclosingType());
        VarSymbol outerThis =
            new VarSymbol(flags, outerThisName(target, owner), target, owner);
        outerThisStack = outerThisStack.prepend(outerThis);
        return outerThis;
    }

    private JCVariableDecl makeOuterThisVarDecl(int pos, VarSymbol sym) {
        JCVariableDecl vd = make.at(pos).VarDef(sym, null);
        vd.vartype = access(vd.vartype);
        return vd;
    }

    /** Definition for this$n field.
     *  @param pos        The source code position of the definition.
     *  @param owner      The method in which the definition goes.
     */
    JCVariableDecl outerThisDef(int pos, MethodSymbol owner) {
        ClassSymbol c = owner.enclClass();
        boolean isMandated =
            // Anonymous constructors
            (owner.isConstructor() && owner.isAnonymous()) ||
            // Constructors of non-private inner member classes
            (owner.isConstructor() && c.isInner() &&
             !c.isPrivate() && !c.isStatic());
        long flags =
            FINAL | (isMandated ? MANDATED : SYNTHETIC) | PARAMETER;
        VarSymbol outerThis = makeOuterThisVarSymbol(owner, flags);
        owner.extraParams = owner.extraParams.prepend(outerThis);
        return makeOuterThisVarDecl(pos, outerThis);
    }

    /** Definition for this$n field.
     *  @param pos        The source code position of the definition.
     *  @param owner      The class in which the definition goes.
     */
    JCVariableDecl outerThisDef(int pos, ClassSymbol owner) {
        VarSymbol outerThis = makeOuterThisVarSymbol(owner, FINAL | SYNTHETIC);
        return makeOuterThisVarDecl(pos, outerThis);
    }

    /** Return a list of trees that load the free variables in given list,
     *  in reverse order.
     *  @param pos          The source code position to be used for the trees.
     *  @param freevars     The list of free variables.
     */
    List<JCExpression> loadFreevars(DiagnosticPosition pos, List<VarSymbol> freevars) {
        List<JCExpression> args = List.nil();
        for (List<VarSymbol> l = freevars; l.nonEmpty(); l = l.tail)
            args = args.prepend(loadFreevar(pos, l.head));
        return args;
    }
//where
        JCExpression loadFreevar(DiagnosticPosition pos, VarSymbol v) {
            return access(v, make.at(pos).Ident(v), null, false);
        }

    /** Construct a tree simulating the expression {@code C.this}.
     *  @param pos           The source code position to be used for the tree.
     *  @param c             The qualifier class.
     */
    JCExpression makeThis(DiagnosticPosition pos, TypeSymbol c) {
        if (currentClass == c) {
            // in this case, `this' works fine
            return make.at(pos).This(c.erasure(types));
        } else {
            // need to go via this$n
            return makeOuterThis(pos, c);
        }
    }

    /**
     * Optionally replace a try statement with the desugaring of a
     * try-with-resources statement.  The canonical desugaring of
     *
     * try ResourceSpecification
     *   Block
     *
     * is
     *
     * {
     *   final VariableModifiers_minus_final R #resource = Expression;
     *
     *   try ResourceSpecificationtail
     *     Block
     *   } body-only-finally {
     *     if (#resource != null) //nullcheck skipped if Expression is provably non-null
     *         #resource.close();
     *   } catch (Throwable #primaryException) {
     *       if (#resource != null) //nullcheck skipped if Expression is provably non-null
     *           try {
     *               #resource.close();
     *           } catch (Throwable #suppressedException) {
     *              #primaryException.addSuppressed(#suppressedException);
     *           }
     *       throw #primaryException;
     *   }
     * }
     *
     * @param tree  The try statement to inspect.
     * @return A a desugared try-with-resources tree, or the original
     * try block if there are no resources to manage.
     */
    JCTree makeTwrTry(JCTry tree) {
        make_at(tree.pos());
        twrVars = twrVars.dup();
        JCBlock twrBlock = makeTwrBlock(tree.resources, tree.body, 0);
        if (tree.catchers.isEmpty() && tree.finalizer == null)
            result = translate(twrBlock);
        else
            result = translate(make.Try(twrBlock, tree.catchers, tree.finalizer));
        twrVars = twrVars.leave();
        return result;
    }

    private JCBlock makeTwrBlock(List<JCTree> resources, JCBlock block, int depth) {
        if (resources.isEmpty())
            return block;

        // Add resource declaration or expression to block statements
        ListBuffer<JCStatement> stats = new ListBuffer<>();
        JCTree resource = resources.head;
        JCExpression resourceUse;
        boolean resourceNonNull;
        if (resource instanceof JCVariableDecl) {
            JCVariableDecl var = (JCVariableDecl) resource;
            resourceUse = make.Ident(var.sym).setType(resource.type);
            resourceNonNull = var.init != null && TreeInfo.skipParens(var.init).hasTag(NEWCLASS);
            stats.add(var);
        } else {
            Assert.check(resource instanceof JCExpression);
            VarSymbol syntheticTwrVar =
            new VarSymbol(SYNTHETIC | FINAL,
                          makeSyntheticName(names.fromString("twrVar" +
                                           depth), twrVars),
                          (resource.type.hasTag(BOT)) ?
                          syms.autoCloseableType : resource.type,
                          currentMethodSym);
            twrVars.enter(syntheticTwrVar);
            JCVariableDecl syntheticTwrVarDecl =
                make.VarDef(syntheticTwrVar, (JCExpression)resource);
            resourceUse = (JCExpression)make.Ident(syntheticTwrVar);
            resourceNonNull = false;
            stats.add(syntheticTwrVarDecl);
        }

        //create (semi-) finally block that will be copied into the main try body:
        int oldPos = make.pos;
        make.at(TreeInfo.endPos(block));

        // if (#resource != null) { #resource.close(); }
        JCStatement bodyCloseStatement = makeResourceCloseInvocation(resourceUse);

        if (!resourceNonNull) {
            bodyCloseStatement = make.If(makeNonNullCheck(resourceUse),
                                         bodyCloseStatement,
                                         null);
        }

        JCBlock finallyClause = make.Block(BODY_ONLY_FINALIZE, List.of(bodyCloseStatement));
        make.at(oldPos);

        // Create catch clause that saves exception, closes the resource and then rethrows the exception:
        VarSymbol primaryException =
            new VarSymbol(FINAL|SYNTHETIC,
                          names.fromString("t" +
                                           target.syntheticNameChar()),
                          syms.throwableType,
                          currentMethodSym);
        JCVariableDecl primaryExceptionDecl = make.VarDef(primaryException, null);

        // close resource:
        // try {
        //     #resource.close();
        // } catch (Throwable #suppressedException) {
        //     #primaryException.addSuppressed(#suppressedException);
        // }
        VarSymbol suppressedException =
            new VarSymbol(SYNTHETIC, make.paramName(2),
                          syms.throwableType,
                          currentMethodSym);
        JCStatement addSuppressedStatement =
            make.Exec(makeCall(make.Ident(primaryException),
                               names.addSuppressed,
                               List.of(make.Ident(suppressedException))));
        JCBlock closeResourceTryBlock =
            make.Block(0L, List.of(makeResourceCloseInvocation(resourceUse)));
        JCVariableDecl catchSuppressedDecl = make.VarDef(suppressedException, null);
        JCBlock catchSuppressedBlock = make.Block(0L, List.of(addSuppressedStatement));
        List<JCCatch> catchSuppressedClauses =
                List.of(make.Catch(catchSuppressedDecl, catchSuppressedBlock));
        JCTry closeResourceTry = make.Try(closeResourceTryBlock, catchSuppressedClauses, null);
        closeResourceTry.finallyCanCompleteNormally = true;

        JCStatement exceptionalCloseStatement = closeResourceTry;

        if (!resourceNonNull) {
            // if (#resource != null) {  }
            exceptionalCloseStatement = make.If(makeNonNullCheck(resourceUse),
                                                exceptionalCloseStatement,
                                                null);
        }

        JCStatement exceptionalRethrow = make.Throw(make.Ident(primaryException));
        JCBlock exceptionalCloseBlock = make.Block(0L, List.of(exceptionalCloseStatement, exceptionalRethrow));
        JCCatch exceptionalCatchClause = make.Catch(primaryExceptionDecl, exceptionalCloseBlock);

        //create the main try statement with the close:
        JCTry outerTry = make.Try(makeTwrBlock(resources.tail, block, depth + 1),
                                  List.of(exceptionalCatchClause),
                                  finallyClause);

        outerTry.finallyCanCompleteNormally = true;
        stats.add(outerTry);

        JCBlock newBlock = make.Block(0L, stats.toList());
        return newBlock;
    }

    private JCStatement makeResourceCloseInvocation(JCExpression resource) {
        // convert to AutoCloseable if needed
        if (types.asSuper(resource.type, syms.autoCloseableType.tsym) == null) {
            resource = convert(resource, syms.autoCloseableType);
        }

        // create resource.close() method invocation
        JCExpression resourceClose = makeCall(resource,
                                              names.close,
                                              List.nil());
        return make.Exec(resourceClose);
    }

    private JCExpression makeNonNullCheck(JCExpression expression) {
        return makeBinary(NE, expression, makeNull());
    }

    /** Construct a tree that represents the outer instance
     *  {@code C.this}. Never pick the current `this'.
     *  @param pos           The source code position to be used for the tree.
     *  @param c             The qualifier class.
     */
    JCExpression makeOuterThis(DiagnosticPosition pos, TypeSymbol c) {
        List<VarSymbol> ots = outerThisStack;
        if (ots.isEmpty()) {
            log.error(pos, Errors.NoEnclInstanceOfTypeInScope(c));
            Assert.error();
            return makeNull();
        }
        VarSymbol ot = ots.head;
        JCExpression tree = access(make.at(pos).Ident(ot));
        TypeSymbol otc = ot.type.tsym;
        while (otc != c) {
            do {
                ots = ots.tail;
                if (ots.isEmpty()) {
                    log.error(pos, Errors.NoEnclInstanceOfTypeInScope(c));
                    Assert.error(); // should have been caught in Attr
                    return tree;
                }
                ot = ots.head;
            } while (ot.owner != otc);
            if (otc.owner.kind != PCK && !otc.hasOuterInstance()) {
                chk.earlyRefError(pos, c);
                Assert.error(); // should have been caught in Attr
                return makeNull();
            }
            tree = access(make.at(pos).Select(tree, ot));
            otc = ot.type.tsym;
        }
        return tree;
    }

    /** Construct a tree that represents the closest outer instance
     *  {@code C.this} such that the given symbol is a member of C.
     *  @param pos           The source code position to be used for the tree.
     *  @param sym           The accessed symbol.
     *  @param preciseMatch  should we accept a type that is a subtype of
     *                       sym's owner, even if it doesn't contain sym
     *                       due to hiding, overriding, or non-inheritance
     *                       due to protection?
     */
    JCExpression makeOwnerThis(DiagnosticPosition pos, Symbol sym, boolean preciseMatch) {
        Symbol c = sym.owner;
        if (preciseMatch ? sym.isMemberOf(currentClass, types)
                         : currentClass.isSubClass(sym.owner, types)) {
            // in this case, `this' works fine
            return make.at(pos).This(c.erasure(types));
        } else {
            // need to go via this$n
            return makeOwnerThisN(pos, sym, preciseMatch);
        }
    }

    /**
     * Similar to makeOwnerThis but will never pick "this".
     */
    JCExpression makeOwnerThisN(DiagnosticPosition pos, Symbol sym, boolean preciseMatch) {
        Symbol c = sym.owner;
        List<VarSymbol> ots = outerThisStack;
        if (ots.isEmpty()) {
            log.error(pos, Errors.NoEnclInstanceOfTypeInScope(c));
            Assert.error();
            return makeNull();
        }
        VarSymbol ot = ots.head;
        JCExpression tree = access(make.at(pos).Ident(ot));
        TypeSymbol otc = ot.type.tsym;
        while (!(preciseMatch ? sym.isMemberOf(otc, types) : otc.isSubClass(sym.owner, types))) {
            do {
                ots = ots.tail;
                if (ots.isEmpty()) {
                    log.error(pos, Errors.NoEnclInstanceOfTypeInScope(c));
                    Assert.error();
                    return tree;
                }
                ot = ots.head;
            } while (ot.owner != otc);
            tree = access(make.at(pos).Select(tree, ot));
            otc = ot.type.tsym;
        }
        return tree;
    }

    /** Return tree simulating the assignment {@code this.name = name}, where
     *  name is the name of a free variable.
     */
    JCStatement initField(int pos, Symbol rhs, Symbol lhs) {
        Assert.check(rhs.owner.kind == MTH);
        Assert.check(rhs.owner.owner == lhs.owner);
        make.at(pos);
        return
            make.Exec(
                make.Assign(
                    make.Select(make.This(lhs.owner.erasure(types)), lhs),
                    make.Ident(rhs)).setType(lhs.erasure(types)));
    }

    /** Return tree simulating the assignment {@code this.this$n = this$n}.
     */
    JCStatement initOuterThis(int pos) {
        VarSymbol rhs = outerThisStack.head;
        Assert.check(rhs.owner.kind == MTH);
        VarSymbol lhs = outerThisStack.tail.head;
        Assert.check(rhs.owner.owner == lhs.owner);
        make.at(pos);
        return
            make.Exec(
                make.Assign(
                    make.Select(make.This(lhs.owner.erasure(types)), lhs),
                    make.Ident(rhs)).setType(lhs.erasure(types)));
    }

/**************************************************************************
 * Code for .class
 *************************************************************************/

    /** Return the symbol of a class to contain a cache of
     *  compiler-generated statics such as class$ and the
     *  $assertionsDisabled flag.  We create an anonymous nested class
     *  (unless one already exists) and return its symbol.  However,
     *  for backward compatibility in 1.4 and earlier we use the
     *  top-level class itself.
     */
    private ClassSymbol outerCacheClass() {
        ClassSymbol clazz = outermostClassDef.sym;
        Scope s = clazz.members();
        for (Symbol sym : s.getSymbols(NON_RECURSIVE))
            if (sym.kind == TYP &&
                sym.name == names.empty &&
                (sym.flags() & INTERFACE) == 0) return (ClassSymbol) sym;
        return makeEmptyClass(STATIC | SYNTHETIC, clazz).sym;
    }

    /** Create an attributed tree of the form left.name(). */
    private JCMethodInvocation makeCall(JCExpression left, Name name, List<JCExpression> args) {
        Assert.checkNonNull(left.type);
        Symbol funcsym = lookupMethod(make_pos, name, left.type,
                                      TreeInfo.types(args));
        return make.App(make.Select(left, funcsym), args);
    }

    /** The tree simulating a T.class expression.
     *  @param clazz      The tree identifying type T.
     */
    private JCExpression classOf(JCTree clazz) {
        return classOfType(clazz.type, clazz.pos());
    }

    private JCExpression classOfType(Type type, DiagnosticPosition pos) {
        switch (type.getTag()) {
        case BYTE: case SHORT: case CHAR: case INT: case LONG: case FLOAT:
        case DOUBLE: case BOOLEAN: case VOID:
            // replace with <BoxedClass>.TYPE
            ClassSymbol c = types.boxedClass(type);
            Symbol typeSym =
                rs.accessBase(
                    rs.findIdentInType(pos, attrEnv, c.type, names.TYPE, KindSelector.VAR),
                    pos, c.type, names.TYPE, true);
            if (typeSym.kind == VAR)
                ((VarSymbol)typeSym).getConstValue(); // ensure initializer is evaluated
            return make.QualIdent(typeSym);
        case CLASS: case ARRAY:
                VarSymbol sym = new VarSymbol(
                        STATIC | PUBLIC | FINAL, names._class,
                        syms.classType, type.tsym);
                return make_at(pos).Select(make.Type(type), sym);
        default:
            throw new AssertionError();
        }
    }

/**************************************************************************
 * Code for enabling/disabling assertions.
 *************************************************************************/

    private ClassSymbol assertionsDisabledClassCache;

    /**Used to create an auxiliary class to hold $assertionsDisabled for interfaces.
     */
    private ClassSymbol assertionsDisabledClass() {
        if (assertionsDisabledClassCache != null) return assertionsDisabledClassCache;

        assertionsDisabledClassCache = makeEmptyClass(STATIC | SYNTHETIC, outermostClassDef.sym).sym;

        return assertionsDisabledClassCache;
    }

    // This code is not particularly robust if the user has
    // previously declared a member named '$assertionsDisabled'.
    // The same faulty idiom also appears in the translation of
    // class literals above.  We should report an error if a
    // previous declaration is not synthetic.

    private JCExpression assertFlagTest(DiagnosticPosition pos) {
        // Outermost class may be either true class or an interface.
        ClassSymbol outermostClass = outermostClassDef.sym;

        //only classes can hold a non-public field, look for a usable one:
        ClassSymbol container = !currentClass.isInterface() ? currentClass :
                assertionsDisabledClass();

        VarSymbol assertDisabledSym =
            (VarSymbol)lookupSynthetic(dollarAssertionsDisabled,
                                       container.members());
        if (assertDisabledSym == null) {
            assertDisabledSym =
                new VarSymbol(STATIC | FINAL | SYNTHETIC,
                              dollarAssertionsDisabled,
                              syms.booleanType,
                              container);
            enterSynthetic(pos, assertDisabledSym, container.members());
            Symbol desiredAssertionStatusSym = lookupMethod(pos,
                                                            names.desiredAssertionStatus,
                                                            types.erasure(syms.classType),
                                                            List.nil());
            JCClassDecl containerDef = classDef(container);
            make_at(containerDef.pos());
            JCExpression notStatus = makeUnary(NOT, make.App(make.Select(
                    classOfType(types.erasure(outermostClass.type),
                                containerDef.pos()),
                    desiredAssertionStatusSym)));
            JCVariableDecl assertDisabledDef = make.VarDef(assertDisabledSym,
                                                   notStatus);
            containerDef.defs = containerDef.defs.prepend(assertDisabledDef);

            if (currentClass.isInterface()) {
                //need to load the assertions enabled/disabled state while
                //initializing the interface:
                JCClassDecl currentClassDef = classDef(currentClass);
                make_at(currentClassDef.pos());
                JCStatement dummy = make.If(make.QualIdent(assertDisabledSym), make.Skip(), null);
                JCBlock clinit = make.Block(STATIC, List.of(dummy));
                currentClassDef.defs = currentClassDef.defs.prepend(clinit);
            }
        }
        make_at(pos);
        return makeUnary(NOT, make.Ident(assertDisabledSym));
    }


/**************************************************************************
 * Building blocks for let expressions
 *************************************************************************/

    interface TreeBuilder {
        JCExpression build(JCExpression arg);
    }

    /** Construct an expression using the builder, with the given rval
     *  expression as an argument to the builder.  However, the rval
     *  expression must be computed only once, even if used multiple
     *  times in the result of the builder.  We do that by
     *  constructing a "let" expression that saves the rvalue into a
     *  temporary variable and then uses the temporary variable in
     *  place of the expression built by the builder.  The complete
     *  resulting expression is of the form
     *  <pre>
     *    (let <b>TYPE</b> <b>TEMP</b> = <b>RVAL</b>;
     *     in (<b>BUILDER</b>(<b>TEMP</b>)))
     *  </pre>
     *  where <code><b>TEMP</b></code> is a newly declared variable
     *  in the let expression.
     */
    JCExpression abstractRval(JCExpression rval, Type type, TreeBuilder builder) {
        rval = TreeInfo.skipParens(rval);
        switch (rval.getTag()) {
        case LITERAL:
            return builder.build(rval);
        case IDENT:
            JCIdent id = (JCIdent) rval;
            if ((id.sym.flags() & FINAL) != 0 && id.sym.owner.kind == MTH)
                return builder.build(rval);
        }
        Name name = TreeInfo.name(rval);
        if (name == names._super || name == names._this)
            return builder.build(rval);
        VarSymbol var =
            new VarSymbol(FINAL|SYNTHETIC,
                          names.fromString(
                                          target.syntheticNameChar()
                                          + "" + rval.hashCode()),
                                      type,
                                      currentMethodSym);
        rval = convert(rval,type);
        JCVariableDecl def = make.VarDef(var, rval); // XXX cast
        JCExpression built = builder.build(make.Ident(var));
        JCExpression res = make.LetExpr(def, built);
        res.type = built.type;
        return res;
    }

    // same as above, with the type of the temporary variable computed
    JCExpression abstractRval(JCExpression rval, TreeBuilder builder) {
        return abstractRval(rval, rval.type, builder);
    }

    // same as above, but for an expression that may be used as either
    // an rvalue or an lvalue.  This requires special handling for
    // Select expressions, where we place the left-hand-side of the
    // select in a temporary, and for Indexed expressions, where we
    // place both the indexed expression and the index value in temps.
    JCExpression abstractLval(JCExpression lval, final TreeBuilder builder) {
        lval = TreeInfo.skipParens(lval);
        switch (lval.getTag()) {
        case IDENT:
            return builder.build(lval);
        case SELECT: {
            final JCFieldAccess s = (JCFieldAccess)lval;
            Symbol lid = TreeInfo.symbol(s.selected);
            if (lid != null && lid.kind == TYP) return builder.build(lval);
            return abstractRval(s.selected, selected -> builder.build(make.Select(selected, s.sym)));
        }
        case INDEXED: {
            final JCArrayAccess i = (JCArrayAccess)lval;
            return abstractRval(i.indexed, indexed -> abstractRval(i.index, syms.intType, index -> {
                JCExpression newLval = make.Indexed(indexed, index);
                newLval.setType(i.type);
                return builder.build(newLval);
            }));
        }
        case TYPECAST: {
            return abstractLval(((JCTypeCast)lval).expr, builder);
        }
        }
        throw new AssertionError(lval);
    }

    // evaluate and discard the first expression, then evaluate the second.
    JCExpression makeComma(final JCExpression expr1, final JCExpression expr2) {
        JCExpression res = make.LetExpr(List.of(make.Exec(expr1)), expr2);
        res.type = expr2.type;
        return res;
    }

/**************************************************************************
 * Translation methods
 *************************************************************************/

    /** Visitor argument: enclosing operator node.
     */
    private JCExpression enclOp;

    /** Visitor method: Translate a single node.
     *  Attach the source position from the old tree to its replacement tree.
     */
    @Override
    public <T extends JCTree> T translate(T tree) {
        if (tree == null) {
            return null;
        } else {
            make_at(tree.pos());
            T result = super.translate(tree);
            if (endPosTable != null && result != tree) {
                endPosTable.replaceTree(tree, result);
            }
            return result;
        }
    }

    /** Visitor method: Translate a single node, boxing or unboxing if needed.
     */
    public <T extends JCExpression> T translate(T tree, Type type) {
        return (tree == null) ? null : boxIfNeeded(translate(tree), type);
    }

    /** Visitor method: Translate tree.
     */
    public <T extends JCTree> T translate(T tree, JCExpression enclOp) {
        JCExpression prevEnclOp = this.enclOp;
        this.enclOp = enclOp;
        T res = translate(tree);
        this.enclOp = prevEnclOp;
        return res;
    }

    /** Visitor method: Translate list of trees.
     */
    public <T extends JCExpression> List<T> translate(List<T> trees, Type type) {
        if (trees == null) return null;
        for (List<T> l = trees; l.nonEmpty(); l = l.tail)
            l.head = translate(l.head, type);
        return trees;
    }

    public void visitPackageDef(JCPackageDecl tree) {
        if (!needPackageInfoClass(tree))
                        return;

        long flags = Flags.ABSTRACT | Flags.INTERFACE;
        // package-info is marked SYNTHETIC in JDK 1.6 and later releases
        flags = flags | Flags.SYNTHETIC;
        ClassSymbol c = tree.packge.package_info;
        c.setAttributes(tree.packge);
        c.flags_field |= flags;
        ClassType ctype = (ClassType) c.type;
        ctype.supertype_field = syms.objectType;
        ctype.interfaces_field = List.nil();
        createInfoClass(tree.annotations, c);
    }
    // where
    private boolean needPackageInfoClass(JCPackageDecl pd) {
        switch (pkginfoOpt) {
            case ALWAYS:
                return true;
            case LEGACY:
                return pd.getAnnotations().nonEmpty();
            case NONEMPTY:
                for (Attribute.Compound a :
                         pd.packge.getDeclarationAttributes()) {
                    Attribute.RetentionPolicy p = types.getRetention(a);
                    if (p != Attribute.RetentionPolicy.SOURCE)
                        return true;
                }
                return false;
        }
        throw new AssertionError();
    }

    public void visitModuleDef(JCModuleDecl tree) {
        ModuleSymbol msym = tree.sym;
        ClassSymbol c = msym.module_info;
        c.setAttributes(msym);
        c.flags_field |= Flags.MODULE;
        createInfoClass(List.nil(), tree.sym.module_info);
    }

    private void createInfoClass(List<JCAnnotation> annots, ClassSymbol c) {
        long flags = Flags.ABSTRACT | Flags.INTERFACE;
        JCClassDecl infoClass =
                make.ClassDef(make.Modifiers(flags, annots),
                    c.name, List.nil(),
                    null, List.nil(), List.nil());
        infoClass.sym = c;
        translated.append(infoClass);
    }

    public void visitClassDef(JCClassDecl tree) {
        Env<AttrContext> prevEnv = attrEnv;
        ClassSymbol currentClassPrev = currentClass;
        MethodSymbol currentMethodSymPrev = currentMethodSym;

        currentClass = tree.sym;
        currentMethodSym = null;
        attrEnv = typeEnvs.remove(currentClass);
        if (attrEnv == null)
            attrEnv = prevEnv;

        classdefs.put(currentClass, tree);

        Map<Symbol, Symbol> prevProxies = proxies;
        proxies = new HashMap<>(proxies);
        List<VarSymbol> prevOuterThisStack = outerThisStack;

        // If this is an enum definition
        if ((tree.mods.flags & ENUM) != 0 &&
            (types.supertype(currentClass.type).tsym.flags() & ENUM) == 0)
            visitEnumDef(tree);

        if ((tree.mods.flags & RECORD) != 0) {
            visitRecordDef(tree);
        }

        // If this is a nested class, define a this$n field for
        // it and add to proxies.
        JCVariableDecl otdef = null;
        if (currentClass.hasOuterInstance())
            otdef = outerThisDef(tree.pos, currentClass);

        // If this is a local class, define proxies for all its free variables.
        List<JCVariableDecl> fvdefs = freevarDefs(
            tree.pos, freevars(currentClass), currentClass);

        // Recursively translate superclass, interfaces.
        tree.extending = translate(tree.extending);
        tree.implementing = translate(tree.implementing);

        if (currentClass.isLocal()) {
            ClassSymbol encl = currentClass.owner.enclClass();
            if (encl.trans_local == null) {
                encl.trans_local = List.nil();
            }
            encl.trans_local = encl.trans_local.prepend(currentClass);
        }

        // Recursively translate members, taking into account that new members
        // might be created during the translation and prepended to the member
        // list `tree.defs'.
        List<JCTree> seen = List.nil();
        while (tree.defs != seen) {
            List<JCTree> unseen = tree.defs;
            for (List<JCTree> l = unseen; l.nonEmpty() && l != seen; l = l.tail) {
                JCTree outermostMemberDefPrev = outermostMemberDef;
                if (outermostMemberDefPrev == null) outermostMemberDef = l.head;
                l.head = translate(l.head);
                outermostMemberDef = outermostMemberDefPrev;
            }
            seen = unseen;
        }

        // Convert a protected modifier to public, mask static modifier.
        if ((tree.mods.flags & PROTECTED) != 0) tree.mods.flags |= PUBLIC;
        tree.mods.flags &= ClassFlags;

        // Convert name to flat representation, replacing '.' by '$'.
        tree.name = Convert.shortName(currentClass.flatName());

        // Add this$n and free variables proxy definitions to class.

        for (List<JCVariableDecl> l = fvdefs; l.nonEmpty(); l = l.tail) {
            tree.defs = tree.defs.prepend(l.head);
            enterSynthetic(tree.pos(), l.head.sym, currentClass.members());
        }
        if (currentClass.hasOuterInstance()) {
            tree.defs = tree.defs.prepend(otdef);
            enterSynthetic(tree.pos(), otdef.sym, currentClass.members());
        }

        proxies = prevProxies;
        outerThisStack = prevOuterThisStack;

        // Append translated tree to `translated' queue.
        translated.append(tree);

        attrEnv = prevEnv;
        currentClass = currentClassPrev;
        currentMethodSym = currentMethodSymPrev;

        // Return empty block {} as a placeholder for an inner class.
        result = make_at(tree.pos()).Block(SYNTHETIC, List.nil());
    }

    List<JCTree> accessors(JCClassDecl tree) {
        ListBuffer<JCTree> buffer = new ListBuffer<>();
        tree.defs.stream()
                .filter(t -> t.hasTag(VARDEF))
                .map(t -> (JCVariableDecl)t)
                .filter(vd -> vd.sym.accessors.nonEmpty())
                .forEach(vd -> {
                    for (Pair<Accessors.Kind, MethodSymbol> accessor : vd.sym.accessors) {
                        MethodSymbol accessorSym = accessor.snd;
                        if ((accessorSym.flags() & Flags.MANDATED) != 0) {
                            make_at(tree.pos());
                            switch (accessor.fst) {
                                case GET:
                                    buffer.add(make.MethodDef(accessorSym, make.Block(0,
                                            List.of(make.Return(make.Ident(vd.sym))))));
                                    break;
                                case SET:
                                    buffer.add(make.MethodDef(accessorSym, make.Block(0,
                                            List.of(make.Exec(
                                                    make.Assign(make.Ident(vd.sym), make.Ident(accessorSym.params.head))
                                                            .setType(vd.sym.type))))));
                                    break;
                                default:
                                    Assert.error("Cannot get here!");
                            }
                        }
                    }
                });
        return buffer.toList();
    }

    /* this method looks for explicit accessors to add them to the corresponding field
     */
    void findUserDefinedAccessors(JCClassDecl tree) {
        tree.defs.stream()
                .filter(t -> t.hasTag(VARDEF))
                .map(t -> (JCVariableDecl)t)
                .filter(vd -> (vd.sym.accessors.isEmpty() && !vd.sym.isStatic()))
                .forEach(vd -> {
                    MethodSymbol msym = lookupMethod(tree.pos(),
                            vd.name,
                            tree.sym.type,
                            List.nil());
                    Assert.check(msym != null, "there has to be a user defined accessor");
                    vd.sym.accessors = List.of(new Pair<>(Accessors.Kind.GET, msym));
                });
    }

    /** Translate an enum class. */
    private void visitEnumDef(JCClassDecl tree) {
        make_at(tree.pos());

        // add the supertype, if needed
        if (tree.extending == null)
            tree.extending = make.Type(types.supertype(tree.type));

        // classOfType adds a cache field to tree.defs
        JCExpression e_class = classOfType(tree.sym.type, tree.pos()).
            setType(types.erasure(syms.classType));

        // process each enumeration constant, adding implicit constructor parameters
        int nextOrdinal = 0;
        ListBuffer<JCExpression> values = new ListBuffer<>();
        ListBuffer<JCTree> enumDefs = new ListBuffer<>();
        ListBuffer<JCTree> otherDefs = new ListBuffer<>();
        for (List<JCTree> defs = tree.defs;
             defs.nonEmpty();
             defs=defs.tail) {
            if (defs.head.hasTag(VARDEF) && (((JCVariableDecl) defs.head).mods.flags & ENUM) != 0) {
                JCVariableDecl var = (JCVariableDecl)defs.head;
                visitEnumConstantDef(var, nextOrdinal++);
                values.append(make.QualIdent(var.sym));
                enumDefs.append(var);
            } else {
                otherDefs.append(defs.head);
            }
        }

        // private static final T[] #VALUES = { a, b, c };
        Name valuesName = names.fromString(target.syntheticNameChar() + "VALUES");
        while (tree.sym.members().findFirst(valuesName) != null) // avoid name clash
            valuesName = names.fromString(valuesName + "" + target.syntheticNameChar());
        Type arrayType = new ArrayType(types.erasure(tree.type), syms.arrayClass);
        VarSymbol valuesVar = new VarSymbol(PRIVATE|FINAL|STATIC|SYNTHETIC,
                                            valuesName,
                                            arrayType,
                                            tree.type.tsym);
        JCNewArray newArray = make.NewArray(make.Type(types.erasure(tree.type)),
                                          List.nil(),
                                          values.toList());
        newArray.type = arrayType;
        enumDefs.append(make.VarDef(valuesVar, newArray));
        tree.sym.members().enter(valuesVar);

        Symbol valuesSym = lookupMethod(tree.pos(), names.values,
                                        tree.type, List.nil());
        List<JCStatement> valuesBody;
        if (useClone()) {
            // return (T[]) $VALUES.clone();
            JCTypeCast valuesResult =
                make.TypeCast(valuesSym.type.getReturnType(),
                              make.App(make.Select(make.Ident(valuesVar),
                                                   syms.arrayCloneMethod)));
            valuesBody = List.of(make.Return(valuesResult));
        } else {
            // template: T[] $result = new T[$values.length];
            Name resultName = names.fromString(target.syntheticNameChar() + "result");
            while (tree.sym.members().findFirst(resultName) != null) // avoid name clash
                resultName = names.fromString(resultName + "" + target.syntheticNameChar());
            VarSymbol resultVar = new VarSymbol(FINAL|SYNTHETIC,
                                                resultName,
                                                arrayType,
                                                valuesSym);
            JCNewArray resultArray = make.NewArray(make.Type(types.erasure(tree.type)),
                                  List.of(make.Select(make.Ident(valuesVar), syms.lengthVar)),
                                  null);
            resultArray.type = arrayType;
            JCVariableDecl decl = make.VarDef(resultVar, resultArray);

            // template: System.arraycopy($VALUES, 0, $result, 0, $VALUES.length);
            if (systemArraycopyMethod == null) {
                systemArraycopyMethod =
                    new MethodSymbol(PUBLIC | STATIC,
                                     names.fromString("arraycopy"),
                                     new MethodType(List.of(syms.objectType,
                                                            syms.intType,
                                                            syms.objectType,
                                                            syms.intType,
                                                            syms.intType),
                                                    syms.voidType,
                                                    List.nil(),
                                                    syms.methodClass),
                                     syms.systemType.tsym);
            }
            JCStatement copy =
                make.Exec(make.App(make.Select(make.Ident(syms.systemType.tsym),
                                               systemArraycopyMethod),
                          List.of(make.Ident(valuesVar), make.Literal(0),
                                  make.Ident(resultVar), make.Literal(0),
                                  make.Select(make.Ident(valuesVar), syms.lengthVar))));

            // template: return $result;
            JCStatement ret = make.Return(make.Ident(resultVar));
            valuesBody = List.of(decl, copy, ret);
        }

        JCMethodDecl valuesDef =
             make.MethodDef((MethodSymbol)valuesSym, make.Block(0, valuesBody));

        enumDefs.append(valuesDef);

        if (debugLower)
            System.err.println(tree.sym + ".valuesDef = " + valuesDef);

        /** The template for the following code is:
         *
         *     public static E valueOf(String name) {
         *         return (E)Enum.valueOf(E.class, name);
         *     }
         *
         *  where E is tree.sym
         */
        MethodSymbol valueOfSym = lookupMethod(tree.pos(),
                         names.valueOf,
                         tree.sym.type,
                         List.of(syms.stringType));
        Assert.check((valueOfSym.flags() & STATIC) != 0);
        VarSymbol nameArgSym = valueOfSym.params.head;
        JCIdent nameVal = make.Ident(nameArgSym);
        JCStatement enum_ValueOf =
            make.Return(make.TypeCast(tree.sym.type,
                                      makeCall(make.Ident(syms.enumSym),
                                               names.valueOf,
                                               List.of(e_class, nameVal))));
        JCMethodDecl valueOf = make.MethodDef(valueOfSym,
                                           make.Block(0, List.of(enum_ValueOf)));
        nameVal.sym = valueOf.params.head.sym;
        if (debugLower)
            System.err.println(tree.sym + ".valueOf = " + valueOf);
        enumDefs.append(valueOf);

        enumDefs.appendList(otherDefs.toList());
        tree.defs = enumDefs.toList();
    }
        // where
        private MethodSymbol systemArraycopyMethod;
        private boolean useClone() {
            try {
                return syms.objectType.tsym.members().findFirst(names.clone) != null;
            }
            catch (CompletionFailure e) {
                return false;
            }
        }

    /** Translate an enumeration constant and its initializer. */
    private void visitEnumConstantDef(JCVariableDecl var, int ordinal) {
        JCNewClass varDef = (JCNewClass)var.init;
        varDef.args = varDef.args.
            prepend(makeLit(syms.intType, ordinal)).
            prepend(makeLit(syms.stringType, var.name.toString()));
    }

    /** Translate a record. */
    private void visitRecordDef(JCClassDecl tree) {
        make_at(tree.pos());
        List<VarSymbol> vars = types.recordVars(tree.type);
        MethodHandleSymbol[] getterMethHandles = new MethodHandleSymbol[vars.size()];
        // for the extractor we use the user provided getter, for the rest we access the field directly
        MethodHandleSymbol[] getterMethHandlesForExtractor = new MethodHandleSymbol[vars.size()];
        int index = 0;
        for (VarSymbol var : vars) {
            if (var.owner != tree.sym) {
                var = new VarSymbol(var.flags_field, var.name, var.type, tree.sym);
            }
            getterMethHandles[index] = var.asMethodHandle(true);
            if (!var.accessors.isEmpty()) {
                getterMethHandlesForExtractor[index] = getterMethHandles[index];
            } else {
                MethodSymbol msym = lookupMethod(tree, var.name, tree.sym.type, List.nil());
                getterMethHandlesForExtractor[index] = msym.asHandle();
            }
            index++;
        }

        tree.defs = tree.defs.appendList(accessors(tree));
        tree.defs = tree.defs.appendList(List.of(
                generateRecordMethod(tree, names.toString, vars, getterMethHandles),
                generateRecordMethod(tree, names.hashCode, vars, getterMethHandles),
<<<<<<< HEAD
                generateRecordMethod(tree, names.equals, vars, getterMethHandles),
                recordExtractor(tree, getterMethHandlesForExtractor)
=======
                generateRecordMethod(tree, names.equals, vars, getterMethHandles)
>>>>>>> e4bec31a
        ));
        findUserDefinedAccessors(tree);
    }

    JCTree generateRecordMethod(JCClassDecl tree, Name name, List<VarSymbol> vars, MethodHandleSymbol[] getterMethHandles) {
        make_at(tree.pos());
        boolean isEquals = name == names.equals;
        MethodSymbol msym = lookupMethod(tree.pos(),
                name,
                tree.sym.type,
                isEquals ? List.of(syms.objectType) : List.nil());
        if ((msym.flags() & RECORD) != 0) {
            Name bootstrapName = names.bootstrap;
            LoadableConstant[] staticArgsValues = new LoadableConstant[2 + getterMethHandles.length];
            staticArgsValues[0] = (ClassType)tree.sym.type;
            String concatNames = vars.stream()
                    .map(v -> v.name)
                    .collect(Collectors.joining(";", "", ""));
            staticArgsValues[1] = LoadableConstant.String(concatNames);
            int index = 2;
            for (MethodHandleSymbol mho : getterMethHandles) {
                staticArgsValues[index] = mho;
                index++;
            }

            List<Type> staticArgTypes = List.of(syms.classType,
                    syms.stringType,
                    new ArrayType(syms.methodHandleType, syms.arrayClass));

            JCFieldAccess qualifier = makeIndyQualifier(syms.objectMethodsType, tree, msym,
                    List.of(syms.methodHandleLookupType,
                            syms.stringType,
                            syms.typeDescriptorType).appendList(staticArgTypes),
                    staticArgsValues, bootstrapName, name, false);

            VarSymbol _this = new VarSymbol(SYNTHETIC, names._this, tree.sym.type, tree.sym);

            JCMethodInvocation proxyCall;
            if (!isEquals) {
                proxyCall = make.Apply(List.nil(), qualifier, List.of(make.Ident(_this)));
            } else {
                VarSymbol o = msym.params.head;
                o.adr = 0;
                proxyCall = make.Apply(List.nil(), qualifier, List.of(make.Ident(_this), make.Ident(o)));
            }
            proxyCall.type = qualifier.type;
            return make.MethodDef(msym, make.Block(0, List.of(make.Return(proxyCall))));
        } else {
            return make.Block(SYNTHETIC, List.nil());
        }
    }

<<<<<<< HEAD
    JCTree recordExtractor(JCClassDecl tree, MethodHandleSymbol[] getterMethHandles) {
        make_at(tree.pos());

        // let's generate the name of the extractor method
        List<Type> fieldTypes = TreeInfo.types(TreeInfo.recordFields(tree));
        String argsTypeSig = '(' + argsTypeSig(fieldTypes) + ')';
        String extractorStr = BytecodeName.toBytecodeName("$pattern$" + tree.sym.name + "$" + argsTypeSig);
        Name extractorName = names.fromString(extractorStr);

        // let's create the condy now
        Name bsmName = names.ofLazyProjection;
        List<Type> staticArgTypes = List.of(syms.classType,
                new ArrayType(syms.methodHandleType, syms.arrayClass));
        List<Type> bsm_staticArgs = List.of(syms.methodHandleLookupType,
                syms.stringType,
                syms.classType).appendList(staticArgTypes);

        Symbol bsm = rs.resolveInternalMethod(tree, attrEnv, syms.patternHandlesType,
                bsmName, bsm_staticArgs, List.nil());

        LoadableConstant[] staticArgs = new LoadableConstant[1 + getterMethHandles.length];
        staticArgs[0] = (ClassType)tree.sym.type;
        int index = 1;
        for (MethodHandleSymbol mho : getterMethHandles) {
            staticArgs[index] = mho;
            index++;
        }

        Symbol.DynamicVarSymbol dynSym = new Symbol.DynamicVarSymbol(extractorName,
                syms.noSymbol,
                ((MethodSymbol)bsm).asHandle(),
                syms.patternHandleType,
                staticArgs);
        JCIdent ident = make.Ident(dynSym);
        ident.type = syms.patternHandleType;

        // public PatternHandle extractorName () { return ???; }
        MethodType extractorMT = new MethodType(List.nil(), syms.patternHandleType, List.nil(), syms.methodClass);
        MethodSymbol extractorSym = new MethodSymbol(
                Flags.PUBLIC | Flags.RECORD | Flags.STATIC,
                extractorName, extractorMT, tree.sym);
        tree.sym.members().enter(extractorSym);
        return make.MethodDef(extractorSym, make.Block(0, List.of(make.Return(ident))));
    }

=======
>>>>>>> e4bec31a
    private String argsTypeSig(List<Type> typeList) {
        LowerSignatureGenerator sg = new LowerSignatureGenerator();
        sg.assembleSig(typeList);
        return sg.toString();
    }

    /**
     * Signature Generation
     */
    private class LowerSignatureGenerator extends Types.SignatureGenerator {

        /**
         * An output buffer for type signatures.
         */
        StringBuilder sb = new StringBuilder();

        LowerSignatureGenerator() {
            super(types);
        }

        @Override
        protected void append(char ch) {
            sb.append(ch);
        }

        @Override
        protected void append(byte[] ba) {
            sb.append(new String(ba));
        }

        @Override
        protected void append(Name name) {
            sb.append(name.toString());
        }

        @Override
        public String toString() {
            return sb.toString();
        }
    }

    /**
     * Creates an indy qualifier, helpful to be part of an indy invocation
     * @param site                the site
     * @param tree                a class declaration tree
     * @param msym                the method symbol
     * @param staticArgTypes      the static argument types
     * @param staticArgValues     the static argument values
     * @param bootstrapName       the bootstrap name to look for
     * @param argName             normally bootstraps receives a method name as second argument, if you want that name
     *                            to be different to that of the bootstrap name pass a different name here
     * @param isStatic            is it static or not
     * @return                    a field access tree
     */
    JCFieldAccess makeIndyQualifier(
            Type site,
            JCClassDecl tree,
            MethodSymbol msym,
            List<Type> staticArgTypes,
            LoadableConstant[] staticArgValues,
            Name bootstrapName,
            Name argName,
            boolean isStatic) {
        Symbol bsm = rs.resolveInternalMethod(tree.pos(), attrEnv, site,
                bootstrapName, staticArgTypes, List.nil());

        MethodType indyType = msym.type.asMethodType();
        indyType = new MethodType(
                isStatic ? List.nil() : indyType.argtypes.prepend(tree.sym.type),
                indyType.restype,
                indyType.thrown,
                syms.methodClass
        );
        DynamicMethodSymbol dynSym = new DynamicMethodSymbol(argName,
                syms.noSymbol,
                ((MethodSymbol)bsm).asHandle(),
                indyType,
                staticArgValues);
        JCFieldAccess qualifier = make.Select(make.QualIdent(site.tsym), argName);
        qualifier.sym = dynSym;
        qualifier.type = msym.type.asMethodType().restype;
        return qualifier;
    }

    public void visitMethodDef(JCMethodDecl tree) {
        if (tree.name == names.init && (currentClass.flags_field&ENUM) != 0) {
            // Add "String $enum$name, int $enum$ordinal" to the beginning of the
            // argument list for each constructor of an enum.
            JCVariableDecl nameParam = make_at(tree.pos()).
                Param(names.fromString(target.syntheticNameChar() +
                                       "enum" + target.syntheticNameChar() + "name"),
                      syms.stringType, tree.sym);
            nameParam.mods.flags |= SYNTHETIC; nameParam.sym.flags_field |= SYNTHETIC;
            JCVariableDecl ordParam = make.
                Param(names.fromString(target.syntheticNameChar() +
                                       "enum" + target.syntheticNameChar() +
                                       "ordinal"),
                      syms.intType, tree.sym);
            ordParam.mods.flags |= SYNTHETIC; ordParam.sym.flags_field |= SYNTHETIC;

            MethodSymbol m = tree.sym;
            tree.params = tree.params.prepend(ordParam).prepend(nameParam);

            m.extraParams = m.extraParams.prepend(ordParam.sym);
            m.extraParams = m.extraParams.prepend(nameParam.sym);
            Type olderasure = m.erasure(types);
            m.erasure_field = new MethodType(
                olderasure.getParameterTypes().prepend(syms.intType).prepend(syms.stringType),
                olderasure.getReturnType(),
                olderasure.getThrownTypes(),
                syms.methodClass);
        }

        JCMethodDecl prevMethodDef = currentMethodDef;
        MethodSymbol prevMethodSym = currentMethodSym;
        try {
            currentMethodDef = tree;
            currentMethodSym = tree.sym;
            visitMethodDefInternal(tree);
        } finally {
            currentMethodDef = prevMethodDef;
            currentMethodSym = prevMethodSym;
        }
    }

    private void visitMethodDefInternal(JCMethodDecl tree) {
        if (tree.name == names.init &&
            (currentClass.isInner() || currentClass.isLocal())) {
            // We are seeing a constructor of an inner class.
            MethodSymbol m = tree.sym;

            // Push a new proxy scope for constructor parameters.
            // and create definitions for any this$n and proxy parameters.
            Map<Symbol, Symbol> prevProxies = proxies;
            proxies = new HashMap<>(proxies);
            List<VarSymbol> prevOuterThisStack = outerThisStack;
            List<VarSymbol> fvs = freevars(currentClass);
            JCVariableDecl otdef = null;
            if (currentClass.hasOuterInstance())
                otdef = outerThisDef(tree.pos, m);
            List<JCVariableDecl> fvdefs = freevarDefs(tree.pos, fvs, m, PARAMETER);

            // Recursively translate result type, parameters and thrown list.
            tree.restype = translate(tree.restype);
            tree.params = translateVarDefs(tree.params);
            tree.thrown = translate(tree.thrown);

            // when compiling stubs, don't process body
            if (tree.body == null) {
                result = tree;
                return;
            }

            // Add this$n (if needed) in front of and free variables behind
            // constructor parameter list.
            tree.params = tree.params.appendList(fvdefs);
            if (currentClass.hasOuterInstance()) {
                tree.params = tree.params.prepend(otdef);
            }

            // If this is an initial constructor, i.e., it does not start with
            // this(...), insert initializers for this$n and proxies
            // before (pre-1.4, after) the call to superclass constructor.
            JCStatement selfCall = translate(tree.body.stats.head);

            List<JCStatement> added = List.nil();
            if (fvs.nonEmpty()) {
                List<Type> addedargtypes = List.nil();
                for (List<VarSymbol> l = fvs; l.nonEmpty(); l = l.tail) {
                    m.capturedLocals =
                        m.capturedLocals.prepend((VarSymbol)
                                                (proxies.get(l.head)));
                    if (TreeInfo.isInitialConstructor(tree)) {
                        added = added.prepend(
                          initField(tree.body.pos, proxies.get(l.head), prevProxies.get(l.head)));
                    }
                    addedargtypes = addedargtypes.prepend(l.head.erasure(types));
                }
                Type olderasure = m.erasure(types);
                m.erasure_field = new MethodType(
                    olderasure.getParameterTypes().appendList(addedargtypes),
                    olderasure.getReturnType(),
                    olderasure.getThrownTypes(),
                    syms.methodClass);
            }
            if (currentClass.hasOuterInstance() &&
                TreeInfo.isInitialConstructor(tree))
            {
                added = added.prepend(initOuterThis(tree.body.pos));
            }

            // pop local variables from proxy stack
            proxies = prevProxies;

            // recursively translate following local statements and
            // combine with this- or super-call
            List<JCStatement> stats = translate(tree.body.stats.tail);
            tree.body.stats = stats.prepend(selfCall).prependList(added);
            outerThisStack = prevOuterThisStack;
        } else {
            Map<Symbol, Symbol> prevLambdaTranslationMap =
                    lambdaTranslationMap;
            try {
                lambdaTranslationMap = (tree.sym.flags() & SYNTHETIC) != 0 &&
                        tree.sym.name.startsWith(names.lambda) ?
                        makeTranslationMap(tree) : null;
                super.visitMethodDef(tree);
            } finally {
                lambdaTranslationMap = prevLambdaTranslationMap;
            }
        }
        if (tree.name == names.init && (tree.sym.flags_field & Flags.COMPACT_RECORD_CONSTRUCTOR) != 0) {
            // lets find out if there is any field waiting to be initialized
            ListBuffer<VarSymbol> fields = new ListBuffer<>();
            for (Symbol sym : currentClass.getEnclosedElements()) {
                if (sym.kind == Kinds.Kind.VAR && ((sym.flags() & RECORD) != 0))
                    fields.append((VarSymbol) sym);
            }
            for (VarSymbol field: fields) {
                if ((field.flags_field & Flags.COMPACT_RECORD_CONSTRUCTOR) != 0) {
                    VarSymbol param = tree.params.stream().filter(p -> p.name == field.name).findFirst().get().sym;
                    make.at(tree.pos);
                    tree.body.stats = tree.body.stats.append(
                            make.Exec(
                                    make.Assign(
                                            make.Select(make.This(field.owner.erasure(types)), field),
                                            make.Ident(param)).setType(field.erasure(types))));
                    // we don't need the flag at the field anymore
                    field.flags_field &= ~Flags.COMPACT_RECORD_CONSTRUCTOR;
                }
            }
        }
        result = tree;
    }
    //where
        private Map<Symbol, Symbol> makeTranslationMap(JCMethodDecl tree) {
            Map<Symbol, Symbol> translationMap = new HashMap<>();
            for (JCVariableDecl vd : tree.params) {
                Symbol p = vd.sym;
                if (p != p.baseSymbol()) {
                    translationMap.put(p.baseSymbol(), p);
                }
            }
            return translationMap;
        }

    public void visitTypeCast(JCTypeCast tree) {
        tree.clazz = translate(tree.clazz);
        if (tree.type.isPrimitive() != tree.expr.type.isPrimitive())
            tree.expr = translate(tree.expr, tree.type);
        else
            tree.expr = translate(tree.expr);
        result = tree;
    }

    public void visitNewClass(JCNewClass tree) {
        ClassSymbol c = (ClassSymbol)tree.constructor.owner;

        // Box arguments, if necessary
        boolean isEnum = (tree.constructor.owner.flags() & ENUM) != 0;
        List<Type> argTypes = tree.constructor.type.getParameterTypes();
        if (isEnum) argTypes = argTypes.prepend(syms.intType).prepend(syms.stringType);
        tree.args = boxArgs(argTypes, tree.args, tree.varargsElement);
        tree.varargsElement = null;

        // If created class is local, add free variables after
        // explicit constructor arguments.
        if (c.isLocal()) {
            tree.args = tree.args.appendList(loadFreevars(tree.pos(), freevars(c)));
        }

        // If an access constructor is used, append null as a last argument.
        Symbol constructor = accessConstructor(tree.pos(), tree.constructor);
        if (constructor != tree.constructor) {
            tree.args = tree.args.append(makeNull());
            tree.constructor = constructor;
        }

        // If created class has an outer instance, and new is qualified, pass
        // qualifier as first argument. If new is not qualified, pass the
        // correct outer instance as first argument.
        if (c.hasOuterInstance()) {
            JCExpression thisArg;
            if (tree.encl != null) {
                thisArg = attr.makeNullCheck(translate(tree.encl));
                thisArg.type = tree.encl.type;
            } else if (c.isLocal()) {
                // local class
                thisArg = makeThis(tree.pos(), c.type.getEnclosingType().tsym);
            } else {
                // nested class
                thisArg = makeOwnerThis(tree.pos(), c, false);
            }
            tree.args = tree.args.prepend(thisArg);
        }
        tree.encl = null;

        // If we have an anonymous class, create its flat version, rather
        // than the class or interface following new.
        if (tree.def != null) {
            translate(tree.def);
            tree.clazz = access(make_at(tree.clazz.pos()).Ident(tree.def.sym));
            tree.def = null;
        } else {
            tree.clazz = access(c, tree.clazz, enclOp, false);
        }
        result = tree;
    }

    // Simplify conditionals with known constant controlling expressions.
    // This allows us to avoid generating supporting declarations for
    // the dead code, which will not be eliminated during code generation.
    // Note that Flow.isFalse and Flow.isTrue only return true
    // for constant expressions in the sense of JLS 15.27, which
    // are guaranteed to have no side-effects.  More aggressive
    // constant propagation would require that we take care to
    // preserve possible side-effects in the condition expression.

    // One common case is equality expressions involving a constant and null.
    // Since null is not a constant expression (because null cannot be
    // represented in the constant pool), equality checks involving null are
    // not captured by Flow.isTrue/isFalse.
    // Equality checks involving a constant and null, e.g.
    //     "" == null
    // are safe to simplify as no side-effects can occur.

    private boolean isTrue(JCTree exp) {
        if (exp.type.isTrue())
            return true;
        Boolean b = expValue(exp);
        return b == null ? false : b;
    }
    private boolean isFalse(JCTree exp) {
        if (exp.type.isFalse())
            return true;
        Boolean b = expValue(exp);
        return b == null ? false : !b;
    }
    /* look for (in)equality relations involving null.
     * return true - if expression is always true
     *       false - if expression is always false
     *        null - if expression cannot be eliminated
     */
    private Boolean expValue(JCTree exp) {
        while (exp.hasTag(PARENS))
            exp = ((JCParens)exp).expr;

        boolean eq;
        switch (exp.getTag()) {
        case EQ: eq = true;  break;
        case NE: eq = false; break;
        default:
            return null;
        }

        // we have a JCBinary(EQ|NE)
        // check if we have two literals (constants or null)
        JCBinary b = (JCBinary)exp;
        if (b.lhs.type.hasTag(BOT)) return expValueIsNull(eq, b.rhs);
        if (b.rhs.type.hasTag(BOT)) return expValueIsNull(eq, b.lhs);
        return null;
    }
    private Boolean expValueIsNull(boolean eq, JCTree t) {
        if (t.type.hasTag(BOT)) return Boolean.valueOf(eq);
        if (t.hasTag(LITERAL))  return Boolean.valueOf(!eq);
        return null;
    }

    /** Visitor method for conditional expressions.
     */
    @Override
    public void visitConditional(JCConditional tree) {
        JCTree cond = tree.cond = translate(tree.cond, syms.booleanType);
        if (isTrue(cond)) {
            result = convert(translate(tree.truepart, tree.type), tree.type);
            addPrunedInfo(cond);
        } else if (isFalse(cond)) {
            result = convert(translate(tree.falsepart, tree.type), tree.type);
            addPrunedInfo(cond);
        } else {
            // Condition is not a compile-time constant.
            tree.truepart = translate(tree.truepart, tree.type);
            tree.falsepart = translate(tree.falsepart, tree.type);
            result = tree;
        }
    }
//where
    private JCExpression convert(JCExpression tree, Type pt) {
        if (tree.type == pt || tree.type.hasTag(BOT))
            return tree;
        JCExpression result = make_at(tree.pos()).TypeCast(make.Type(pt), tree);
        result.type = (tree.type.constValue() != null) ? cfolder.coerce(tree.type, pt)
                                                       : pt;
        return result;
    }

    /** Visitor method for if statements.
     */
    public void visitIf(JCIf tree) {
        JCTree cond = tree.cond = translate(tree.cond, syms.booleanType);
        if (isTrue(cond)) {
            result = translate(tree.thenpart);
            addPrunedInfo(cond);
        } else if (isFalse(cond)) {
            if (tree.elsepart != null) {
                result = translate(tree.elsepart);
            } else {
                result = make.Skip();
            }
            addPrunedInfo(cond);
        } else {
            // Condition is not a compile-time constant.
            tree.thenpart = translate(tree.thenpart);
            tree.elsepart = translate(tree.elsepart);
            result = tree;
        }
    }

    /** Visitor method for assert statements. Translate them away.
     */
    public void visitAssert(JCAssert tree) {
        tree.cond = translate(tree.cond, syms.booleanType);
        if (!tree.cond.type.isTrue()) {
            JCExpression cond = assertFlagTest(tree.pos());
            List<JCExpression> exnArgs = (tree.detail == null) ?
                List.nil() : List.of(translate(tree.detail));
            if (!tree.cond.type.isFalse()) {
                cond = makeBinary
                    (AND,
                     cond,
                     makeUnary(NOT, tree.cond));
            }
            result =
                make.If(cond,
                        make_at(tree).
                           Throw(makeNewClass(syms.assertionErrorType, exnArgs)),
                        null);
        } else {
            result = make.Skip();
        }
    }

    public void visitApply(JCMethodInvocation tree) {
        Symbol meth = TreeInfo.symbol(tree.meth);
        List<Type> argtypes = meth.type.getParameterTypes();
        if (meth.name == names.init && meth.owner == syms.enumSym)
            argtypes = argtypes.tail.tail;
        tree.args = boxArgs(argtypes, tree.args, tree.varargsElement);
        tree.varargsElement = null;
        Name methName = TreeInfo.name(tree.meth);
        if (meth.name==names.init) {
            // We are seeing a this(...) or super(...) constructor call.
            // If an access constructor is used, append null as a last argument.
            Symbol constructor = accessConstructor(tree.pos(), meth);
            if (constructor != meth) {
                tree.args = tree.args.append(makeNull());
                TreeInfo.setSymbol(tree.meth, constructor);
            }

            // If we are calling a constructor of a local class, add
            // free variables after explicit constructor arguments.
            ClassSymbol c = (ClassSymbol)constructor.owner;
            if (c.isLocal()) {
                tree.args = tree.args.appendList(loadFreevars(tree.pos(), freevars(c)));
            }

            // If we are calling a constructor of an enum class, pass
            // along the name and ordinal arguments
            if ((c.flags_field&ENUM) != 0 || c.getQualifiedName() == names.java_lang_Enum) {
                List<JCVariableDecl> params = currentMethodDef.params;
                if (currentMethodSym.owner.hasOuterInstance())
                    params = params.tail; // drop this$n
                tree.args = tree.args
                    .prepend(make_at(tree.pos()).Ident(params.tail.head.sym)) // ordinal
                    .prepend(make.Ident(params.head.sym)); // name
            }

            // If we are calling a constructor of a class with an outer
            // instance, and the call
            // is qualified, pass qualifier as first argument in front of
            // the explicit constructor arguments. If the call
            // is not qualified, pass the correct outer instance as
            // first argument.
            if (c.hasOuterInstance()) {
                JCExpression thisArg;
                if (tree.meth.hasTag(SELECT)) {
                    thisArg = attr.
                        makeNullCheck(translate(((JCFieldAccess) tree.meth).selected));
                    tree.meth = make.Ident(constructor);
                    ((JCIdent) tree.meth).name = methName;
                } else if (c.isLocal() || methName == names._this){
                    // local class or this() call
                    thisArg = makeThis(tree.meth.pos(), c.type.getEnclosingType().tsym);
                } else {
                    // super() call of nested class - never pick 'this'
                    thisArg = makeOwnerThisN(tree.meth.pos(), c, false);
                }
                tree.args = tree.args.prepend(thisArg);
            }
        } else {
            // We are seeing a normal method invocation; translate this as usual.
            tree.meth = translate(tree.meth);

            // If the translated method itself is an Apply tree, we are
            // seeing an access method invocation. In this case, append
            // the method arguments to the arguments of the access method.
            if (tree.meth.hasTag(APPLY)) {
                JCMethodInvocation app = (JCMethodInvocation)tree.meth;
                app.args = tree.args.prependList(app.args);
                result = app;
                return;
            }
        }
        result = tree;
    }

    List<JCExpression> boxArgs(List<Type> parameters, List<JCExpression> _args, Type varargsElement) {
        List<JCExpression> args = _args;
        if (parameters.isEmpty()) return args;
        boolean anyChanges = false;
        ListBuffer<JCExpression> result = new ListBuffer<>();
        while (parameters.tail.nonEmpty()) {
            JCExpression arg = translate(args.head, parameters.head);
            anyChanges |= (arg != args.head);
            result.append(arg);
            args = args.tail;
            parameters = parameters.tail;
        }
        Type parameter = parameters.head;
        if (varargsElement != null) {
            anyChanges = true;
            ListBuffer<JCExpression> elems = new ListBuffer<>();
            while (args.nonEmpty()) {
                JCExpression arg = translate(args.head, varargsElement);
                elems.append(arg);
                args = args.tail;
            }
            JCNewArray boxedArgs = make.NewArray(make.Type(varargsElement),
                                               List.nil(),
                                               elems.toList());
            boxedArgs.type = new ArrayType(varargsElement, syms.arrayClass);
            result.append(boxedArgs);
        } else {
            if (args.length() != 1) throw new AssertionError(args);
            JCExpression arg = translate(args.head, parameter);
            anyChanges |= (arg != args.head);
            result.append(arg);
            if (!anyChanges) return _args;
        }
        return result.toList();
    }

    /** Expand a boxing or unboxing conversion if needed. */
    @SuppressWarnings("unchecked") // XXX unchecked
    <T extends JCExpression> T boxIfNeeded(T tree, Type type) {
        boolean havePrimitive = tree.type.isPrimitive();
        if (havePrimitive == type.isPrimitive())
            return tree;
        if (havePrimitive) {
            Type unboxedTarget = types.unboxedType(type);
            if (!unboxedTarget.hasTag(NONE)) {
                if (!types.isSubtype(tree.type, unboxedTarget)) //e.g. Character c = 89;
                    tree.type = unboxedTarget.constType(tree.type.constValue());
                return (T)boxPrimitive(tree, types.erasure(type));
            } else {
                tree = (T)boxPrimitive(tree);
            }
        } else {
            tree = (T)unbox(tree, type);
        }
        return tree;
    }

    /** Box up a single primitive expression. */
    JCExpression boxPrimitive(JCExpression tree) {
        return boxPrimitive(tree, types.boxedClass(tree.type).type);
    }

    /** Box up a single primitive expression. */
    JCExpression boxPrimitive(JCExpression tree, Type box) {
        make_at(tree.pos());
        Symbol valueOfSym = lookupMethod(tree.pos(),
                                         names.valueOf,
                                         box,
                                         List.<Type>nil()
                                         .prepend(tree.type));
        return make.App(make.QualIdent(valueOfSym), List.of(tree));
    }

    /** Unbox an object to a primitive value. */
    JCExpression unbox(JCExpression tree, Type primitive) {
        Type unboxedType = types.unboxedType(tree.type);
        if (unboxedType.hasTag(NONE)) {
            unboxedType = primitive;
            if (!unboxedType.isPrimitive())
                throw new AssertionError(unboxedType);
            make_at(tree.pos());
            tree = make.TypeCast(types.boxedClass(unboxedType).type, tree);
        } else {
            // There must be a conversion from unboxedType to primitive.
            if (!types.isSubtype(unboxedType, primitive))
                throw new AssertionError(tree);
        }
        make_at(tree.pos());
        Symbol valueSym = lookupMethod(tree.pos(),
                                       unboxedType.tsym.name.append(names.Value), // x.intValue()
                                       tree.type,
                                       List.nil());
        return make.App(make.Select(tree, valueSym));
    }

    /** Visitor method for parenthesized expressions.
     *  If the subexpression has changed, omit the parens.
     */
    public void visitParens(JCParens tree) {
        JCTree expr = translate(tree.expr);
        result = ((expr == tree.expr) ? tree : expr);
    }

    public void visitIndexed(JCArrayAccess tree) {
        tree.indexed = translate(tree.indexed);
        tree.index = translate(tree.index, syms.intType);
        result = tree;
    }

    public void visitAssign(JCAssign tree) {
        tree.lhs = translate(tree.lhs, tree);
        tree.rhs = translate(tree.rhs, tree.lhs.type);

        // If translated left hand side is an Apply, we are
        // seeing an access method invocation. In this case, append
        // right hand side as last argument of the access method.
        if (tree.lhs.hasTag(APPLY)) {
            JCMethodInvocation app = (JCMethodInvocation)tree.lhs;
            app.args = List.of(tree.rhs).prependList(app.args);
            result = app;
        } else {
            result = tree;
        }
    }

    public void visitAssignop(final JCAssignOp tree) {
        final boolean boxingReq = !tree.lhs.type.isPrimitive() &&
            tree.operator.type.getReturnType().isPrimitive();

        AssignopDependencyScanner depScanner = new AssignopDependencyScanner(tree);
        depScanner.scan(tree.rhs);

        if (boxingReq || depScanner.dependencyFound) {
            // boxing required; need to rewrite as x = (unbox typeof x)(x op y);
            // or if x == (typeof x)z then z = (unbox typeof x)((typeof x)z op y)
            // (but without recomputing x)
            JCTree newTree = abstractLval(tree.lhs, lhs -> {
                Tag newTag = tree.getTag().noAssignOp();
                // Erasure (TransTypes) can change the type of
                // tree.lhs.  However, we can still get the
                // unerased type of tree.lhs as it is stored
                // in tree.type in Attr.
                OperatorSymbol newOperator = operators.resolveBinary(tree,
                                                              newTag,
                                                              tree.type,
                                                              tree.rhs.type);
                //Need to use the "lhs" at two places, once on the future left hand side
                //and once in the future binary operator. But further processing may change
                //the components of the tree in place (see visitSelect for e.g. <Class>.super.<ident>),
                //so cloning the tree to avoid interference between the uses:
                JCExpression expr = (JCExpression) lhs.clone();
                if (expr.type != tree.type)
                    expr = make.TypeCast(tree.type, expr);
                JCBinary opResult = make.Binary(newTag, expr, tree.rhs);
                opResult.operator = newOperator;
                opResult.type = newOperator.type.getReturnType();
                JCExpression newRhs = boxingReq ?
                    make.TypeCast(types.unboxedType(tree.type), opResult) :
                    opResult;
                return make.Assign(lhs, newRhs).setType(tree.type);
            });
            result = translate(newTree);
            return;
        }
        tree.lhs = translate(tree.lhs, tree);
        tree.rhs = translate(tree.rhs, tree.operator.type.getParameterTypes().tail.head);

        // If translated left hand side is an Apply, we are
        // seeing an access method invocation. In this case, append
        // right hand side as last argument of the access method.
        if (tree.lhs.hasTag(APPLY)) {
            JCMethodInvocation app = (JCMethodInvocation)tree.lhs;
            // if operation is a += on strings,
            // make sure to convert argument to string
            JCExpression rhs = tree.operator.opcode == string_add
              ? makeString(tree.rhs)
              : tree.rhs;
            app.args = List.of(rhs).prependList(app.args);
            result = app;
        } else {
            result = tree;
        }
    }

    class AssignopDependencyScanner extends TreeScanner {

        Symbol sym;
        boolean dependencyFound = false;

        AssignopDependencyScanner(JCAssignOp tree) {
            this.sym = TreeInfo.symbol(tree.lhs);
        }

        @Override
        public void scan(JCTree tree) {
            if (tree != null && sym != null) {
                tree.accept(this);
            }
        }

        @Override
        public void visitAssignop(JCAssignOp tree) {
            if (TreeInfo.symbol(tree.lhs) == sym) {
                dependencyFound = true;
                return;
            }
            super.visitAssignop(tree);
        }

        @Override
        public void visitUnary(JCUnary tree) {
            if (TreeInfo.symbol(tree.arg) == sym) {
                dependencyFound = true;
                return;
            }
            super.visitUnary(tree);
        }
    }

    /** Lower a tree of the form e++ or e-- where e is an object type */
    JCExpression lowerBoxedPostop(final JCUnary tree) {
        // translate to tmp1=lval(e); tmp2=tmp1; tmp1 OP 1; tmp2
        // or
        // translate to tmp1=lval(e); tmp2=tmp1; (typeof tree)tmp1 OP 1; tmp2
        // where OP is += or -=
        final boolean cast = TreeInfo.skipParens(tree.arg).hasTag(TYPECAST);
        return abstractLval(tree.arg, tmp1 -> abstractRval(tmp1, tree.arg.type, tmp2 -> {
            Tag opcode = (tree.hasTag(POSTINC))
                ? PLUS_ASG : MINUS_ASG;
            //"tmp1" and "tmp2" may refer to the same instance
            //(for e.g. <Class>.super.<ident>). But further processing may
            //change the components of the tree in place (see visitSelect),
            //so cloning the tree to avoid interference between the two uses:
            JCExpression lhs = (JCExpression)tmp1.clone();
            lhs = cast
                ? make.TypeCast(tree.arg.type, lhs)
                : lhs;
            JCExpression update = makeAssignop(opcode,
                                         lhs,
                                         make.Literal(1));
            return makeComma(update, tmp2);
        }));
    }

    public void visitUnary(JCUnary tree) {
        boolean isUpdateOperator = tree.getTag().isIncOrDecUnaryOp();
        if (isUpdateOperator && !tree.arg.type.isPrimitive()) {
            switch(tree.getTag()) {
            case PREINC:            // ++ e
                    // translate to e += 1
            case PREDEC:            // -- e
                    // translate to e -= 1
                {
                    JCTree.Tag opcode = (tree.hasTag(PREINC))
                        ? PLUS_ASG : MINUS_ASG;
                    JCAssignOp newTree = makeAssignop(opcode,
                                                    tree.arg,
                                                    make.Literal(1));
                    result = translate(newTree, tree.type);
                    return;
                }
            case POSTINC:           // e ++
            case POSTDEC:           // e --
                {
                    result = translate(lowerBoxedPostop(tree), tree.type);
                    return;
                }
            }
            throw new AssertionError(tree);
        }

        tree.arg = boxIfNeeded(translate(tree.arg, tree), tree.type);

        if (tree.hasTag(NOT) && tree.arg.type.constValue() != null) {
            tree.type = cfolder.fold1(bool_not, tree.arg.type);
        }

        // If translated left hand side is an Apply, we are
        // seeing an access method invocation. In this case, return
        // that access method invocation as result.
        if (isUpdateOperator && tree.arg.hasTag(APPLY)) {
            result = tree.arg;
        } else {
            result = tree;
        }
    }

    public void visitBinary(JCBinary tree) {
        List<Type> formals = tree.operator.type.getParameterTypes();
        JCTree lhs = tree.lhs = translate(tree.lhs, formals.head);
        switch (tree.getTag()) {
        case OR:
            if (isTrue(lhs)) {
                result = lhs;
                return;
            }
            if (isFalse(lhs)) {
                result = translate(tree.rhs, formals.tail.head);
                return;
            }
            break;
        case AND:
            if (isFalse(lhs)) {
                result = lhs;
                return;
            }
            if (isTrue(lhs)) {
                result = translate(tree.rhs, formals.tail.head);
                return;
            }
            break;
        }
        tree.rhs = translate(tree.rhs, formals.tail.head);
        result = tree;
    }

    public void visitIdent(JCIdent tree) {
        result = access(tree.sym, tree, enclOp, false);
    }

    /** Translate away the foreach loop.  */
    public void visitForeachLoop(JCEnhancedForLoop tree) {
        if (types.elemtype(tree.expr.type) == null)
            visitIterableForeachLoop(tree);
        else
            visitArrayForeachLoop(tree);
    }
        // where
        /**
         * A statement of the form
         *
         * <pre>
         *     for ( T v : arrayexpr ) stmt;
         * </pre>
         *
         * (where arrayexpr is of an array type) gets translated to
         *
         * <pre>{@code
         *     for ( { arraytype #arr = arrayexpr;
         *             int #len = array.length;
         *             int #i = 0; };
         *           #i < #len; i$++ ) {
         *         T v = arr$[#i];
         *         stmt;
         *     }
         * }</pre>
         *
         * where #arr, #len, and #i are freshly named synthetic local variables.
         */
        private void visitArrayForeachLoop(JCEnhancedForLoop tree) {
            make_at(tree.expr.pos());
            VarSymbol arraycache = new VarSymbol(SYNTHETIC,
                                                 names.fromString("arr" + target.syntheticNameChar()),
                                                 tree.expr.type,
                                                 currentMethodSym);
            JCStatement arraycachedef = make.VarDef(arraycache, tree.expr);
            VarSymbol lencache = new VarSymbol(SYNTHETIC,
                                               names.fromString("len" + target.syntheticNameChar()),
                                               syms.intType,
                                               currentMethodSym);
            JCStatement lencachedef = make.
                VarDef(lencache, make.Select(make.Ident(arraycache), syms.lengthVar));
            VarSymbol index = new VarSymbol(SYNTHETIC,
                                            names.fromString("i" + target.syntheticNameChar()),
                                            syms.intType,
                                            currentMethodSym);

            JCVariableDecl indexdef = make.VarDef(index, make.Literal(INT, 0));
            indexdef.init.type = indexdef.type = syms.intType.constType(0);

            List<JCStatement> loopinit = List.of(arraycachedef, lencachedef, indexdef);
            JCBinary cond = makeBinary(LT, make.Ident(index), make.Ident(lencache));

            JCExpressionStatement step = make.Exec(makeUnary(PREINC, make.Ident(index)));

            Type elemtype = types.elemtype(tree.expr.type);
            JCExpression loopvarinit = make.Indexed(make.Ident(arraycache),
                                                    make.Ident(index)).setType(elemtype);
            JCVariableDecl loopvardef = (JCVariableDecl)make.VarDef(tree.var.mods,
                                                  tree.var.name,
                                                  tree.var.vartype,
                                                  loopvarinit).setType(tree.var.type);
            loopvardef.sym = tree.var.sym;
            JCBlock body = make.
                Block(0, List.of(loopvardef, tree.body));

            result = translate(make.
                               ForLoop(loopinit,
                                       cond,
                                       List.of(step),
                                       body));
            patchTargets(body, tree, result);
        }
        /** Patch up break and continue targets. */
        private void patchTargets(JCTree body, final JCTree src, final JCTree dest) {
            class Patcher extends TreeScanner {
                public void visitBreak(JCBreak tree) {
                    if (tree.target == src)
                        tree.target = dest;
                }
                public void visitYield(JCYield tree) {
                    if (tree.target == src)
                        tree.target = dest;
                    scan(tree.value);
                }
                public void visitContinue(JCContinue tree) {
                    if (tree.target == src)
                        tree.target = dest;
                }
                public void visitClassDef(JCClassDecl tree) {}
            }
            new Patcher().scan(body);
        }
        /**
         * A statement of the form
         *
         * <pre>
         *     for ( T v : coll ) stmt ;
         * </pre>
         *
         * (where coll implements {@code Iterable<? extends T>}) gets translated to
         *
         * <pre>{@code
         *     for ( Iterator<? extends T> #i = coll.iterator(); #i.hasNext(); ) {
         *         T v = (T) #i.next();
         *         stmt;
         *     }
         * }</pre>
         *
         * where #i is a freshly named synthetic local variable.
         */
        private void visitIterableForeachLoop(JCEnhancedForLoop tree) {
            make_at(tree.expr.pos());
            Type iteratorTarget = syms.objectType;
            Type iterableType = types.asSuper(types.cvarUpperBound(tree.expr.type),
                                              syms.iterableType.tsym);
            if (iterableType.getTypeArguments().nonEmpty())
                iteratorTarget = types.erasure(iterableType.getTypeArguments().head);
            Type eType = types.skipTypeVars(tree.expr.type, false);
            tree.expr.type = types.erasure(eType);
            if (eType.isCompound())
                tree.expr = make.TypeCast(types.erasure(iterableType), tree.expr);
            Symbol iterator = lookupMethod(tree.expr.pos(),
                                           names.iterator,
                                           eType,
                                           List.nil());
            VarSymbol itvar = new VarSymbol(SYNTHETIC, names.fromString("i" + target.syntheticNameChar()),
                                            types.erasure(types.asSuper(iterator.type.getReturnType(), syms.iteratorType.tsym)),
                                            currentMethodSym);

             JCStatement init = make.
                VarDef(itvar, make.App(make.Select(tree.expr, iterator)
                     .setType(types.erasure(iterator.type))));

            Symbol hasNext = lookupMethod(tree.expr.pos(),
                                          names.hasNext,
                                          itvar.type,
                                          List.nil());
            JCMethodInvocation cond = make.App(make.Select(make.Ident(itvar), hasNext));
            Symbol next = lookupMethod(tree.expr.pos(),
                                       names.next,
                                       itvar.type,
                                       List.nil());
            JCExpression vardefinit = make.App(make.Select(make.Ident(itvar), next));
            if (tree.var.type.isPrimitive())
                vardefinit = make.TypeCast(types.cvarUpperBound(iteratorTarget), vardefinit);
            else
                vardefinit = make.TypeCast(tree.var.type, vardefinit);
            JCVariableDecl indexDef = (JCVariableDecl)make.VarDef(tree.var.mods,
                                                  tree.var.name,
                                                  tree.var.vartype,
                                                  vardefinit).setType(tree.var.type);
            indexDef.sym = tree.var.sym;
            JCBlock body = make.Block(0, List.of(indexDef, tree.body));
            body.endpos = TreeInfo.endPos(tree.body);
            result = translate(make.
                ForLoop(List.of(init),
                        cond,
                        List.nil(),
                        body));
            patchTargets(body, tree, result);
        }

    public void visitVarDef(JCVariableDecl tree) {
        MethodSymbol oldMethodSym = currentMethodSym;
        tree.mods = translate(tree.mods);
        tree.vartype = translate(tree.vartype);
        if (currentMethodSym == null) {
            // A class or instance field initializer.
            currentMethodSym =
                new MethodSymbol((tree.mods.flags&STATIC) | BLOCK,
                                 names.empty, null,
                                 currentClass);
        }
        if (tree.init != null) tree.init = translate(tree.init, tree.type);
        result = tree;
        currentMethodSym = oldMethodSym;
    }

    public void visitBlock(JCBlock tree) {
        MethodSymbol oldMethodSym = currentMethodSym;
        if (currentMethodSym == null) {
            // Block is a static or instance initializer.
            currentMethodSym =
                new MethodSymbol(tree.flags | BLOCK,
                                 names.empty, null,
                                 currentClass);
        }
        super.visitBlock(tree);
        currentMethodSym = oldMethodSym;
    }

    public void visitDoLoop(JCDoWhileLoop tree) {
        tree.body = translate(tree.body);
        tree.cond = translate(tree.cond, syms.booleanType);
        result = tree;
    }

    public void visitWhileLoop(JCWhileLoop tree) {
        tree.cond = translate(tree.cond, syms.booleanType);
        tree.body = translate(tree.body);
        result = tree;
    }

    public void visitForLoop(JCForLoop tree) {
        tree.init = translate(tree.init);
        if (tree.cond != null)
            tree.cond = translate(tree.cond, syms.booleanType);
        tree.step = translate(tree.step);
        tree.body = translate(tree.body);
        result = tree;
    }

    public void visitReturn(JCReturn tree) {
        if (tree.expr != null)
            tree.expr = translate(tree.expr,
                                  types.erasure(currentMethodDef
                                                .restype.type));
        result = tree;
    }

    public void visitSwitch(JCSwitch tree) {
        handleSwitch(tree, tree.selector, tree.cases);
    }

    @Override
    public void visitSwitchExpression(JCSwitchExpression tree) {
        if (tree.cases.stream().noneMatch(c -> c.pats.isEmpty())) {
            JCThrow thr = make.Throw(makeNewClass(syms.incompatibleClassChangeErrorType,
                                                  List.nil()));
            JCCase c = make.Case(JCCase.STATEMENT, List.nil(), List.of(thr), null);
            tree.cases = tree.cases.append(c);
        }
        handleSwitch(tree, tree.selector, tree.cases);
    }

    private void handleSwitch(JCTree tree, JCExpression selector, List<JCCase> cases) {
        //expand multiple label cases:
        ListBuffer<JCCase> convertedCases = new ListBuffer<>();

        for (JCCase c : cases) {
            switch (c.pats.size()) {
                case 0: //default
                case 1: //single label
                    convertedCases.append(c);
                    break;
                default: //multiple labels, expand:
                    //case C1, C2, C3: ...
                    //=>
                    //case C1:
                    //case C2:
                    //case C3: ...
                    List<JCExpression> patterns = c.pats;
                    while (patterns.tail.nonEmpty()) {
                        convertedCases.append(make_at(c.pos()).Case(JCCase.STATEMENT,
                                                           List.of(patterns.head),
                                                           List.nil(),
                                                           null));
                        patterns = patterns.tail;
                    }
                    c.pats = patterns;
                    convertedCases.append(c);
                    break;
            }
        }

        for (JCCase c : convertedCases) {
            if (c.caseKind == JCCase.RULE && c.completesNormally) {
                JCBreak b = make_at(c.pos()).Break(null);
                b.target = tree;
                c.stats = c.stats.append(b);
            }
        }

        cases = convertedCases.toList();

        Type selsuper = types.supertype(selector.type);
        boolean enumSwitch = selsuper != null &&
            (selector.type.tsym.flags() & ENUM) != 0;
        boolean stringSwitch = selsuper != null &&
            types.isSameType(selector.type, syms.stringType);
        Type target = enumSwitch ? selector.type :
            (stringSwitch? syms.stringType : syms.intType);
        selector = translate(selector, target);
        cases = translateCases(cases);
        if (tree.hasTag(SWITCH)) {
            ((JCSwitch) tree).selector = selector;
            ((JCSwitch) tree).cases = cases;
        } else if (tree.hasTag(SWITCH_EXPRESSION)) {
            ((JCSwitchExpression) tree).selector = selector;
            ((JCSwitchExpression) tree).cases = cases;
        } else {
            Assert.error();
        }
        if (enumSwitch) {
            result = visitEnumSwitch(tree, selector, cases);
        } else if (stringSwitch) {
            result = visitStringSwitch(tree, selector, cases);
        } else {
            result = tree;
        }
    }

    public JCTree visitEnumSwitch(JCTree tree, JCExpression selector, List<JCCase> cases) {
        TypeSymbol enumSym = selector.type.tsym;
        EnumMapping map = mapForEnum(tree.pos(), enumSym);
        make_at(tree.pos());
        Symbol ordinalMethod = lookupMethod(tree.pos(),
                                            names.ordinal,
                                            selector.type,
                                            List.nil());
        JCArrayAccess newSelector = make.Indexed(map.mapVar,
                                        make.App(make.Select(selector,
                                                             ordinalMethod)));
        ListBuffer<JCCase> newCases = new ListBuffer<>();
        for (JCCase c : cases) {
            if (c.pats.nonEmpty()) {
                VarSymbol label = (VarSymbol)TreeInfo.symbol(c.pats.head);
                JCLiteral pat = map.forConstant(label);
                newCases.append(make.Case(JCCase.STATEMENT, List.of(pat), c.stats, null));
            } else {
                newCases.append(c);
            }
        }
        JCTree enumSwitch;
        if (tree.hasTag(SWITCH)) {
            enumSwitch = make.Switch(newSelector, newCases.toList());
        } else if (tree.hasTag(SWITCH_EXPRESSION)) {
            enumSwitch = make.SwitchExpression(newSelector, newCases.toList());
            enumSwitch.setType(tree.type);
        } else {
            Assert.error();
            throw new AssertionError();
        }
        patchTargets(enumSwitch, tree, enumSwitch);
        return enumSwitch;
    }

    public JCTree visitStringSwitch(JCTree tree, JCExpression selector, List<JCCase> caseList) {
        int alternatives = caseList.size();

        if (alternatives == 0) { // Strange but legal possibility (only legal for switch statement)
            return make.at(tree.pos()).Exec(attr.makeNullCheck(selector));
        } else {
            /*
             * The general approach used is to translate a single
             * string switch statement into a series of two chained
             * switch statements: the first a synthesized statement
             * switching on the argument string's hash value and
             * computing a string's position in the list of original
             * case labels, if any, followed by a second switch on the
             * computed integer value.  The second switch has the same
             * code structure as the original string switch statement
             * except that the string case labels are replaced with
             * positional integer constants starting at 0.
             *
             * The first switch statement can be thought of as an
             * inlined map from strings to their position in the case
             * label list.  An alternate implementation would use an
             * actual Map for this purpose, as done for enum switches.
             *
             * With some additional effort, it would be possible to
             * use a single switch statement on the hash code of the
             * argument, but care would need to be taken to preserve
             * the proper control flow in the presence of hash
             * collisions and other complications, such as
             * fallthroughs.  Switch statements with one or two
             * alternatives could also be specially translated into
             * if-then statements to omit the computation of the hash
             * code.
             *
             * The generated code assumes that the hashing algorithm
             * of String is the same in the compilation environment as
             * in the environment the code will run in.  The string
             * hashing algorithm in the SE JDK has been unchanged
             * since at least JDK 1.2.  Since the algorithm has been
             * specified since that release as well, it is very
             * unlikely to be changed in the future.
             *
             * Different hashing algorithms, such as the length of the
             * strings or a perfect hashing algorithm over the
             * particular set of case labels, could potentially be
             * used instead of String.hashCode.
             */

            ListBuffer<JCStatement> stmtList = new ListBuffer<>();

            // Map from String case labels to their original position in
            // the list of case labels.
            Map<String, Integer> caseLabelToPosition = new LinkedHashMap<>(alternatives + 1, 1.0f);

            // Map of hash codes to the string case labels having that hashCode.
            Map<Integer, Set<String>> hashToString = new LinkedHashMap<>(alternatives + 1, 1.0f);

            int casePosition = 0;

            for(JCCase oneCase : caseList) {
                if (oneCase.pats.nonEmpty()) { // pats is empty for a "default" case
                    JCExpression expression = oneCase.pats.head;
                    String labelExpr = (String) expression.type.constValue();
                    Integer mapping = caseLabelToPosition.put(labelExpr, casePosition);
                    Assert.checkNull(mapping);
                    int hashCode = labelExpr.hashCode();

                    Set<String> stringSet = hashToString.get(hashCode);
                    if (stringSet == null) {
                        stringSet = new LinkedHashSet<>(1, 1.0f);
                        stringSet.add(labelExpr);
                        hashToString.put(hashCode, stringSet);
                    } else {
                        boolean added = stringSet.add(labelExpr);
                        Assert.check(added);
                    }
                }
                casePosition++;
            }

            // Synthesize a switch statement that has the effect of
            // mapping from a string to the integer position of that
            // string in the list of case labels.  This is done by
            // switching on the hashCode of the string followed by an
            // if-then-else chain comparing the input for equality
            // with all the case labels having that hash value.

            /*
             * s$ = top of stack;
             * tmp$ = -1;
             * switch($s.hashCode()) {
             *     case caseLabel.hashCode:
             *         if (s$.equals("caseLabel_1")
             *           tmp$ = caseLabelToPosition("caseLabel_1");
             *         else if (s$.equals("caseLabel_2"))
             *           tmp$ = caseLabelToPosition("caseLabel_2");
             *         ...
             *         break;
             * ...
             * }
             */

            VarSymbol dollar_s = new VarSymbol(FINAL|SYNTHETIC,
                                               names.fromString("s" + tree.pos + target.syntheticNameChar()),
                                               syms.stringType,
                                               currentMethodSym);
            stmtList.append(make.at(tree.pos()).VarDef(dollar_s, selector).setType(dollar_s.type));

            VarSymbol dollar_tmp = new VarSymbol(SYNTHETIC,
                                                 names.fromString("tmp" + tree.pos + target.syntheticNameChar()),
                                                 syms.intType,
                                                 currentMethodSym);
            JCVariableDecl dollar_tmp_def =
                (JCVariableDecl)make.VarDef(dollar_tmp, make.Literal(INT, -1)).setType(dollar_tmp.type);
            dollar_tmp_def.init.type = dollar_tmp.type = syms.intType;
            stmtList.append(dollar_tmp_def);
            ListBuffer<JCCase> caseBuffer = new ListBuffer<>();
            // hashCode will trigger nullcheck on original switch expression
            JCMethodInvocation hashCodeCall = makeCall(make.Ident(dollar_s),
                                                       names.hashCode,
                                                       List.nil()).setType(syms.intType);
            JCSwitch switch1 = make.Switch(hashCodeCall,
                                        caseBuffer.toList());
            for(Map.Entry<Integer, Set<String>> entry : hashToString.entrySet()) {
                int hashCode = entry.getKey();
                Set<String> stringsWithHashCode = entry.getValue();
                Assert.check(stringsWithHashCode.size() >= 1);

                JCStatement elsepart = null;
                for(String caseLabel : stringsWithHashCode ) {
                    JCMethodInvocation stringEqualsCall = makeCall(make.Ident(dollar_s),
                                                                   names.equals,
                                                                   List.of(make.Literal(caseLabel)));
                    elsepart = make.If(stringEqualsCall,
                                       make.Exec(make.Assign(make.Ident(dollar_tmp),
                                                             make.Literal(caseLabelToPosition.get(caseLabel))).
                                                 setType(dollar_tmp.type)),
                                       elsepart);
                }

                ListBuffer<JCStatement> lb = new ListBuffer<>();
                JCBreak breakStmt = make.Break(null);
                breakStmt.target = switch1;
                lb.append(elsepart).append(breakStmt);

                caseBuffer.append(make.Case(JCCase.STATEMENT, List.of(make.Literal(hashCode)), lb.toList(), null));
            }

            switch1.cases = caseBuffer.toList();
            stmtList.append(switch1);

            // Make isomorphic switch tree replacing string labels
            // with corresponding integer ones from the label to
            // position map.

            ListBuffer<JCCase> lb = new ListBuffer<>();
            for(JCCase oneCase : caseList ) {
                boolean isDefault = (oneCase.pats.isEmpty());
                JCExpression caseExpr;
                if (isDefault)
                    caseExpr = null;
                else {
                    caseExpr = make.Literal(caseLabelToPosition.get((String)TreeInfo.skipParens(oneCase.pats.head).
                                                                    type.constValue()));
                }

                lb.append(make.Case(JCCase.STATEMENT, caseExpr == null ? List.nil() : List.of(caseExpr),
                                    oneCase.stats, null));
            }

            if (tree.hasTag(SWITCH)) {
                JCSwitch switch2 = make.Switch(make.Ident(dollar_tmp), lb.toList());
                // Rewire up old unlabeled break statements to the
                // replacement switch being created.
                patchTargets(switch2, tree, switch2);

                stmtList.append(switch2);

                return make.Block(0L, stmtList.toList());
            } else {
                JCSwitchExpression switch2 = make.SwitchExpression(make.Ident(dollar_tmp), lb.toList());

                // Rewire up old unlabeled break statements to the
                // replacement switch being created.
                patchTargets(switch2, tree, switch2);

                switch2.setType(tree.type);

                LetExpr res = make.LetExpr(stmtList.toList(), switch2);

                res.needsCond = true;
                res.setType(tree.type);

                return res;
            }
        }
    }

    @Override
    public void visitBreak(JCBreak tree) {
        result = tree;
    }

    @Override
    public void visitYield(JCYield tree) {
        tree.value = translate(tree.value, tree.target.type);
        result = tree;
    }

    public void visitNewArray(JCNewArray tree) {
        tree.elemtype = translate(tree.elemtype);
        for (List<JCExpression> t = tree.dims; t.tail != null; t = t.tail)
            if (t.head != null) t.head = translate(t.head, syms.intType);
        tree.elems = translate(tree.elems, types.elemtype(tree.type));
        result = tree;
    }

    public void visitSelect(JCFieldAccess tree) {
        // need to special case-access of the form C.super.x
        // these will always need an access method, unless C
        // is a default interface subclassed by the current class.
        boolean qualifiedSuperAccess =
            tree.selected.hasTag(SELECT) &&
            TreeInfo.name(tree.selected) == names._super &&
            !types.isDirectSuperInterface(((JCFieldAccess)tree.selected).selected.type.tsym, currentClass);
        tree.selected = translate(tree.selected);
        if (tree.name == names._class) {
            result = classOf(tree.selected);
        }
        else if (tree.name == names._super &&
                types.isDirectSuperInterface(tree.selected.type.tsym, currentClass)) {
            //default super call!! Not a classic qualified super call
            TypeSymbol supSym = tree.selected.type.tsym;
            Assert.checkNonNull(types.asSuper(currentClass.type, supSym));
            result = tree;
        }
        else if (tree.name == names._this || tree.name == names._super) {
            result = makeThis(tree.pos(), tree.selected.type.tsym);
        }
        else
            result = access(tree.sym, tree, enclOp, qualifiedSuperAccess);
    }

    public void visitLetExpr(LetExpr tree) {
        tree.defs = translate(tree.defs);
        tree.expr = translate(tree.expr, tree.type);
        result = tree;
    }

    // There ought to be nothing to rewrite here;
    // we don't generate code.
    public void visitAnnotation(JCAnnotation tree) {
        result = tree;
    }

    @Override
    public void visitTry(JCTry tree) {
        if (tree.resources.nonEmpty()) {
            result = makeTwrTry(tree);
            return;
        }

        boolean hasBody = tree.body.getStatements().nonEmpty();
        boolean hasCatchers = tree.catchers.nonEmpty();
        boolean hasFinally = tree.finalizer != null &&
                tree.finalizer.getStatements().nonEmpty();

        if (!hasCatchers && !hasFinally) {
            result = translate(tree.body);
            return;
        }

        if (!hasBody) {
            if (hasFinally) {
                result = translate(tree.finalizer);
            } else {
                result = translate(tree.body);
            }
            return;
        }

        // no optimizations possible
        super.visitTry(tree);
    }

/**************************************************************************
 * main method
 *************************************************************************/

    /** Translate a toplevel class and return a list consisting of
     *  the translated class and translated versions of all inner classes.
     *  @param env   The attribution environment current at the class definition.
     *               We need this for resolving some additional symbols.
     *  @param cdef  The tree representing the class definition.
     */
    public List<JCTree> translateTopLevelClass(Env<AttrContext> env, JCTree cdef, TreeMaker make) {
        ListBuffer<JCTree> translated = null;
        try {
            attrEnv = env;
            this.make = make;
            endPosTable = env.toplevel.endPositions;
            currentClass = null;
            currentMethodDef = null;
            outermostClassDef = (cdef.hasTag(CLASSDEF)) ? (JCClassDecl)cdef : null;
            outermostMemberDef = null;
            this.translated = new ListBuffer<>();
            classdefs = new HashMap<>();
            actualSymbols = new HashMap<>();
            freevarCache = new HashMap<>();
            proxies = new HashMap<>();
            twrVars = WriteableScope.create(syms.noSymbol);
            outerThisStack = List.nil();
            accessNums = new HashMap<>();
            accessSyms = new HashMap<>();
            accessConstrs = new HashMap<>();
            accessConstrTags = List.nil();
            accessed = new ListBuffer<>();
            translate(cdef, (JCExpression)null);
            for (List<Symbol> l = accessed.toList(); l.nonEmpty(); l = l.tail)
                makeAccessible(l.head);
            for (EnumMapping map : enumSwitchMap.values())
                map.translate();
            checkConflicts(this.translated.toList());
            checkAccessConstructorTags();
            translated = this.translated;
        } finally {
            // note that recursive invocations of this method fail hard
            attrEnv = null;
            this.make = null;
            endPosTable = null;
            currentClass = null;
            currentMethodDef = null;
            outermostClassDef = null;
            outermostMemberDef = null;
            this.translated = null;
            classdefs = null;
            actualSymbols = null;
            freevarCache = null;
            proxies = null;
            outerThisStack = null;
            accessNums = null;
            accessSyms = null;
            accessConstrs = null;
            accessConstrTags = null;
            accessed = null;
            enumSwitchMap.clear();
            assertionsDisabledClassCache = null;
        }
        return translated.toList();
    }
}<|MERGE_RESOLUTION|>--- conflicted
+++ resolved
@@ -28,15 +28,12 @@
 import sun.invoke.util.BytecodeName;
 
 import java.util.*;
-<<<<<<< HEAD
-import java.util.stream.Collectors;
-=======
 import java.util.Map.Entry;
 import java.util.function.Function;
 import java.util.stream.Collectors;
 import java.util.stream.Stream;
->>>>>>> e4bec31a
-
+
+import com.sun.source.tree.CaseTree.CaseKind;
 import com.sun.tools.javac.code.*;
 import com.sun.tools.javac.code.Kinds.KindSelector;
 import com.sun.tools.javac.code.Scope.WriteableScope;
@@ -64,7 +61,12 @@
 import static com.sun.tools.javac.code.Scope.LookupKind.NON_RECURSIVE;
 import static com.sun.tools.javac.code.TypeTag.*;
 import static com.sun.tools.javac.code.Kinds.Kind.*;
+import static com.sun.tools.javac.code.Symbol.OperatorSymbol.AccessCode.DEREF;
 import static com.sun.tools.javac.jvm.ByteCodes.*;
+import com.sun.tools.javac.tree.JCTree.JCBreak;
+import com.sun.tools.javac.tree.JCTree.JCCase;
+import com.sun.tools.javac.tree.JCTree.JCExpression;
+import com.sun.tools.javac.tree.JCTree.JCExpressionStatement;
 import static com.sun.tools.javac.tree.JCTree.JCOperatorExpression.OperandPos.LEFT;
 import com.sun.tools.javac.tree.JCTree.JCSwitchExpression;
 import static com.sun.tools.javac.tree.JCTree.Tag.*;
@@ -2508,12 +2510,7 @@
         tree.defs = tree.defs.appendList(List.of(
                 generateRecordMethod(tree, names.toString, vars, getterMethHandles),
                 generateRecordMethod(tree, names.hashCode, vars, getterMethHandles),
-<<<<<<< HEAD
-                generateRecordMethod(tree, names.equals, vars, getterMethHandles),
-                recordExtractor(tree, getterMethHandlesForExtractor)
-=======
                 generateRecordMethod(tree, names.equals, vars, getterMethHandles)
->>>>>>> e4bec31a
         ));
         findUserDefinedAccessors(tree);
     }
@@ -2566,54 +2563,6 @@
         }
     }
 
-<<<<<<< HEAD
-    JCTree recordExtractor(JCClassDecl tree, MethodHandleSymbol[] getterMethHandles) {
-        make_at(tree.pos());
-
-        // let's generate the name of the extractor method
-        List<Type> fieldTypes = TreeInfo.types(TreeInfo.recordFields(tree));
-        String argsTypeSig = '(' + argsTypeSig(fieldTypes) + ')';
-        String extractorStr = BytecodeName.toBytecodeName("$pattern$" + tree.sym.name + "$" + argsTypeSig);
-        Name extractorName = names.fromString(extractorStr);
-
-        // let's create the condy now
-        Name bsmName = names.ofLazyProjection;
-        List<Type> staticArgTypes = List.of(syms.classType,
-                new ArrayType(syms.methodHandleType, syms.arrayClass));
-        List<Type> bsm_staticArgs = List.of(syms.methodHandleLookupType,
-                syms.stringType,
-                syms.classType).appendList(staticArgTypes);
-
-        Symbol bsm = rs.resolveInternalMethod(tree, attrEnv, syms.patternHandlesType,
-                bsmName, bsm_staticArgs, List.nil());
-
-        LoadableConstant[] staticArgs = new LoadableConstant[1 + getterMethHandles.length];
-        staticArgs[0] = (ClassType)tree.sym.type;
-        int index = 1;
-        for (MethodHandleSymbol mho : getterMethHandles) {
-            staticArgs[index] = mho;
-            index++;
-        }
-
-        Symbol.DynamicVarSymbol dynSym = new Symbol.DynamicVarSymbol(extractorName,
-                syms.noSymbol,
-                ((MethodSymbol)bsm).asHandle(),
-                syms.patternHandleType,
-                staticArgs);
-        JCIdent ident = make.Ident(dynSym);
-        ident.type = syms.patternHandleType;
-
-        // public PatternHandle extractorName () { return ???; }
-        MethodType extractorMT = new MethodType(List.nil(), syms.patternHandleType, List.nil(), syms.methodClass);
-        MethodSymbol extractorSym = new MethodSymbol(
-                Flags.PUBLIC | Flags.RECORD | Flags.STATIC,
-                extractorName, extractorMT, tree.sym);
-        tree.sym.members().enter(extractorSym);
-        return make.MethodDef(extractorSym, make.Block(0, List.of(make.Return(ident))));
-    }
-
-=======
->>>>>>> e4bec31a
     private String argsTypeSig(List<Type> typeList) {
         LowerSignatureGenerator sg = new LowerSignatureGenerator();
         sg.assembleSig(typeList);
