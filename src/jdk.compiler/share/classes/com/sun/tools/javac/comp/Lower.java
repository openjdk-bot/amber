--- conflicted
+++ resolved
@@ -2560,16 +2560,8 @@
     JCTree recordExtractor(JCClassDecl tree, MethodHandleSymbol[] getterMethHandles) {
         make_at(tree.pos());
 
-        // let's generate the name of the extractor method
-        List<Type> fieldTypes = TreeInfo.types(TreeInfo.recordFields(tree));
-<<<<<<< HEAD
         MethodSymbol extractorSym =
                 (MethodSymbol) tree.sym.members().getSymbols(sym -> sym.kind == Kind.MTH && (sym.flags() & Flags.RECORD) != 0).iterator().next();
-=======
-        String argsTypeSig = '(' + argsTypeSig(fieldTypes) + ')';
-        String extractorStr = BytecodeName.toBytecodeName("$pattern$" + tree.sym.name + "$" + argsTypeSig);
-        Name extractorName = names.fromString(extractorStr);
->>>>>>> a6f0a1e9
 
         // let's create the condy now
         Name bsmName = names.ofLazyProjection;
@@ -2590,7 +2582,7 @@
             index++;
         }
 
-        Symbol.DynamicVarSymbol dynSym = new Symbol.DynamicVarSymbol(extractorName,
+        Symbol.DynamicVarSymbol dynSym = new Symbol.DynamicVarSymbol(extractorSym.name,
                 syms.noSymbol,
                 ((MethodSymbol)bsm).asHandle(),
                 syms.patternHandleType,
@@ -2599,11 +2591,6 @@
         ident.type = syms.patternHandleType;
 
         // public PatternHandle extractorName () { return ???; }
-        MethodType extractorMT = new MethodType(List.nil(), syms.patternHandleType, List.nil(), syms.methodClass);
-        MethodSymbol extractorSym = new MethodSymbol(
-                Flags.PUBLIC | Flags.RECORD | Flags.STATIC,
-                extractorName, extractorMT, tree.sym);
-        tree.sym.members().enter(extractorSym);
         return make.MethodDef(extractorSym, make.Block(0, List.of(make.Return(ident))));
     }
 
