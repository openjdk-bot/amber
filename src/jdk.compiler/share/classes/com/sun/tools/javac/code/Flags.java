/*
 * Copyright (c) 1999, 2016, Oracle and/or its affiliates. All rights reserved.
 * DO NOT ALTER OR REMOVE COPYRIGHT NOTICES OR THIS FILE HEADER.
 *
 * This code is free software; you can redistribute it and/or modify it
 * under the terms of the GNU General Public License version 2 only, as
 * published by the Free Software Foundation.  Oracle designates this
 * particular file as subject to the "Classpath" exception as provided
 * by Oracle in the LICENSE file that accompanied this code.
 *
 * This code is distributed in the hope that it will be useful, but WITHOUT
 * ANY WARRANTY; without even the implied warranty of MERCHANTABILITY or
 * FITNESS FOR A PARTICULAR PURPOSE.  See the GNU General Public License
 * version 2 for more details (a copy is included in the LICENSE file that
 * accompanied this code).
 *
 * You should have received a copy of the GNU General Public License version
 * 2 along with this work; if not, write to the Free Software Foundation,
 * Inc., 51 Franklin St, Fifth Floor, Boston, MA 02110-1301 USA.
 *
 * Please contact Oracle, 500 Oracle Parkway, Redwood Shores, CA 94065 USA
 * or visit www.oracle.com if you need additional information or have any
 * questions.
 */

package com.sun.tools.javac.code;

import java.util.Collections;
import java.util.EnumSet;
import java.util.Map;
import java.util.Set;
import java.util.concurrent.ConcurrentHashMap;

import javax.lang.model.element.Modifier;

import com.sun.tools.javac.util.Assert;
import com.sun.tools.javac.util.StringUtils;

/** Access flags and other modifiers for Java classes and members.
 *
 *  <p><b>This is NOT part of any supported API.
 *  If you write code that depends on this, you do so at your own risk.
 *  This code and its internal interfaces are subject to change or
 *  deletion without notice.</b>
 */
public class Flags {

    private Flags() {} // uninstantiable

    public static String toString(long flags) {
        StringBuilder buf = new StringBuilder();
        String sep = "";
        for (Flag flag : asFlagSet(flags)) {
            buf.append(sep);
            buf.append(flag);
            sep = " ";
        }
        return buf.toString();
    }

    public static EnumSet<Flag> asFlagSet(long flags) {
        EnumSet<Flag> flagSet = EnumSet.noneOf(Flag.class);
        for (Flag flag : Flag.values()) {
            if ((flags & flag.value) != 0) {
                flagSet.add(flag);
                flags &= ~flag.value;
            }
        }
        Assert.check(flags == 0);
        return flagSet;
    }

    /* Standard Java flags.
     */
    public static final int PUBLIC       = 1;
    public static final int PRIVATE      = 1<<1;
    public static final int PROTECTED    = 1<<2;
    public static final int STATIC       = 1<<3;
    public static final int FINAL        = 1<<4;
    public static final int SYNCHRONIZED = 1<<5;
    public static final int VOLATILE     = 1<<6;
    public static final int TRANSIENT    = 1<<7;
    public static final int NATIVE       = 1<<8;
    public static final int INTERFACE    = 1<<9;
    public static final int ABSTRACT     = 1<<10;
    public static final int STRICTFP     = 1<<11;

    /* Flag that marks a symbol synthetic, added in classfile v49.0. */
    public static final int SYNTHETIC    = 1<<12;

    /** Flag that marks attribute interfaces, added in classfile v49.0. */
    public static final int ANNOTATION   = 1<<13;

    /** An enumeration type or an enumeration constant, added in
     *  classfile v49.0. */
    public static final int ENUM         = 1<<14;

    /** Added in SE8, represents constructs implicitly declared in source. */
    public static final int MANDATED     = 1<<15;

    public static final int StandardFlags = 0x0fff;

    // Because the following access flags are overloaded with other
    // bit positions, we translate them when reading and writing class
    // files into unique bits positions: ACC_SYNTHETIC <-> SYNTHETIC,
    // for example.
    public static final int ACC_SUPER    = 0x0020;
    public static final int ACC_BRIDGE   = 0x0040;
    public static final int ACC_VARARGS  = 0x0080;
    public static final int ACC_MODULE   = 0x8000;

    /*****************************************
     * Internal compiler flags (no bits in the lower 16).
     *****************************************/

    /** Flag is set if symbol is deprecated.  See also DEPRECATED_REMOVAL.
     */
    public static final int DEPRECATED   = 1<<17;

    /** Flag is set for a variable symbol if the variable's definition
     *  has an initializer part.
     */
    public static final int HASINIT          = 1<<18;

    /** Flag is set for compiler-generated anonymous method symbols
     *  that `own' an initializer block.
     */
    public static final int BLOCK            = 1<<20;

    /** Flag bit 21 is available. (used earlier to tag compiler-generated abstract methods that implement
     *  an interface method (Miranda methods)).
     */

    /** Flag is set for nested classes that do not access instance members
     *  or `this' of an outer class and therefore don't need to be passed
     *  a this$n reference.  This value is currently set only for anonymous
     *  classes in superclass constructor calls.
     *  todo: use this value for optimizing away this$n parameters in
     *  other cases.
     */
    public static final int NOOUTERTHIS  = 1<<22;

    /** Flag is set for package symbols if a package has a member or
     *  directory and therefore exists.
     */
    public static final int EXISTS           = 1<<23;

    /** Flag is set for compiler-generated compound classes
     *  representing multiple variable bounds
     */
    public static final int COMPOUND     = 1<<24;

    /** Flag is set for class symbols if a class file was found for this class.
     */
    public static final int CLASS_SEEN   = 1<<25;

    /** Flag is set for class symbols if a source file was found for this
     *  class.
     */
    public static final int SOURCE_SEEN  = 1<<26;

    /* State flags (are reset during compilation).
     */

    /** Flag for class symbols is set and later re-set as a lock in
     *  Enter to detect cycles in the superclass/superinterface
     *  relations.  Similarly for constructor call cycle detection in
     *  Attr.
     */
    public static final int LOCKED           = 1<<27;

    /** Flag for class symbols is set and later re-set to indicate that a class
     *  has been entered but has not yet been attributed.
     */
    public static final int UNATTRIBUTED = 1<<28;

    /** Flag for synthesized default constructors of anonymous classes.
     */
    public static final int ANONCONSTR   = 1<<29;

    /** Flag for class symbols to indicate it has been checked and found
     *  acyclic.
     */
    public static final int ACYCLIC          = 1<<30;

    /** Flag that marks bridge methods.
     */
    public static final long BRIDGE          = 1L<<31;

    /** Flag that marks formal parameters.
     */
    public static final long PARAMETER   = 1L<<33;

    /** Flag that marks varargs methods.
     */
    public static final long VARARGS   = 1L<<34;

    /** Flag for annotation type symbols to indicate it has been
     *  checked and found acyclic.
     */
    public static final long ACYCLIC_ANN      = 1L<<35;

    /** Flag that marks a generated default constructor.
     */
    public static final long GENERATEDCONSTR   = 1L<<36;

    /** Flag that marks a hypothetical method that need not really be
     *  generated in the binary, but is present in the symbol table to
     *  simplify checking for erasure clashes - also used for 292 poly sig methods.
     */
    public static final long HYPOTHETICAL   = 1L<<37;

    /**
     * Flag that marks an internal proprietary class.
     */
    public static final long PROPRIETARY = 1L<<38;

    /**
     * Flag that marks a multi-catch parameter.
     */
    public static final long UNION = 1L<<39;

    // Flag bit (1L << 40) is available.

    /**
     * Flag that marks an 'effectively final' local variable.
     */
    public static final long EFFECTIVELY_FINAL = 1L<<41;

    /**
     * Flag that marks non-override equivalent methods with the same signature.
     */
    public static final long CLASH = 1L<<42;

    /**
     * Flag that marks either a default method or an interface containing default methods.
     */
    public static final long DEFAULT = 1L<<43;

    /**
     * Flag that marks class as auxiliary, ie a non-public class following
     * the public class in a source file, that could block implicit compilation.
     */
    public static final long AUXILIARY = 1L<<44;

    /**
     * Flag that marks that a symbol is not available in the current profile
     */
    public static final long NOT_IN_PROFILE = 1L<<45;

    /**
     * Flag that indicates that an override error has been detected by Check.
     */
    public static final long BAD_OVERRIDE = 1L<<45;

    /**
     * Flag that indicates a signature polymorphic method (292).
     */
    public static final long SIGNATURE_POLYMORPHIC = 1L<<46;

    /**
     * Flag that indicates that an inference variable is used in a 'throws' clause.
     */
    public static final long THROWS = 1L<<47;

    /**
     * Flag that marks potentially ambiguous overloads
     */
    public static final long POTENTIALLY_AMBIGUOUS = 1L<<48;

    /**
     * Flag that marks a synthetic method body for a lambda expression
     */
    public static final long LAMBDA_METHOD = 1L<<49;

    /**
     * Flag to control recursion in TransTypes
     */
    public static final long TYPE_TRANSLATED = 1L<<50;

    /**
     * Flag to indicate class symbol is for module-info
     */
    public static final long MODULE = 1L<<51;

    /**
     * Flag to indicate the given ModuleSymbol is an automatic module.
     */
    public static final long AUTOMATIC_MODULE = 1L<<52;

    /**
     * Flag to indicate the given ModuleSymbol is a system module.
     */
    public static final long SYSTEM_MODULE = 1L<<53;

    /**
     * Flag to indicate the given symbol has a @Deprecated annotation.
     */
    public static final long DEPRECATED_ANNOTATION = 1L<<54;

    /**
     * Flag to indicate the given symbol has been deprecated and marked for removal.
     */
    public static final long DEPRECATED_REMOVAL = 1L<<55;

    /**
     * Flag to indicate the given PackageSymbol contains any non-.java and non-.class resources.
     */
    public static final long HAS_RESOURCE = 1L<<56;

    /**
     * Flag for synthesized default constructors of anonymous classes that have an enclosing expression.
     */
    public static final long ANONCONSTR_BASED = 1L<<57;

    /**
     * Flag that marks finalize block as body-only, should not be copied into catch clauses.
     * Used to implement try-with-resources.
     */
    public static final long BODY_ONLY_FINALIZE = 1L<<17; //blocks only

    /**
<<<<<<< HEAD
     * Flag to indicate that a class is a record. The flag is also used to mark fields that are
     * part of the state vector of a record.
     */
    public static final long RECORD = 1L<<58;

    /**
     * Flag to indicate the given variable is a match binding variable.
     */
    public static final long MATCH_BINDING = 1L<<59;
=======
     * Flag for concise methods
     */
    public static final long CONCISE = 1L<<58;
>>>>>>> e1c64a04

    /** Modifier masks.
     */
    public static final int
        AccessFlags                 = PUBLIC | PROTECTED | PRIVATE,
        LocalClassFlags             = FINAL | ABSTRACT | STRICTFP | ENUM | SYNTHETIC,
        LocalRecordFlags            = LocalClassFlags | STATIC,
        MemberClassFlags            = LocalClassFlags | INTERFACE | AccessFlags,
        MemberRecordClassFlags      = MemberClassFlags | STATIC,
        ClassFlags                  = LocalClassFlags | INTERFACE | PUBLIC | ANNOTATION,
        InterfaceVarFlags           = FINAL | STATIC | PUBLIC,
        VarFlags                    = AccessFlags | FINAL | STATIC |
                                      VOLATILE | TRANSIENT | ENUM,
        ConstructorFlags            = AccessFlags,
        InterfaceMethodFlags        = ABSTRACT | PUBLIC,
        MethodFlags                 = AccessFlags | ABSTRACT | STATIC | NATIVE |
                                      SYNCHRONIZED | FINAL | STRICTFP;
    public static final long
        ExtendedStandardFlags       = (long)StandardFlags | DEFAULT,
        ModifierFlags               = ((long)StandardFlags & ~INTERFACE) | DEFAULT,
        InterfaceMethodMask         = ABSTRACT | PRIVATE | STATIC | PUBLIC | STRICTFP | DEFAULT,
        AnnotationTypeElementMask   = ABSTRACT | PUBLIC,
        LocalVarFlags               = FINAL | PARAMETER,
        ReceiverParamFlags          = PARAMETER;


    public static Set<Modifier> asModifierSet(long flags) {
        Set<Modifier> modifiers = modifierSets.get(flags);
        if (modifiers == null) {
            modifiers = java.util.EnumSet.noneOf(Modifier.class);
            if (0 != (flags & PUBLIC))    modifiers.add(Modifier.PUBLIC);
            if (0 != (flags & PROTECTED)) modifiers.add(Modifier.PROTECTED);
            if (0 != (flags & PRIVATE))   modifiers.add(Modifier.PRIVATE);
            if (0 != (flags & ABSTRACT))  modifiers.add(Modifier.ABSTRACT);
            if (0 != (flags & STATIC))    modifiers.add(Modifier.STATIC);
            if (0 != (flags & FINAL))     modifiers.add(Modifier.FINAL);
            if (0 != (flags & TRANSIENT)) modifiers.add(Modifier.TRANSIENT);
            if (0 != (flags & VOLATILE))  modifiers.add(Modifier.VOLATILE);
            if (0 != (flags & SYNCHRONIZED))
                                          modifiers.add(Modifier.SYNCHRONIZED);
            if (0 != (flags & NATIVE))    modifiers.add(Modifier.NATIVE);
            if (0 != (flags & STRICTFP))  modifiers.add(Modifier.STRICTFP);
            if (0 != (flags & DEFAULT))   modifiers.add(Modifier.DEFAULT);
            modifiers = Collections.unmodifiableSet(modifiers);
            modifierSets.put(flags, modifiers);
        }
        return modifiers;
    }

    // Cache of modifier sets.
    private static final Map<Long, Set<Modifier>> modifierSets = new ConcurrentHashMap<>(64);

    public static boolean isStatic(Symbol symbol) {
        return (symbol.flags() & STATIC) != 0;
    }

    public static boolean isEnum(Symbol symbol) {
        return (symbol.flags() & ENUM) != 0;
    }

    public static boolean isConstant(Symbol.VarSymbol symbol) {
        return symbol.getConstValue() != null;
    }


    public enum Flag {
        PUBLIC(Flags.PUBLIC),
        PRIVATE(Flags.PRIVATE),
        PROTECTED(Flags.PROTECTED),
        STATIC(Flags.STATIC),
        FINAL(Flags.FINAL),
        SYNCHRONIZED(Flags.SYNCHRONIZED),
        VOLATILE(Flags.VOLATILE),
        TRANSIENT(Flags.TRANSIENT),
        NATIVE(Flags.NATIVE),
        INTERFACE(Flags.INTERFACE),
        ABSTRACT(Flags.ABSTRACT),
        DEFAULT(Flags.DEFAULT),
        STRICTFP(Flags.STRICTFP),
        BRIDGE(Flags.BRIDGE),
        SYNTHETIC(Flags.SYNTHETIC),
        ANNOTATION(Flags.ANNOTATION),
        DEPRECATED(Flags.DEPRECATED),
        HASINIT(Flags.HASINIT),
        BLOCK(Flags.BLOCK),
        ENUM(Flags.ENUM),
        MANDATED(Flags.MANDATED),
        NOOUTERTHIS(Flags.NOOUTERTHIS),
        EXISTS(Flags.EXISTS),
        COMPOUND(Flags.COMPOUND),
        CLASS_SEEN(Flags.CLASS_SEEN),
        SOURCE_SEEN(Flags.SOURCE_SEEN),
        LOCKED(Flags.LOCKED),
        UNATTRIBUTED(Flags.UNATTRIBUTED),
        ANONCONSTR(Flags.ANONCONSTR),
        ACYCLIC(Flags.ACYCLIC),
        PARAMETER(Flags.PARAMETER),
        VARARGS(Flags.VARARGS),
        ACYCLIC_ANN(Flags.ACYCLIC_ANN),
        GENERATEDCONSTR(Flags.GENERATEDCONSTR),
        HYPOTHETICAL(Flags.HYPOTHETICAL),
        PROPRIETARY(Flags.PROPRIETARY),
        UNION(Flags.UNION),
        EFFECTIVELY_FINAL(Flags.EFFECTIVELY_FINAL),
        CLASH(Flags.CLASH),
        AUXILIARY(Flags.AUXILIARY),
        NOT_IN_PROFILE(Flags.NOT_IN_PROFILE),
        BAD_OVERRIDE(Flags.BAD_OVERRIDE),
        SIGNATURE_POLYMORPHIC(Flags.SIGNATURE_POLYMORPHIC),
        THROWS(Flags.THROWS),
        LAMBDA_METHOD(Flags.LAMBDA_METHOD),
        TYPE_TRANSLATED(Flags.TYPE_TRANSLATED),
        MODULE(Flags.MODULE),
        AUTOMATIC_MODULE(Flags.AUTOMATIC_MODULE),
        SYSTEM_MODULE(Flags.SYSTEM_MODULE),
        DEPRECATED_ANNOTATION(Flags.DEPRECATED_ANNOTATION),
        DEPRECATED_REMOVAL(Flags.DEPRECATED_REMOVAL),
        HAS_RESOURCE(Flags.HAS_RESOURCE),
        POTENTIALLY_AMBIGUOUS(Flags.POTENTIALLY_AMBIGUOUS),
        ANONCONSTR_BASED(Flags.ANONCONSTR_BASED),
<<<<<<< HEAD
        MATCH_BINDING(Flags.MATCH_BINDING),
        RECORD(Flags.RECORD);
=======
        CONCISE(Flags.CONCISE);
>>>>>>> e1c64a04

        Flag(long flag) {
            this.value = flag;
            this.lowercaseName = StringUtils.toLowerCase(name());
        }

        @Override
        public String toString() {
            return lowercaseName;
        }

        final long value;
        final String lowercaseName;
    }

}<|MERGE_RESOLUTION|>--- conflicted
+++ resolved
@@ -320,7 +320,6 @@
     public static final long BODY_ONLY_FINALIZE = 1L<<17; //blocks only
 
     /**
-<<<<<<< HEAD
      * Flag to indicate that a class is a record. The flag is also used to mark fields that are
      * part of the state vector of a record.
      */
@@ -330,11 +329,11 @@
      * Flag to indicate the given variable is a match binding variable.
      */
     public static final long MATCH_BINDING = 1L<<59;
-=======
+
+    /**
      * Flag for concise methods
      */
-    public static final long CONCISE = 1L<<58;
->>>>>>> e1c64a04
+    public static final long CONCISE = 1L<<60;
 
     /** Modifier masks.
      */
@@ -455,12 +454,9 @@
         HAS_RESOURCE(Flags.HAS_RESOURCE),
         POTENTIALLY_AMBIGUOUS(Flags.POTENTIALLY_AMBIGUOUS),
         ANONCONSTR_BASED(Flags.ANONCONSTR_BASED),
-<<<<<<< HEAD
         MATCH_BINDING(Flags.MATCH_BINDING),
-        RECORD(Flags.RECORD);
-=======
+        RECORD(Flags.RECORD),
         CONCISE(Flags.CONCISE);
->>>>>>> e1c64a04
 
         Flag(long flag) {
             this.value = flag;
