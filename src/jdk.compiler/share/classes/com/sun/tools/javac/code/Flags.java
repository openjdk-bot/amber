--- conflicted
+++ resolved
@@ -367,7 +367,6 @@
     public static final int GENERATED_MEMBER = 1<<24; // MethodSymbols and VarSymbols
 
     /**
-<<<<<<< HEAD
      * Flag to indicate sealed class/interface declaration.
      */
     public static final long SEALED = 1L<<62; // ClassSymbols
@@ -376,11 +375,11 @@
      * Flag to indicate that the class/interface was declared with the non-sealed modifier.
      */
     public static final long NON_SEALED = 1L<<63; // ClassSymbols
-=======
+
+    /**
      * Flag to indicate enum constant class
      */
-    public static final long ENUM_CONSTANT_CLASS = 1L<<63;
->>>>>>> 19da7d06
+    public static final long ENUM_CONSTANT_CLASS = 1L<<31; // ClassSymbols
 
     /** Modifier masks.
      */
