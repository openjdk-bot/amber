/*
 * Copyright (c) 1999, 2019, Oracle and/or its affiliates. All rights reserved.
 * DO NOT ALTER OR REMOVE COPYRIGHT NOTICES OR THIS FILE HEADER.
 *
 * This code is free software; you can redistribute it and/or modify it
 * under the terms of the GNU General Public License version 2 only, as
 * published by the Free Software Foundation.  Oracle designates this
 * particular file as subject to the "Classpath" exception as provided
 * by Oracle in the LICENSE file that accompanied this code.
 *
 * This code is distributed in the hope that it will be useful, but WITHOUT
 * ANY WARRANTY; without even the implied warranty of MERCHANTABILITY or
 * FITNESS FOR A PARTICULAR PURPOSE.  See the GNU General Public License
 * version 2 for more details (a copy is included in the LICENSE file that
 * accompanied this code).
 *
 * You should have received a copy of the GNU General Public License version
 * 2 along with this work; if not, write to the Free Software Foundation,
 * Inc., 51 Franklin St, Fifth Floor, Boston, MA 02110-1301 USA.
 *
 * Please contact Oracle, 500 Oracle Parkway, Redwood Shores, CA 94065 USA
 * or visit www.oracle.com if you need additional information or have any
 * questions.
 */

package com.sun.tools.javac.code;

import java.util.Collections;
import java.util.EnumSet;
import java.util.Map;
import java.util.Set;
import java.util.concurrent.ConcurrentHashMap;

import javax.lang.model.element.Modifier;

import com.sun.tools.javac.util.Assert;
import com.sun.tools.javac.util.StringUtils;

/** Access flags and other modifiers for Java classes and members.
 *
 *  <p><b>This is NOT part of any supported API.
 *  If you write code that depends on this, you do so at your own risk.
 *  This code and its internal interfaces are subject to change or
 *  deletion without notice.</b>
 */
public class Flags {

    private Flags() {} // uninstantiable

    public static String toString(long flags) {
        StringBuilder buf = new StringBuilder();
        String sep = "";
        for (Flag flag : asFlagSet(flags)) {
            buf.append(sep);
            buf.append(flag);
            sep = " ";
        }
        return buf.toString();
    }

    public static EnumSet<Flag> asFlagSet(long flags) {
        EnumSet<Flag> flagSet = EnumSet.noneOf(Flag.class);
        for (Flag flag : Flag.values()) {
            if ((flags & flag.value) != 0) {
                flagSet.add(flag);
                flags &= ~flag.value;
            }
        }
        Assert.check(flags == 0);
        return flagSet;
    }

    /* Standard Java flags.
     */
    public static final int PUBLIC       = 1;
    public static final int PRIVATE      = 1<<1;
    public static final int PROTECTED    = 1<<2;
    public static final int STATIC       = 1<<3;
    public static final int FINAL        = 1<<4;
    public static final int SYNCHRONIZED = 1<<5;
    public static final int VOLATILE     = 1<<6;
    public static final int TRANSIENT    = 1<<7;
    public static final int NATIVE       = 1<<8;
    public static final int INTERFACE    = 1<<9;
    public static final int ABSTRACT     = 1<<10;
    public static final int STRICTFP     = 1<<11;

    /* Flag that marks a symbol synthetic, added in classfile v49.0. */
    public static final int SYNTHETIC    = 1<<12;

    /** Flag that marks attribute interfaces, added in classfile v49.0. */
    public static final int ANNOTATION   = 1<<13;

    /** An enumeration type or an enumeration constant, added in
     *  classfile v49.0. */
    public static final int ENUM         = 1<<14;

    /** Added in SE8, represents constructs implicitly declared in source. */
    public static final int MANDATED     = 1<<15;

    public static final int StandardFlags = 0x0fff;

    // Because the following access flags are overloaded with other
    // bit positions, we translate them when reading and writing class
    // files into unique bits positions: ACC_SYNTHETIC <-> SYNTHETIC,
    // for example.
    public static final int ACC_SUPER    = 0x0020;
    public static final int ACC_BRIDGE   = 0x0040;
    public static final int ACC_VARARGS  = 0x0080;
    public static final int ACC_MODULE   = 0x8000;

    /*****************************************
     * Internal compiler flags (no bits in the lower 16).
     *****************************************/

    /** Flag is set if symbol is deprecated.  See also DEPRECATED_REMOVAL.
     */
    public static final int DEPRECATED   = 1<<17;

    /** Flag is set for a variable symbol if the variable's definition
     *  has an initializer part.
     */
    public static final int HASINIT          = 1<<18;

    /** Flag is set for compiler-generated anonymous method symbols
     *  that `own' an initializer block.
     */
    public static final int BLOCK            = 1<<20;

    /** Flag bit 21 is available. (used earlier to tag compiler-generated abstract methods that implement
     *  an interface method (Miranda methods)).
     */

    /** Flag is set for nested classes that do not access instance members
     *  or `this' of an outer class and therefore don't need to be passed
     *  a this$n reference.  This value is currently set only for anonymous
     *  classes in superclass constructor calls.
     *  todo: use this value for optimizing away this$n parameters in
     *  other cases.
     */
    public static final int NOOUTERTHIS  = 1<<22;

    /** Flag is set for package symbols if a package has a member or
     *  directory and therefore exists.
     */
    public static final int EXISTS           = 1<<23;

    /** Flag is set for compiler-generated compound classes
     *  representing multiple variable bounds
     */
    public static final int COMPOUND     = 1<<24;

    /** Flag is set for class symbols if a class file was found for this class.
     */
    public static final int CLASS_SEEN   = 1<<25;

    /** Flag is set for class symbols if a source file was found for this
     *  class.
     */
    public static final int SOURCE_SEEN  = 1<<26;

    /* State flags (are reset during compilation).
     */

    /** Flag for class symbols is set and later re-set as a lock in
     *  Enter to detect cycles in the superclass/superinterface
     *  relations.  Similarly for constructor call cycle detection in
     *  Attr.
     */
    public static final int LOCKED           = 1<<27;

    /** Flag for class symbols is set and later re-set to indicate that a class
     *  has been entered but has not yet been attributed.
     */
    public static final int UNATTRIBUTED = 1<<28;

    /** Flag for synthesized default constructors of anonymous classes.
     */
    public static final int ANONCONSTR   = 1<<29;

    /** Flag for class symbols to indicate it has been checked and found
     *  acyclic.
     */
    public static final int ACYCLIC          = 1<<30;

    /** Flag that marks bridge methods.
     */
    public static final long BRIDGE          = 1L<<31;

    /** Flag that marks formal parameters.
     */
    public static final long PARAMETER   = 1L<<33;

    /** Flag that marks varargs methods.
     */
    public static final long VARARGS   = 1L<<34;

    /** Flag for annotation type symbols to indicate it has been
     *  checked and found acyclic.
     */
    public static final long ACYCLIC_ANN      = 1L<<35;

    /** Flag that marks a generated default constructor.
     */
    public static final long GENERATEDCONSTR   = 1L<<36;

    /** Flag that marks a hypothetical method that need not really be
     *  generated in the binary, but is present in the symbol table to
     *  simplify checking for erasure clashes - also used for 292 poly sig methods.
     */
    public static final long HYPOTHETICAL   = 1L<<37;

    /**
     * Flag that marks an internal proprietary class.
     */
    public static final long PROPRIETARY = 1L<<38;

    /**
     * Flag that marks a multi-catch parameter.
     */
    public static final long UNION = 1L<<39;

    // Flag bit (1L << 40) is available.

    /**
     * Flag that marks an 'effectively final' local variable.
     */
    public static final long EFFECTIVELY_FINAL = 1L<<41;

    /**
     * Flag that marks non-override equivalent methods with the same signature.
     */
    public static final long CLASH = 1L<<42;

    /**
     * Flag that marks either a default method or an interface containing default methods.
     */
    public static final long DEFAULT = 1L<<43;

    /**
     * Flag that marks class as auxiliary, ie a non-public class following
     * the public class in a source file, that could block implicit compilation.
     */
    public static final long AUXILIARY = 1L<<44;

    /**
     * Flag that marks that a symbol is not available in the current profile
     */
    public static final long NOT_IN_PROFILE = 1L<<45;

    /**
     * Flag that indicates that an override error has been detected by Check.
     */
    public static final long BAD_OVERRIDE = 1L<<45;

    /**
     * Flag that indicates a signature polymorphic method (292).
     */
    public static final long SIGNATURE_POLYMORPHIC = 1L<<46;

    /**
     * Flag that indicates that an inference variable is used in a 'throws' clause.
     */
    public static final long THROWS = 1L<<47;

    /**
     * Flag that marks potentially ambiguous overloads
     */
    public static final long POTENTIALLY_AMBIGUOUS = 1L<<48;

    /**
     * Flag that marks a synthetic method body for a lambda expression
     */
    public static final long LAMBDA_METHOD = 1L<<49;

    /**
     * Flag to control recursion in TransTypes
     */
    public static final long TYPE_TRANSLATED = 1L<<50;

    /**
     * Flag to indicate class symbol is for module-info
     */
    public static final long MODULE = 1L<<51;

    /**
     * Flag to indicate the given ModuleSymbol is an automatic module.
     */
    public static final long AUTOMATIC_MODULE = 1L<<52;

    /**
     * Flag to indicate the given ModuleSymbol is a system module.
     */
    public static final long SYSTEM_MODULE = 1L<<53;

    /**
     * Flag to indicate the given symbol has a @Deprecated annotation.
     */
    public static final long DEPRECATED_ANNOTATION = 1L<<54;

    /**
     * Flag to indicate the given symbol has been deprecated and marked for removal.
     */
    public static final long DEPRECATED_REMOVAL = 1L<<55;

    /**
     * Flag to indicate the given PackageSymbol contains any non-.java and non-.class resources.
     */
    public static final long HAS_RESOURCE = 1L<<56;

    /**
     * Flag for synthesized default constructors of anonymous classes that have an enclosing expression.
     */
    public static final long ANONCONSTR_BASED = 1L<<57;

    /**
     * Flag that marks finalize block as body-only, should not be copied into catch clauses.
     * Used to implement try-with-resources.
     */
    public static final long BODY_ONLY_FINALIZE = 1L<<17; //blocks only

    /**
<<<<<<< HEAD
     * Flag to indicate the given variable is a match binding variable.
     */
    public static final long MATCH_BINDING = 1L<<58;

    /**
     * A flag to indicate a match binding variable whose scope extends after the current statement.
     */
    public static final long MATCH_BINDING_TO_OUTER = 1L<<59;
=======
     * Flag to indicate the given ParamSymbol has a user-friendly name filled.
     */
    public static final long NAME_FILLED = 1L<<58; //ParamSymbols only
>>>>>>> 69ca2e9e

    /** Modifier masks.
     */
    public static final int
        AccessFlags           = PUBLIC | PROTECTED | PRIVATE,
        LocalClassFlags       = FINAL | ABSTRACT | STRICTFP | ENUM | SYNTHETIC,
        MemberClassFlags      = LocalClassFlags | INTERFACE | AccessFlags,
        ClassFlags            = LocalClassFlags | INTERFACE | PUBLIC | ANNOTATION,
        InterfaceVarFlags     = FINAL | STATIC | PUBLIC,
        VarFlags              = AccessFlags | FINAL | STATIC |
                                VOLATILE | TRANSIENT | ENUM,
        ConstructorFlags      = AccessFlags,
        InterfaceMethodFlags  = ABSTRACT | PUBLIC,
        MethodFlags           = AccessFlags | ABSTRACT | STATIC | NATIVE |
                                SYNCHRONIZED | FINAL | STRICTFP;
    public static final long
        ExtendedStandardFlags       = (long)StandardFlags | DEFAULT,
        ModifierFlags               = ((long)StandardFlags & ~INTERFACE) | DEFAULT,
        InterfaceMethodMask         = ABSTRACT | PRIVATE | STATIC | PUBLIC | STRICTFP | DEFAULT,
        AnnotationTypeElementMask   = ABSTRACT | PUBLIC,
        LocalVarFlags               = FINAL | PARAMETER,
        ReceiverParamFlags          = PARAMETER;


    public static Set<Modifier> asModifierSet(long flags) {
        Set<Modifier> modifiers = modifierSets.get(flags);
        if (modifiers == null) {
            modifiers = java.util.EnumSet.noneOf(Modifier.class);
            if (0 != (flags & PUBLIC))    modifiers.add(Modifier.PUBLIC);
            if (0 != (flags & PROTECTED)) modifiers.add(Modifier.PROTECTED);
            if (0 != (flags & PRIVATE))   modifiers.add(Modifier.PRIVATE);
            if (0 != (flags & ABSTRACT))  modifiers.add(Modifier.ABSTRACT);
            if (0 != (flags & STATIC))    modifiers.add(Modifier.STATIC);
            if (0 != (flags & FINAL))     modifiers.add(Modifier.FINAL);
            if (0 != (flags & TRANSIENT)) modifiers.add(Modifier.TRANSIENT);
            if (0 != (flags & VOLATILE))  modifiers.add(Modifier.VOLATILE);
            if (0 != (flags & SYNCHRONIZED))
                                          modifiers.add(Modifier.SYNCHRONIZED);
            if (0 != (flags & NATIVE))    modifiers.add(Modifier.NATIVE);
            if (0 != (flags & STRICTFP))  modifiers.add(Modifier.STRICTFP);
            if (0 != (flags & DEFAULT))   modifiers.add(Modifier.DEFAULT);
            modifiers = Collections.unmodifiableSet(modifiers);
            modifierSets.put(flags, modifiers);
        }
        return modifiers;
    }

    // Cache of modifier sets.
    private static final Map<Long, Set<Modifier>> modifierSets = new ConcurrentHashMap<>(64);

    public static boolean isStatic(Symbol symbol) {
        return (symbol.flags() & STATIC) != 0;
    }

    public static boolean isEnum(Symbol symbol) {
        return (symbol.flags() & ENUM) != 0;
    }

    public static boolean isConstant(Symbol.VarSymbol symbol) {
        return symbol.getConstValue() != null;
    }


    public enum Flag {
        PUBLIC(Flags.PUBLIC),
        PRIVATE(Flags.PRIVATE),
        PROTECTED(Flags.PROTECTED),
        STATIC(Flags.STATIC),
        FINAL(Flags.FINAL),
        SYNCHRONIZED(Flags.SYNCHRONIZED),
        VOLATILE(Flags.VOLATILE),
        TRANSIENT(Flags.TRANSIENT),
        NATIVE(Flags.NATIVE),
        INTERFACE(Flags.INTERFACE),
        ABSTRACT(Flags.ABSTRACT),
        DEFAULT(Flags.DEFAULT),
        STRICTFP(Flags.STRICTFP),
        BRIDGE(Flags.BRIDGE),
        SYNTHETIC(Flags.SYNTHETIC),
        ANNOTATION(Flags.ANNOTATION),
        DEPRECATED(Flags.DEPRECATED),
        HASINIT(Flags.HASINIT),
        BLOCK(Flags.BLOCK),
        ENUM(Flags.ENUM),
        MANDATED(Flags.MANDATED),
        NOOUTERTHIS(Flags.NOOUTERTHIS),
        EXISTS(Flags.EXISTS),
        COMPOUND(Flags.COMPOUND),
        CLASS_SEEN(Flags.CLASS_SEEN),
        SOURCE_SEEN(Flags.SOURCE_SEEN),
        LOCKED(Flags.LOCKED),
        UNATTRIBUTED(Flags.UNATTRIBUTED),
        ANONCONSTR(Flags.ANONCONSTR),
        ACYCLIC(Flags.ACYCLIC),
        PARAMETER(Flags.PARAMETER),
        VARARGS(Flags.VARARGS),
        ACYCLIC_ANN(Flags.ACYCLIC_ANN),
        GENERATEDCONSTR(Flags.GENERATEDCONSTR),
        HYPOTHETICAL(Flags.HYPOTHETICAL),
        PROPRIETARY(Flags.PROPRIETARY),
        UNION(Flags.UNION),
        EFFECTIVELY_FINAL(Flags.EFFECTIVELY_FINAL),
        CLASH(Flags.CLASH),
        AUXILIARY(Flags.AUXILIARY),
        NOT_IN_PROFILE(Flags.NOT_IN_PROFILE),
        BAD_OVERRIDE(Flags.BAD_OVERRIDE),
        SIGNATURE_POLYMORPHIC(Flags.SIGNATURE_POLYMORPHIC),
        THROWS(Flags.THROWS),
        LAMBDA_METHOD(Flags.LAMBDA_METHOD),
        TYPE_TRANSLATED(Flags.TYPE_TRANSLATED),
        MODULE(Flags.MODULE),
        AUTOMATIC_MODULE(Flags.AUTOMATIC_MODULE),
        SYSTEM_MODULE(Flags.SYSTEM_MODULE),
        DEPRECATED_ANNOTATION(Flags.DEPRECATED_ANNOTATION),
        DEPRECATED_REMOVAL(Flags.DEPRECATED_REMOVAL),
        HAS_RESOURCE(Flags.HAS_RESOURCE),
        POTENTIALLY_AMBIGUOUS(Flags.POTENTIALLY_AMBIGUOUS),
        ANONCONSTR_BASED(Flags.ANONCONSTR_BASED),
        NAME_FILLED(Flags.NAME_FILLED);

        Flag(long flag) {
            this.value = flag;
            this.lowercaseName = StringUtils.toLowerCase(name());
        }

        @Override
        public String toString() {
            return lowercaseName;
        }

        final long value;
        final String lowercaseName;
    }

}<|MERGE_RESOLUTION|>--- conflicted
+++ resolved
@@ -320,20 +320,19 @@
     public static final long BODY_ONLY_FINALIZE = 1L<<17; //blocks only
 
     /**
-<<<<<<< HEAD
+     * Flag to indicate the given ParamSymbol has a user-friendly name filled.
+     */
+    public static final long NAME_FILLED = 1L<<58; //ParamSymbols only
+
+    /**
      * Flag to indicate the given variable is a match binding variable.
      */
-    public static final long MATCH_BINDING = 1L<<58;
+    public static final long MATCH_BINDING = 1L<<59;
 
     /**
      * A flag to indicate a match binding variable whose scope extends after the current statement.
      */
-    public static final long MATCH_BINDING_TO_OUTER = 1L<<59;
-=======
-     * Flag to indicate the given ParamSymbol has a user-friendly name filled.
-     */
-    public static final long NAME_FILLED = 1L<<58; //ParamSymbols only
->>>>>>> 69ca2e9e
+    public static final long MATCH_BINDING_TO_OUTER = 1L<<60;
 
     /** Modifier masks.
      */
