/*
 * Copyright (c) 2001, 2022, Oracle and/or its affiliates. All rights reserved.
 * DO NOT ALTER OR REMOVE COPYRIGHT NOTICES OR THIS FILE HEADER.
 *
 * This code is free software; you can redistribute it and/or modify it
 * under the terms of the GNU General Public License version 2 only, as
 * published by the Free Software Foundation.  Oracle designates this
 * particular file as subject to the "Classpath" exception as provided
 * by Oracle in the LICENSE file that accompanied this code.
 *
 * This code is distributed in the hope that it will be useful, but WITHOUT
 * ANY WARRANTY; without even the implied warranty of MERCHANTABILITY or
 * FITNESS FOR A PARTICULAR PURPOSE.  See the GNU General Public License
 * version 2 for more details (a copy is included in the LICENSE file that
 * accompanied this code).
 *
 * You should have received a copy of the GNU General Public License version
 * 2 along with this work; if not, write to the Free Software Foundation,
 * Inc., 51 Franklin St, Fifth Floor, Boston, MA 02110-1301 USA.
 *
 * Please contact Oracle, 500 Oracle Parkway, Redwood Shores, CA 94065 USA
 * or visit www.oracle.com if you need additional information or have any
 * questions.
 */

package com.sun.tools.javac.tree;

import com.sun.tools.javac.util.*;
import com.sun.tools.javac.tree.JCTree.*;

/** A subclass of Tree.Visitor, this class defines
 *  a general tree scanner pattern. Translation proceeds recursively in
 *  left-to-right order down a tree. There is one visitor method in this class
 *  for every possible kind of tree node.  To obtain a specific
 *  scanner, it suffices to override those visitor methods which
 *  do some interesting work. The scanner class itself takes care of all
 *  navigational aspects.
 *
 *  <p><b>This is NOT part of any supported API.
 *  If you write code that depends on this, you do so at your own risk.
 *  This code and its internal interfaces are subject to change or
 *  deletion without notice.</b>
 */
public class TreeScanner extends Visitor {

    /** Visitor method: Scan a single node.
     */
    public void scan(JCTree tree) {
        if(tree!=null) tree.accept(this);
    }

    /** Visitor method: scan a list of nodes.
     */
    public void scan(List<? extends JCTree> trees) {
        if (trees != null)
        for (List<? extends JCTree> l = trees; l.nonEmpty(); l = l.tail)
            scan(l.head);
    }


/* ***************************************************************************
 * Visitor methods
 ****************************************************************************/

    public void visitTopLevel(JCCompilationUnit tree) {
        scan(tree.defs);
    }

    public void visitPackageDef(JCPackageDecl tree) {
        scan(tree.annotations);
        scan(tree.pid);
    }

    @Override
    public void visitModuleDef(JCModuleDecl tree) {
        scan(tree.mods);
        scan(tree.qualId);
        scan(tree.directives);
    }

    @Override
    public void visitExports(JCExports tree) {
        scan(tree.qualid);
        scan(tree.moduleNames);
    }

    @Override
    public void visitOpens(JCOpens tree) {
        scan(tree.qualid);
        scan(tree.moduleNames);
    }

    @Override
    public void visitProvides(JCProvides tree) {
        scan(tree.serviceName);
        scan(tree.implNames);
    }

    @Override
    public void visitRequires(JCRequires tree) {
        scan(tree.moduleName);
    }

    @Override
    public void visitUses(JCUses tree) {
        scan(tree.qualid);
    }

    public void visitImport(JCImport tree) {
        scan(tree.qualid);
    }

    public void visitClassDef(JCClassDecl tree) {
        scan(tree.mods);
        scan(tree.typarams);
        scan(tree.extending);
        scan(tree.implementing);
        scan(tree.permitting);
        scan(tree.defs);
    }

    public void visitMethodDef(JCMethodDecl tree) {
        scan(tree.mods);
        scan(tree.restype);
        scan(tree.typarams);
        scan(tree.recvparam);
        scan(tree.params);
        scan(tree.thrown);
        scan(tree.defaultValue);
        scan(tree.body);
    }

    public void visitVarDef(JCVariableDecl tree) {
        scan(tree.mods);
        scan(tree.vartype);
        scan(tree.nameexpr);
        scan(tree.init);
    }

    public void visitSkip(JCSkip tree) {
    }

    public void visitBlock(JCBlock tree) {
        scan(tree.stats);
    }

    public void visitDoLoop(JCDoWhileLoop tree) {
        scan(tree.body);
        scan(tree.cond);
    }

    public void visitWhileLoop(JCWhileLoop tree) {
        scan(tree.cond);
        scan(tree.body);
    }

    public void visitForLoop(JCForLoop tree) {
        scan(tree.init);
        scan(tree.cond);
        scan(tree.step);
        scan(tree.body);
    }

    public void visitForeachLoop(JCEnhancedForLoop tree) {
        scan(tree.var);
        scan(tree.expr);
        scan(tree.body);
    }

    public void visitLabelled(JCLabeledStatement tree) {
        scan(tree.body);
    }

    public void visitSwitch(JCSwitch tree) {
        scan(tree.selector);
        scan(tree.cases);
    }

    public void visitCase(JCCase tree) {
        scan(tree.labels);
        scan(tree.guard);
        scan(tree.stats);
    }

    public void visitSwitchExpression(JCSwitchExpression tree) {
        scan(tree.selector);
        scan(tree.cases);
    }

    public void visitSynchronized(JCSynchronized tree) {
        scan(tree.lock);
        scan(tree.body);
    }

    public void visitTry(JCTry tree) {
        scan(tree.resources);
        scan(tree.body);
        scan(tree.catchers);
        scan(tree.finalizer);
    }

    public void visitCatch(JCCatch tree) {
        scan(tree.param);
        scan(tree.body);
    }

    public void visitConditional(JCConditional tree) {
        scan(tree.cond);
        scan(tree.truepart);
        scan(tree.falsepart);
    }

    public void visitIf(JCIf tree) {
        scan(tree.cond);
        scan(tree.thenpart);
        scan(tree.elsepart);
    }

    public void visitExec(JCExpressionStatement tree) {
        scan(tree.expr);
    }

    public void visitBreak(JCBreak tree) {
    }

    public void visitYield(JCYield tree) {
        scan(tree.value);
    }

    public void visitContinue(JCContinue tree) {
    }

    public void visitReturn(JCReturn tree) {
        scan(tree.expr);
    }

    public void visitThrow(JCThrow tree) {
        scan(tree.expr);
    }

    public void visitAssert(JCAssert tree) {
        scan(tree.cond);
        scan(tree.detail);
    }

    public void visitApply(JCMethodInvocation tree) {
        scan(tree.typeargs);
        scan(tree.meth);
        scan(tree.args);
    }

    public void visitNewClass(JCNewClass tree) {
        scan(tree.encl);
        scan(tree.typeargs);
        scan(tree.clazz);
        scan(tree.args);
        scan(tree.def);
    }

    public void visitNewArray(JCNewArray tree) {
        scan(tree.annotations);
        scan(tree.elemtype);
        scan(tree.dims);
        for (List<JCAnnotation> annos : tree.dimAnnotations)
            scan(annos);
        scan(tree.elems);
    }

    public void visitLambda(JCLambda tree) {
        scan(tree.body);
        scan(tree.params);
    }

    public void visitParens(JCParens tree) {
        scan(tree.expr);
    }

    public void visitAssign(JCAssign tree) {
        scan(tree.lhs);
        scan(tree.rhs);
    }

    public void visitAssignop(JCAssignOp tree) {
        scan(tree.lhs);
        scan(tree.rhs);
    }

    public void visitUnary(JCUnary tree) {
        scan(tree.arg);
    }

    public void visitBinary(JCBinary tree) {
        scan(tree.lhs);
        scan(tree.rhs);
    }

    public void visitTypeCast(JCTypeCast tree) {
        scan(tree.clazz);
        scan(tree.expr);
    }

    public void visitTypeTest(JCInstanceOf tree) {
        scan(tree.expr);
        scan(tree.pattern);
    }

    public void visitBindingPattern(JCBindingPattern tree) {
        scan(tree.var);
    }

    @Override
    public void visitDefaultCaseLabel(JCDefaultCaseLabel tree) {
    }

    @Override
    public void visitParenthesizedPattern(JCParenthesizedPattern that) {
        scan(that.pattern);
    }

<<<<<<< HEAD
    @Override
    public void visitDeconstructionPattern(JCDeconstructionPattern that) {
        scan(that.deconstructor);
        scan(that.nested);
    }

=======
>>>>>>> 5e0f5587
    public void visitIndexed(JCArrayAccess tree) {
        scan(tree.indexed);
        scan(tree.index);
    }

    public void visitSelect(JCFieldAccess tree) {
        scan(tree.selected);
    }

    public void visitReference(JCMemberReference tree) {
        scan(tree.expr);
        scan(tree.typeargs);
    }

    public void visitIdent(JCIdent tree) {
    }

    public void visitLiteral(JCLiteral tree) {
    }

    public void visitTypeIdent(JCPrimitiveTypeTree tree) {
    }

    public void visitTypeArray(JCArrayTypeTree tree) {
        scan(tree.elemtype);
    }

    public void visitTypeApply(JCTypeApply tree) {
        scan(tree.clazz);
        scan(tree.arguments);
    }

    public void visitTypeUnion(JCTypeUnion tree) {
        scan(tree.alternatives);
    }

    public void visitTypeIntersection(JCTypeIntersection tree) {
        scan(tree.bounds);
    }

    public void visitTypeParameter(JCTypeParameter tree) {
        scan(tree.annotations);
        scan(tree.bounds);
    }

    @Override
    public void visitWildcard(JCWildcard tree) {
        scan(tree.kind);
        if (tree.inner != null)
            scan(tree.inner);
    }

    @Override
    public void visitTypeBoundKind(TypeBoundKind that) {
    }

    public void visitModifiers(JCModifiers tree) {
        scan(tree.annotations);
    }

    public void visitAnnotation(JCAnnotation tree) {
        scan(tree.annotationType);
        scan(tree.args);
    }

    public void visitAnnotatedType(JCAnnotatedType tree) {
        scan(tree.annotations);
        scan(tree.underlyingType);
    }

    public void visitErroneous(JCErroneous tree) {
    }

    public void visitLetExpr(LetExpr tree) {
        scan(tree.defs);
        scan(tree.expr);
    }

    public void visitTree(JCTree tree) {
        Assert.error();
    }
}<|MERGE_RESOLUTION|>--- conflicted
+++ resolved
@@ -317,15 +317,12 @@
         scan(that.pattern);
     }
 
-<<<<<<< HEAD
     @Override
     public void visitDeconstructionPattern(JCDeconstructionPattern that) {
         scan(that.deconstructor);
         scan(that.nested);
     }
 
-=======
->>>>>>> 5e0f5587
     public void visitIndexed(JCArrayAccess tree) {
         scan(tree.indexed);
         scan(tree.index);
