--- conflicted
+++ resolved
@@ -500,15 +500,12 @@
         return tree;
     }
 
-<<<<<<< HEAD
     public JCDeconstructionPattern DeconstructionPattern(JCExpression deconstructor, List<JCPattern> nested) {
         JCDeconstructionPattern tree = new JCDeconstructionPattern(deconstructor, nested);
         tree.pos = pos;
         return tree;
     }
 
-=======
->>>>>>> 5e0f5587
     public JCArrayAccess Indexed(JCExpression indexed, JCExpression index) {
         JCArrayAccess tree = new JCArrayAccess(indexed, index);
         tree.pos = pos;
