--- conflicted
+++ resolved
@@ -488,30 +488,32 @@
         return tree;
     }
 
-<<<<<<< HEAD
+    public JCDefaultCaseLabel DefaultCaseLabel() {
+        JCDefaultCaseLabel tree = new JCDefaultCaseLabel();
+        tree.pos = pos;
+        return tree;
+    }
+
+    public JCParenthesizedPattern ParenthesizedPattern(JCPattern pattern) {
+        JCParenthesizedPattern tree = new JCParenthesizedPattern(pattern);
+        tree.pos = pos;
+        return tree;
+    }
+
+    public JCGuardPattern GuardPattern(JCPattern guardedPattern, JCExpression expr) {
+        JCGuardPattern tree = new JCGuardPattern(guardedPattern, expr);
+        tree.pos = pos;
+        return tree;
+    }
+
     public JCDeconstructionPattern DeconstructionPattern(JCExpression deconstructor, List<JCPattern> nested) {
         JCDeconstructionPattern tree = new JCDeconstructionPattern(deconstructor, nested);
-=======
-    public JCDefaultCaseLabel DefaultCaseLabel() {
-        JCDefaultCaseLabel tree = new JCDefaultCaseLabel();
->>>>>>> c8add223
-        tree.pos = pos;
-        return tree;
-    }
-
-<<<<<<< HEAD
+        tree.pos = pos;
+        return tree;
+    }
+
     public JCArrayPattern ArrayPattern(JCExpression type, List<JCPattern> nested, boolean orMore) {
         JCArrayPattern tree = new JCArrayPattern(type, nested, orMore);
-=======
-    public JCParenthesizedPattern ParenthesizedPattern(JCPattern pattern) {
-        JCParenthesizedPattern tree = new JCParenthesizedPattern(pattern);
-        tree.pos = pos;
-        return tree;
-    }
-
-    public JCGuardPattern GuardPattern(JCPattern guardedPattern, JCExpression expr) {
-        JCGuardPattern tree = new JCGuardPattern(guardedPattern, expr);
->>>>>>> c8add223
         tree.pos = pos;
         return tree;
     }
