/*
 * Copyright (c) 1999, 2020, Oracle and/or its affiliates. All rights reserved.
 * DO NOT ALTER OR REMOVE COPYRIGHT NOTICES OR THIS FILE HEADER.
 *
 * This code is free software; you can redistribute it and/or modify it
 * under the terms of the GNU General Public License version 2 only, as
 * published by the Free Software Foundation.  Oracle designates this
 * particular file as subject to the "Classpath" exception as provided
 * by Oracle in the LICENSE file that accompanied this code.
 *
 * This code is distributed in the hope that it will be useful, but WITHOUT
 * ANY WARRANTY; without even the implied warranty of MERCHANTABILITY or
 * FITNESS FOR A PARTICULAR PURPOSE.  See the GNU General Public License
 * version 2 for more details (a copy is included in the LICENSE file that
 * accompanied this code).
 *
 * You should have received a copy of the GNU General Public License version
 * 2 along with this work; if not, write to the Free Software Foundation,
 * Inc., 51 Franklin St, Fifth Floor, Boston, MA 02110-1301 USA.
 *
 * Please contact Oracle, 500 Oracle Parkway, Redwood Shores, CA 94065 USA
 * or visit www.oracle.com if you need additional information or have any
 * questions.
 */

package com.sun.tools.javac.comp;

import sun.invoke.util.BytecodeName;

import java.util.*;
import java.util.function.BiConsumer;
<<<<<<< HEAD
import java.util.stream.Stream;
=======
import java.util.stream.Collectors;
>>>>>>> 88b98e20

import javax.lang.model.element.ElementKind;
import javax.tools.JavaFileObject;

import com.sun.source.tree.CaseTree;
import com.sun.source.tree.CaseTree.CaseKind;
import com.sun.source.tree.IdentifierTree;
import com.sun.source.tree.MemberReferenceTree.ReferenceMode;
import com.sun.source.tree.MemberSelectTree;
import com.sun.source.tree.TreeVisitor;
import com.sun.source.util.SimpleTreeVisitor;
import com.sun.tools.javac.code.*;
import com.sun.tools.javac.code.Lint.LintCategory;
import com.sun.tools.javac.code.Scope.WriteableScope;
import com.sun.tools.javac.code.Source.Feature;
import com.sun.tools.javac.code.Symbol.*;
import com.sun.tools.javac.code.Type.*;
import com.sun.tools.javac.code.TypeMetadata.Annotations;
import com.sun.tools.javac.code.Types.FunctionDescriptorLookupError;
import com.sun.tools.javac.comp.ArgumentAttr.LocalCacheContext;
import com.sun.tools.javac.comp.Check.CheckContext;
import com.sun.tools.javac.comp.DeferredAttr.AttrMode;
import com.sun.tools.javac.comp.MatchBindingsComputer.MatchBindings;
import com.sun.tools.javac.jvm.*;
import static com.sun.tools.javac.resources.CompilerProperties.Fragments.Diamond;
import static com.sun.tools.javac.resources.CompilerProperties.Fragments.DiamondInvalidArg;
import static com.sun.tools.javac.resources.CompilerProperties.Fragments.DiamondInvalidArgs;
import com.sun.tools.javac.resources.CompilerProperties.Errors;
import com.sun.tools.javac.resources.CompilerProperties.Fragments;
import com.sun.tools.javac.resources.CompilerProperties.Warnings;
import com.sun.tools.javac.tree.*;
import com.sun.tools.javac.tree.JCTree.*;
import com.sun.tools.javac.tree.JCTree.JCLiteralPattern.LiteralPatternKind;
import com.sun.tools.javac.tree.JCTree.JCPolyExpression.*;
import com.sun.tools.javac.util.*;
import com.sun.tools.javac.util.DefinedBy.Api;
import com.sun.tools.javac.util.JCDiagnostic.DiagnosticPosition;
import com.sun.tools.javac.util.JCDiagnostic.Error;
import com.sun.tools.javac.util.JCDiagnostic.Fragment;
import com.sun.tools.javac.util.JCDiagnostic.Warning;
import com.sun.tools.javac.util.List;

import static com.sun.tools.javac.code.Flags.*;
import static com.sun.tools.javac.code.Flags.ANNOTATION;
import static com.sun.tools.javac.code.Flags.BLOCK;
import static com.sun.tools.javac.code.Kinds.*;
import static com.sun.tools.javac.code.Kinds.Kind.*;
import static com.sun.tools.javac.code.TypeTag.*;
import static com.sun.tools.javac.code.TypeTag.WILDCARD;
import com.sun.tools.javac.tree.JCTree.GenericSwitch.SwitchKind;
import com.sun.tools.javac.comp.Analyzer.AnalyzerMode;
import static com.sun.tools.javac.tree.JCTree.Tag.*;
import com.sun.tools.javac.util.JCDiagnostic.DiagnosticFlag;

/** This is the main context-dependent analysis phase in GJC. It
 *  encompasses name resolution, type checking and constant folding as
 *  subtasks. Some subtasks involve auxiliary classes.
 *  @see Check
 *  @see Resolve
 *  @see ConstFold
 *  @see Infer
 *
 *  <p><b>This is NOT part of any supported API.
 *  If you write code that depends on this, you do so at your own risk.
 *  This code and its internal interfaces are subject to change or
 *  deletion without notice.</b>
 */
public class Attr extends JCTree.Visitor {
    protected static final Context.Key<Attr> attrKey = new Context.Key<>();

    final Names names;
    final Log log;
    final Symtab syms;
    final Resolve rs;
    final Operators operators;
    final Infer infer;
    final Analyzer analyzer;
    final DeferredAttr deferredAttr;
    final Check chk;
    final Flow flow;
    final MemberEnter memberEnter;
    final TypeEnter typeEnter;
    final TreeMaker make;
    final ConstFold cfolder;
    final Enter enter;
    final Target target;
    final Types types;
    final Preview preview;
    final JCDiagnostic.Factory diags;
    final TypeAnnotations typeAnnotations;
    final DeferredLintHandler deferredLintHandler;
    final TypeEnvs typeEnvs;
    final Dependencies dependencies;
    final Annotate annotate;
    final ArgumentAttr argumentAttr;
    final ClassReader reader;
    final MatchBindingsComputer matchBindingsComputer;

    public static Attr instance(Context context) {
        Attr instance = context.get(attrKey);
        if (instance == null)
            instance = new Attr(context);
        return instance;
    }

    protected Attr(Context context) {
        context.put(attrKey, this);

        names = Names.instance(context);
        log = Log.instance(context);
        syms = Symtab.instance(context);
        rs = Resolve.instance(context);
        operators = Operators.instance(context);
        chk = Check.instance(context);
        flow = Flow.instance(context);
        memberEnter = MemberEnter.instance(context);
        typeEnter = TypeEnter.instance(context);
        make = TreeMaker.instance(context);
        enter = Enter.instance(context);
        infer = Infer.instance(context);
        analyzer = Analyzer.instance(context);
        deferredAttr = DeferredAttr.instance(context);
        cfolder = ConstFold.instance(context);
        target = Target.instance(context);
        types = Types.instance(context);
        preview = Preview.instance(context);
        diags = JCDiagnostic.Factory.instance(context);
        annotate = Annotate.instance(context);
        typeAnnotations = TypeAnnotations.instance(context);
        deferredLintHandler = DeferredLintHandler.instance(context);
        typeEnvs = TypeEnvs.instance(context);
        dependencies = Dependencies.instance(context);
        argumentAttr = ArgumentAttr.instance(context);
        reader = ClassReader.instance(context);
        matchBindingsComputer = MatchBindingsComputer.instance(context);

        Options options = Options.instance(context);

        Source source = Source.instance(context);
        allowPoly = Feature.POLY.allowedInSource(source);
        allowTypeAnnos = Feature.TYPE_ANNOTATIONS.allowedInSource(source);
        allowLambda = Feature.LAMBDA.allowedInSource(source);
        allowDefaultMethods = Feature.DEFAULT_METHODS.allowedInSource(source);
        allowStaticInterfaceMethods = Feature.STATIC_INTERFACE_METHODS.allowedInSource(source);
        allowReifiableTypesInInstanceof =
                Feature.REIFIABLE_TYPES_INSTANCEOF.allowedInSource(source) &&
                (!preview.isPreview(Feature.REIFIABLE_TYPES_INSTANCEOF) || preview.isEnabled());
        sourceName = source.name;
        useBeforeDeclarationWarning = options.isSet("useBeforeDeclarationWarning");

        statInfo = new ResultInfo(KindSelector.NIL, Type.noType);
        varAssignmentInfo = new ResultInfo(KindSelector.ASG, Type.noType);
        unknownExprInfo = new ResultInfo(KindSelector.VAL, Type.noType);
        methodAttrInfo = new MethodAttrInfo();
        unknownTypeInfo = new ResultInfo(KindSelector.TYP, Type.noType);
        unknownTypeExprInfo = new ResultInfo(KindSelector.VAL_TYP, Type.noType);
        recoveryInfo = new RecoveryInfo(deferredAttr.emptyDeferredAttrContext);
    }

    /** Switch: support target-typing inference
     */
    boolean allowPoly;

    /** Switch: support type annotations.
     */
    boolean allowTypeAnnos;

    /** Switch: support lambda expressions ?
     */
    boolean allowLambda;

    /** Switch: support default methods ?
     */
    boolean allowDefaultMethods;

    /** Switch: static interface methods enabled?
     */
    boolean allowStaticInterfaceMethods;

    /** Switch: reifiable types in instanceof enabled?
     */
    boolean allowReifiableTypesInInstanceof;

    /**
     * Switch: warn about use of variable before declaration?
     * RFE: 6425594
     */
    boolean useBeforeDeclarationWarning;

    /**
     * Switch: name of source level; used for error reporting.
     */
    String sourceName;

    /** Check kind and type of given tree against protokind and prototype.
     *  If check succeeds, store type in tree and return it.
     *  If check fails, store errType in tree and return it.
     *  No checks are performed if the prototype is a method type.
     *  It is not necessary in this case since we know that kind and type
     *  are correct.
     *
     *  @param tree     The tree whose kind and type is checked
     *  @param found    The computed type of the tree
     *  @param ownkind  The computed kind of the tree
     *  @param resultInfo  The expected result of the tree
     */
    Type check(final JCTree tree,
               final Type found,
               final KindSelector ownkind,
               final ResultInfo resultInfo) {
        InferenceContext inferenceContext = resultInfo.checkContext.inferenceContext();
        Type owntype;
        boolean shouldCheck = !found.hasTag(ERROR) &&
                !resultInfo.pt.hasTag(METHOD) &&
                !resultInfo.pt.hasTag(FORALL);
        if (shouldCheck && !ownkind.subset(resultInfo.pkind)) {
            log.error(tree.pos(),
                      Errors.UnexpectedType(resultInfo.pkind.kindNames(),
                                            ownkind.kindNames()));
            owntype = types.createErrorType(found);
        } else if (allowPoly && inferenceContext.free(found)) {
            //delay the check if there are inference variables in the found type
            //this means we are dealing with a partially inferred poly expression
            owntype = shouldCheck ? resultInfo.pt : found;
            if (resultInfo.checkMode.installPostInferenceHook()) {
                inferenceContext.addFreeTypeListener(List.of(found),
                        instantiatedContext -> {
                            ResultInfo pendingResult =
                                    resultInfo.dup(inferenceContext.asInstType(resultInfo.pt));
                            check(tree, inferenceContext.asInstType(found), ownkind, pendingResult);
                        });
            }
        } else {
            owntype = shouldCheck ?
            resultInfo.check(tree, found) :
            found;
        }
        if (resultInfo.checkMode.updateTreeType()) {
            tree.type = owntype;
        }
        return owntype;
    }

    /** Is given blank final variable assignable, i.e. in a scope where it
     *  may be assigned to even though it is final?
     *  @param v      The blank final variable.
     *  @param env    The current environment.
     */
    boolean isAssignableAsBlankFinal(VarSymbol v, Env<AttrContext> env) {
        Symbol owner = env.info.scope.owner;
           // owner refers to the innermost variable, method or
           // initializer block declaration at this point.
        return
            v.owner == owner
            ||
            ((owner.name == names.init ||    // i.e. we are in a constructor
              owner.kind == VAR ||           // i.e. we are in a variable initializer
              (owner.flags() & BLOCK) != 0)  // i.e. we are in an initializer block
             &&
             v.owner == owner.owner
             &&
             ((v.flags() & STATIC) != 0) == Resolve.isStatic(env));
    }

    /** Check that variable can be assigned to.
     *  @param pos    The current source code position.
     *  @param v      The assigned variable
     *  @param base   If the variable is referred to in a Select, the part
     *                to the left of the `.', null otherwise.
     *  @param env    The current environment.
     */
    void checkAssignable(DiagnosticPosition pos, VarSymbol v, JCTree base, Env<AttrContext> env) {
        if (v.name == names._this) {
            log.error(pos, Errors.CantAssignValToThis);
        } else if ((v.flags() & FINAL) != 0 &&
            ((v.flags() & HASINIT) != 0
             ||
             !((base == null ||
               TreeInfo.isThisQualifier(base)) &&
               isAssignableAsBlankFinal(v, env)))) {
            if (v.isResourceVariable()) { //TWR resource
                log.error(pos, Errors.TryResourceMayNotBeAssigned(v));
            } else if ((v.flags() & MATCH_BINDING) != 0) {
                log.error(pos, Errors.PatternBindingMayNotBeAssigned(v));
            } else {
                log.error(pos, Errors.CantAssignValToFinalVar(v));
            }
        }
    }

    /** Does tree represent a static reference to an identifier?
     *  It is assumed that tree is either a SELECT or an IDENT.
     *  We have to weed out selects from non-type names here.
     *  @param tree    The candidate tree.
     */
    boolean isStaticReference(JCTree tree) {
        if (tree.hasTag(SELECT)) {
            Symbol lsym = TreeInfo.symbol(((JCFieldAccess) tree).selected);
            if (lsym == null || lsym.kind != TYP) {
                return false;
            }
        }
        return true;
    }

    /** Is this symbol a type?
     */
    static boolean isType(Symbol sym) {
        return sym != null && sym.kind == TYP;
    }

    /** The current `this' symbol.
     *  @param env    The current environment.
     */
    Symbol thisSym(DiagnosticPosition pos, Env<AttrContext> env) {
        return rs.resolveSelf(pos, env, env.enclClass.sym, names._this);
    }

    /** Attribute a parsed identifier.
     * @param tree Parsed identifier name
     * @param topLevel The toplevel to use
     */
    public Symbol attribIdent(JCTree tree, JCCompilationUnit topLevel) {
        Env<AttrContext> localEnv = enter.topLevelEnv(topLevel);
        localEnv.enclClass = make.ClassDef(make.Modifiers(0),
                                           syms.errSymbol.name,
                                           null, null, null, null);
        localEnv.enclClass.sym = syms.errSymbol;
        return attribIdent(tree, localEnv);
    }

    /** Attribute a parsed identifier.
     * @param tree Parsed identifier name
     * @param env The env to use
     */
    public Symbol attribIdent(JCTree tree, Env<AttrContext> env) {
        return tree.accept(identAttributer, env);
    }
    // where
        private TreeVisitor<Symbol,Env<AttrContext>> identAttributer = new IdentAttributer();
        private class IdentAttributer extends SimpleTreeVisitor<Symbol,Env<AttrContext>> {
            @Override @DefinedBy(Api.COMPILER_TREE)
            public Symbol visitMemberSelect(MemberSelectTree node, Env<AttrContext> env) {
                Symbol site = visit(node.getExpression(), env);
                if (site.kind == ERR || site.kind == ABSENT_TYP || site.kind == HIDDEN)
                    return site;
                Name name = (Name)node.getIdentifier();
                if (site.kind == PCK) {
                    env.toplevel.packge = (PackageSymbol)site;
                    return rs.findIdentInPackage(null, env, (TypeSymbol)site, name,
                            KindSelector.TYP_PCK);
                } else {
                    env.enclClass.sym = (ClassSymbol)site;
                    return rs.findMemberType(env, site.asType(), name, (TypeSymbol)site);
                }
            }

            @Override @DefinedBy(Api.COMPILER_TREE)
            public Symbol visitIdentifier(IdentifierTree node, Env<AttrContext> env) {
                return rs.findIdent(null, env, (Name)node.getName(), KindSelector.TYP_PCK);
            }
        }

    public Type coerce(Type etype, Type ttype) {
        return cfolder.coerce(etype, ttype);
    }

    public Type attribType(JCTree node, TypeSymbol sym) {
        Env<AttrContext> env = typeEnvs.get(sym);
        Env<AttrContext> localEnv = env.dup(node, env.info.dup());
        return attribTree(node, localEnv, unknownTypeInfo);
    }

    public Type attribImportQualifier(JCImport tree, Env<AttrContext> env) {
        // Attribute qualifying package or class.
        JCFieldAccess s = (JCFieldAccess)tree.qualid;
        return attribTree(s.selected, env,
                          new ResultInfo(tree.staticImport ?
                                         KindSelector.TYP : KindSelector.TYP_PCK,
                       Type.noType));
    }

    public Env<AttrContext> attribExprToTree(JCTree expr, Env<AttrContext> env, JCTree tree) {
        return attribToTree(expr, env, tree, unknownExprInfo);
    }

    public Env<AttrContext> attribStatToTree(JCTree stmt, Env<AttrContext> env, JCTree tree) {
        return attribToTree(stmt, env, tree, statInfo);
    }

    private Env<AttrContext> attribToTree(JCTree root, Env<AttrContext> env, JCTree tree, ResultInfo resultInfo) {
        breakTree = tree;
        JavaFileObject prev = log.useSource(env.toplevel.sourcefile);
        try {
            deferredAttr.attribSpeculative(root, env, resultInfo,
                    null, DeferredAttr.AttributionMode.ANALYZER,
                    argumentAttr.withLocalCacheContext());
        } catch (BreakAttr b) {
            return b.env;
        } catch (AssertionError ae) {
            if (ae.getCause() instanceof BreakAttr) {
                return ((BreakAttr)(ae.getCause())).env;
            } else {
                throw ae;
            }
        } finally {
            breakTree = null;
            log.useSource(prev);
        }
        return env;
    }

    private JCTree breakTree = null;

    private static class BreakAttr extends RuntimeException {
        static final long serialVersionUID = -6924771130405446405L;
        private transient Env<AttrContext> env;
        private BreakAttr(Env<AttrContext> env) {
            this.env = env;
        }
    }

    /**
     * Mode controlling behavior of Attr.Check
     */
    enum CheckMode {

        NORMAL,

        /**
         * Mode signalling 'fake check' - skip tree update. A side-effect of this mode is
         * that the captured var cache in {@code InferenceContext} will be used in read-only
         * mode when performing inference checks.
         */
        NO_TREE_UPDATE {
            @Override
            public boolean updateTreeType() {
                return false;
            }
        },
        /**
         * Mode signalling that caller will manage free types in tree decorations.
         */
        NO_INFERENCE_HOOK {
            @Override
            public boolean installPostInferenceHook() {
                return false;
            }
        };

        public boolean updateTreeType() {
            return true;
        }
        public boolean installPostInferenceHook() {
            return true;
        }
    }


    class ResultInfo {
        final KindSelector pkind;
        final Type pt;
        final CheckContext checkContext;
        final CheckMode checkMode;

        ResultInfo(KindSelector pkind, Type pt) {
            this(pkind, pt, chk.basicHandler, CheckMode.NORMAL);
        }

        ResultInfo(KindSelector pkind, Type pt, CheckMode checkMode) {
            this(pkind, pt, chk.basicHandler, checkMode);
        }

        protected ResultInfo(KindSelector pkind,
                             Type pt, CheckContext checkContext) {
            this(pkind, pt, checkContext, CheckMode.NORMAL);
        }

        protected ResultInfo(KindSelector pkind,
                             Type pt, CheckContext checkContext, CheckMode checkMode) {
            this.pkind = pkind;
            this.pt = pt;
            this.checkContext = checkContext;
            this.checkMode = checkMode;
        }

        /**
         * Should {@link Attr#attribTree} use the {@ArgumentAttr} visitor instead of this one?
         * @param tree The tree to be type-checked.
         * @return true if {@ArgumentAttr} should be used.
         */
        protected boolean needsArgumentAttr(JCTree tree) { return false; }

        protected Type check(final DiagnosticPosition pos, final Type found) {
            return chk.checkType(pos, found, pt, checkContext);
        }

        protected ResultInfo dup(Type newPt) {
            return new ResultInfo(pkind, newPt, checkContext, checkMode);
        }

        protected ResultInfo dup(CheckContext newContext) {
            return new ResultInfo(pkind, pt, newContext, checkMode);
        }

        protected ResultInfo dup(Type newPt, CheckContext newContext) {
            return new ResultInfo(pkind, newPt, newContext, checkMode);
        }

        protected ResultInfo dup(Type newPt, CheckContext newContext, CheckMode newMode) {
            return new ResultInfo(pkind, newPt, newContext, newMode);
        }

        protected ResultInfo dup(CheckMode newMode) {
            return new ResultInfo(pkind, pt, checkContext, newMode);
        }

        @Override
        public String toString() {
            if (pt != null) {
                return pt.toString();
            } else {
                return "";
            }
        }
    }

    class MethodAttrInfo extends ResultInfo {
        public MethodAttrInfo() {
            this(chk.basicHandler);
        }

        public MethodAttrInfo(CheckContext checkContext) {
            super(KindSelector.VAL, Infer.anyPoly, checkContext);
        }

        @Override
        protected boolean needsArgumentAttr(JCTree tree) {
            return true;
        }

        protected ResultInfo dup(Type newPt) {
            throw new IllegalStateException();
        }

        protected ResultInfo dup(CheckContext newContext) {
            return new MethodAttrInfo(newContext);
        }

        protected ResultInfo dup(Type newPt, CheckContext newContext) {
            throw new IllegalStateException();
        }

        protected ResultInfo dup(Type newPt, CheckContext newContext, CheckMode newMode) {
            throw new IllegalStateException();
        }

        protected ResultInfo dup(CheckMode newMode) {
            throw new IllegalStateException();
        }
    }

    class RecoveryInfo extends ResultInfo {

        public RecoveryInfo(final DeferredAttr.DeferredAttrContext deferredAttrContext) {
            this(deferredAttrContext, Type.recoveryType);
        }

        public RecoveryInfo(final DeferredAttr.DeferredAttrContext deferredAttrContext, Type pt) {
            super(KindSelector.VAL, pt, new Check.NestedCheckContext(chk.basicHandler) {
                @Override
                public DeferredAttr.DeferredAttrContext deferredAttrContext() {
                    return deferredAttrContext;
                }
                @Override
                public boolean compatible(Type found, Type req, Warner warn) {
                    return true;
                }
                @Override
                public void report(DiagnosticPosition pos, JCDiagnostic details) {
                    if (pt == Type.recoveryType) {
                        chk.basicHandler.report(pos, details);
                    }
                }
            });
        }
    }

    final ResultInfo statInfo;
    final ResultInfo varAssignmentInfo;
    final ResultInfo methodAttrInfo;
    final ResultInfo unknownExprInfo;
    final ResultInfo unknownTypeInfo;
    final ResultInfo unknownTypeExprInfo;
    final ResultInfo recoveryInfo;

    Type pt() {
        return resultInfo.pt;
    }

    KindSelector pkind() {
        return resultInfo.pkind;
    }

/* ************************************************************************
 * Visitor methods
 *************************************************************************/

    /** Visitor argument: the current environment.
     */
    Env<AttrContext> env;

    /** Visitor argument: the currently expected attribution result.
     */
    ResultInfo resultInfo;

    /** Visitor result: the computed type.
     */
    Type result;

    MatchBindings matchBindings = MatchBindingsComputer.EMPTY;

    /** Visitor method: attribute a tree, catching any completion failure
     *  exceptions. Return the tree's type.
     *
     *  @param tree    The tree to be visited.
     *  @param env     The environment visitor argument.
     *  @param resultInfo   The result info visitor argument.
     */
    Type attribTree(JCTree tree, Env<AttrContext> env, ResultInfo resultInfo) {
        Env<AttrContext> prevEnv = this.env;
        ResultInfo prevResult = this.resultInfo;
        try {
            this.env = env;
            this.resultInfo = resultInfo;
            if (resultInfo.needsArgumentAttr(tree)) {
                result = argumentAttr.attribArg(tree, env);
            } else {
                tree.accept(this);
            }
            matchBindings = matchBindingsComputer.finishBindings(tree,
                                                                 matchBindings);
            if (tree == breakTree &&
                    resultInfo.checkContext.deferredAttrContext().mode == AttrMode.CHECK) {
                breakTreeFound(copyEnv(env));
            }
            return result;
        } catch (CompletionFailure ex) {
            tree.type = syms.errType;
            return chk.completionError(tree.pos(), ex);
        } finally {
            this.env = prevEnv;
            this.resultInfo = prevResult;
        }
    }

    protected void breakTreeFound(Env<AttrContext> env) {
        throw new BreakAttr(env);
    }

    Env<AttrContext> copyEnv(Env<AttrContext> env) {
        Env<AttrContext> newEnv =
                env.dup(env.tree, env.info.dup(copyScope(env.info.scope)));
        if (newEnv.outer != null) {
            newEnv.outer = copyEnv(newEnv.outer);
        }
        return newEnv;
    }

    WriteableScope copyScope(WriteableScope sc) {
        WriteableScope newScope = WriteableScope.create(sc.owner);
        List<Symbol> elemsList = List.nil();
        for (Symbol sym : sc.getSymbols()) {
            elemsList = elemsList.prepend(sym);
        }
        for (Symbol s : elemsList) {
            newScope.enter(s);
        }
        return newScope;
    }

    /** Derived visitor method: attribute an expression tree.
     */
    public Type attribExpr(JCTree tree, Env<AttrContext> env, Type pt) {
        return attribTree(tree, env, new ResultInfo(KindSelector.VAL, !pt.hasTag(ERROR) ? pt : Type.noType));
    }

    /** Derived visitor method: attribute an expression tree with
     *  no constraints on the computed type.
     */
    public Type attribExpr(JCTree tree, Env<AttrContext> env) {
        return attribTree(tree, env, unknownExprInfo);
    }

    /** Derived visitor method: attribute a type tree.
     */
    public Type attribType(JCTree tree, Env<AttrContext> env) {
        Type result = attribType(tree, env, Type.noType);
        return result;
    }

    /** Derived visitor method: attribute a type tree.
     */
    Type attribType(JCTree tree, Env<AttrContext> env, Type pt) {
        Type result = attribTree(tree, env, new ResultInfo(KindSelector.TYP, pt));
        return result;
    }

    /** Derived visitor method: attribute a statement or definition tree.
     */
    public Type attribStat(JCTree tree, Env<AttrContext> env) {
        Env<AttrContext> analyzeEnv = analyzer.copyEnvIfNeeded(tree, env);
        Type result = attribTree(tree, env, statInfo);
        analyzer.analyzeIfNeeded(tree, analyzeEnv);
        return result;
    }

    /** Attribute a list of expressions, returning a list of types.
     */
    List<Type> attribExprs(List<JCExpression> trees, Env<AttrContext> env, Type pt) {
        ListBuffer<Type> ts = new ListBuffer<>();
        for (List<JCExpression> l = trees; l.nonEmpty(); l = l.tail)
            ts.append(attribExpr(l.head, env, pt));
        return ts.toList();
    }

    /** Attribute a list of statements, returning nothing.
     */
    <T extends JCTree> void attribStats(List<T> trees, Env<AttrContext> env) {
        for (List<T> l = trees; l.nonEmpty(); l = l.tail)
            attribStat(l.head, env);
    }

    /** Attribute the arguments in a method call, returning the method kind.
     */
    KindSelector attribArgs(KindSelector initialKind, List<JCExpression> trees, Env<AttrContext> env, ListBuffer<Type> argtypes) {
        KindSelector kind = initialKind;
        for (JCExpression arg : trees) {
            Type argtype = chk.checkNonVoid(arg, attribTree(arg, env, allowPoly ? methodAttrInfo : unknownExprInfo));
            if (argtype.hasTag(DEFERRED)) {
                kind = KindSelector.of(KindSelector.POLY, kind);
            }
            argtypes.append(argtype);
        }
        return kind;
    }

    /** Attribute a type argument list, returning a list of types.
     *  Caller is responsible for calling checkRefTypes.
     */
    List<Type> attribAnyTypes(List<JCExpression> trees, Env<AttrContext> env) {
        ListBuffer<Type> argtypes = new ListBuffer<>();
        for (List<JCExpression> l = trees; l.nonEmpty(); l = l.tail)
            argtypes.append(attribType(l.head, env));
        return argtypes.toList();
    }

    /** Attribute a type argument list, returning a list of types.
     *  Check that all the types are references.
     */
    List<Type> attribTypes(List<JCExpression> trees, Env<AttrContext> env) {
        List<Type> types = attribAnyTypes(trees, env);
        return chk.checkRefTypes(trees, types);
    }

    /**
     * Attribute type variables (of generic classes or methods).
     * Compound types are attributed later in attribBounds.
     * @param typarams the type variables to enter
     * @param env      the current environment
     */
    void attribTypeVariables(List<JCTypeParameter> typarams, Env<AttrContext> env, boolean checkCyclic) {
        for (JCTypeParameter tvar : typarams) {
            TypeVar a = (TypeVar)tvar.type;
            a.tsym.flags_field |= UNATTRIBUTED;
            a.setUpperBound(Type.noType);
            if (!tvar.bounds.isEmpty()) {
                List<Type> bounds = List.of(attribType(tvar.bounds.head, env));
                for (JCExpression bound : tvar.bounds.tail)
                    bounds = bounds.prepend(attribType(bound, env));
                types.setBounds(a, bounds.reverse());
            } else {
                // if no bounds are given, assume a single bound of
                // java.lang.Object.
                types.setBounds(a, List.of(syms.objectType));
            }
            a.tsym.flags_field &= ~UNATTRIBUTED;
        }
        if (checkCyclic) {
            for (JCTypeParameter tvar : typarams) {
                chk.checkNonCyclic(tvar.pos(), (TypeVar)tvar.type);
            }
        }
    }

    /**
     * Attribute the type references in a list of annotations.
     */
    void attribAnnotationTypes(List<JCAnnotation> annotations,
                               Env<AttrContext> env) {
        for (List<JCAnnotation> al = annotations; al.nonEmpty(); al = al.tail) {
            JCAnnotation a = al.head;
            attribType(a.annotationType, env);
        }
    }

    /**
     * Attribute a "lazy constant value".
     *  @param env         The env for the const value
     *  @param variable    The initializer for the const value
     *  @param type        The expected type, or null
     *  @see VarSymbol#setLazyConstValue
     */
    public Object attribLazyConstantValue(Env<AttrContext> env,
                                      JCVariableDecl variable,
                                      Type type) {

        DiagnosticPosition prevLintPos
                = deferredLintHandler.setPos(variable.pos());

        final JavaFileObject prevSource = log.useSource(env.toplevel.sourcefile);
        try {
            Type itype = attribExpr(variable.init, env, type);
            if (variable.isImplicitlyTyped()) {
                //fixup local variable type
                type = variable.type = variable.sym.type = chk.checkLocalVarType(variable, itype.baseType(), variable.name);
            }
            if (itype.constValue() != null) {
                return coerce(itype, type).constValue();
            } else {
                return null;
            }
        } finally {
            log.useSource(prevSource);
            deferredLintHandler.setPos(prevLintPos);
        }
    }

    /** Attribute type reference in an `extends' or `implements' clause.
     *  Supertypes of anonymous inner classes are usually already attributed.
     *
     *  @param tree              The tree making up the type reference.
     *  @param env               The environment current at the reference.
     *  @param classExpected     true if only a class is expected here.
     *  @param interfaceExpected true if only an interface is expected here.
     */
    Type attribBase(JCTree tree,
                    Env<AttrContext> env,
                    boolean classExpected,
                    boolean interfaceExpected,
                    boolean checkExtensible) {
        Type t = tree.type != null ?
            tree.type :
            attribType(tree, env);
        return checkBase(t, tree, env, classExpected, interfaceExpected, checkExtensible);
    }
    Type checkBase(Type t,
                   JCTree tree,
                   Env<AttrContext> env,
                   boolean classExpected,
                   boolean interfaceExpected,
                   boolean checkExtensible) {
        final DiagnosticPosition pos = tree.hasTag(TYPEAPPLY) ?
                (((JCTypeApply) tree).clazz).pos() : tree.pos();
        if (t.tsym.isAnonymous()) {
            log.error(pos, Errors.CantInheritFromAnon);
            return types.createErrorType(t);
        }
        if (t.isErroneous())
            return t;
        if (t.hasTag(TYPEVAR) && !classExpected && !interfaceExpected) {
            // check that type variable is already visible
            if (t.getUpperBound() == null) {
                log.error(pos, Errors.IllegalForwardRef);
                return types.createErrorType(t);
            }
        } else {
            t = chk.checkClassType(pos, t, checkExtensible);
        }
        if (interfaceExpected && (t.tsym.flags() & INTERFACE) == 0) {
            log.error(pos, Errors.IntfExpectedHere);
            // return errType is necessary since otherwise there might
            // be undetected cycles which cause attribution to loop
            return types.createErrorType(t);
        } else if (checkExtensible &&
                   classExpected &&
                   (t.tsym.flags() & INTERFACE) != 0) {
            log.error(pos, Errors.NoIntfExpectedHere);
            return types.createErrorType(t);
        }
        if (checkExtensible &&
            ((t.tsym.flags() & FINAL) != 0)) {
            log.error(pos,
                      Errors.CantInheritFromFinal(t.tsym));
        }
        chk.checkNonCyclic(pos, t);
        return t;
    }

    Type attribIdentAsEnumType(Env<AttrContext> env, JCIdent id) {
        Assert.check((env.enclClass.sym.flags() & ENUM) != 0);
        id.type = env.info.scope.owner.enclClass().type;
        id.sym = env.info.scope.owner.enclClass();
        return id.type;
    }

    public void visitClassDef(JCClassDecl tree) {
        Optional<ArgumentAttr.LocalCacheContext> localCacheContext =
                Optional.ofNullable(env.info.attributionMode.isSpeculative ?
                        argumentAttr.withLocalCacheContext() : null);
        try {
            // Local and anonymous classes have not been entered yet, so we need to
            // do it now.
            if (env.info.scope.owner.kind.matches(KindSelector.VAL_MTH)) {
                enter.classEnter(tree, env);
            } else {
                // If this class declaration is part of a class level annotation,
                // as in @MyAnno(new Object() {}) class MyClass {}, enter it in
                // order to simplify later steps and allow for sensible error
                // messages.
                if (env.tree.hasTag(NEWCLASS) && TreeInfo.isInAnnotation(env, tree))
                    enter.classEnter(tree, env);
            }

            ClassSymbol c = tree.sym;
            if (c == null) {
                // exit in case something drastic went wrong during enter.
                result = null;
            } else {
                // make sure class has been completed:
                c.complete();

                // If this class appears as an anonymous class
                // in a superclass constructor call
                // disable implicit outer instance from being passed.
                // (This would be an illegal access to "this before super").
                if (env.info.isSelfCall &&
                        env.tree.hasTag(NEWCLASS)) {
                    c.flags_field |= NOOUTERTHIS;
                }
                attribClass(tree.pos(), c);
                result = tree.type = c.type;
            }
        } finally {
            localCacheContext.ifPresent(LocalCacheContext::leave);
        }
    }

    public void visitMethodDef(JCMethodDecl tree) {
        MethodSymbol m = tree.sym;
        boolean isDefaultMethod = (m.flags() & DEFAULT) != 0;

        Lint lint = env.info.lint.augment(m);
        Lint prevLint = chk.setLint(lint);
        MethodSymbol prevMethod = chk.setMethod(m);
        try {
            deferredLintHandler.flush(tree.pos());
            chk.checkDeprecatedAnnotation(tree.pos(), m);


            // Create a new environment with local scope
            // for attributing the method.
            Env<AttrContext> localEnv = memberEnter.methodEnv(tree, env);
            localEnv.info.lint = lint;

            attribStats(tree.typarams, localEnv);

            // If we override any other methods, check that we do so properly.
            // JLS ???
            if (m.isStatic()) {
                chk.checkHideClashes(tree.pos(), env.enclClass.type, m);
            } else {
                chk.checkOverrideClashes(tree.pos(), env.enclClass.type, m);
            }
            chk.checkOverride(env, tree, m);

            if (isDefaultMethod && types.overridesObjectMethod(m.enclClass(), m)) {
                log.error(tree, Errors.DefaultOverridesObjectMember(m.name, Kinds.kindName(m.location()), m.location()));
            }

            // Enter all type parameters into the local method scope.
            for (List<JCTypeParameter> l = tree.typarams; l.nonEmpty(); l = l.tail)
                localEnv.info.scope.enterIfAbsent(l.head.type.tsym);

            ClassSymbol owner = env.enclClass.sym;
            if ((owner.flags() & ANNOTATION) != 0 &&
                    (tree.params.nonEmpty() ||
                    tree.recvparam != null))
                log.error(tree.params.nonEmpty() ?
                        tree.params.head.pos() :
                        tree.recvparam.pos(),
                        Errors.IntfAnnotationMembersCantHaveParams);

            // Attribute all value parameters.
            for (List<JCVariableDecl> l = tree.params; l.nonEmpty(); l = l.tail) {
                attribStat(l.head, localEnv);
            }

            chk.checkVarargsMethodDecl(localEnv, tree);

            // Check that type parameters are well-formed.
            chk.validate(tree.typarams, localEnv);

            // Check that result type is well-formed.
            if (tree.restype != null && !tree.restype.type.hasTag(VOID))
                chk.validate(tree.restype, localEnv);

            // Check that receiver type is well-formed.
            if (tree.recvparam != null) {
                // Use a new environment to check the receiver parameter.
                // Otherwise I get "might not have been initialized" errors.
                // Is there a better way?
                Env<AttrContext> newEnv = memberEnter.methodEnv(tree, env);
                attribType(tree.recvparam, newEnv);
                chk.validate(tree.recvparam, newEnv);
            }

            if (env.enclClass.sym.isRecord() && tree.sym.owner.kind == TYP) {
                // lets find if this method is an accessor
                Optional<? extends RecordComponent> recordComponent = env.enclClass.sym.getRecordComponents().stream()
                        .filter(rc -> rc.accessor == tree.sym && (rc.accessor.flags_field & GENERATED_MEMBER) == 0).findFirst();
                if (recordComponent.isPresent()) {
                    // the method is a user defined accessor lets check that everything is fine
                    if (!tree.sym.isPublic()) {
                        log.error(tree, Errors.InvalidAccessorMethodInRecord(env.enclClass.sym, Fragments.MethodMustBePublic));
                    }
                    if (!types.isSameType(tree.sym.type.getReturnType(), recordComponent.get().type)) {
                        log.error(tree, Errors.InvalidAccessorMethodInRecord(env.enclClass.sym,
                                Fragments.AccessorReturnTypeDoesntMatch(tree.sym, recordComponent.get())));
                    }
                    if (tree.sym.type.asMethodType().thrown != null && !tree.sym.type.asMethodType().thrown.isEmpty()) {
                        log.error(tree,
                                Errors.InvalidAccessorMethodInRecord(env.enclClass.sym, Fragments.AccessorMethodCantThrowException));
                    }
                    if (!tree.typarams.isEmpty()) {
                        log.error(tree,
                                Errors.InvalidAccessorMethodInRecord(env.enclClass.sym, Fragments.AccessorMethodMustNotBeGeneric));
                    }
                    if (tree.sym.isStatic()) {
                        log.error(tree,
                                Errors.InvalidAccessorMethodInRecord(env.enclClass.sym, Fragments.AccessorMethodMustNotBeStatic));
                    }
                }

                if (tree.name == names.init) {
                    // if this a constructor other than the canonical one
                    if ((tree.sym.flags_field & RECORD) == 0) {
                        JCMethodInvocation app = TreeInfo.firstConstructorCall(tree);
                        if (app == null ||
                                TreeInfo.name(app.meth) != names._this ||
                                !checkFirstConstructorStat(app, tree, false)) {
                            log.error(tree, Errors.FirstStatementMustBeCallToAnotherConstructor);
                        }
                    } else {
                        // but if it is the canonical:

                        // if user generated, then it shouldn't explicitly invoke any other constructor
                        if ((tree.sym.flags_field & GENERATEDCONSTR) == 0) {
                            JCMethodInvocation app = TreeInfo.firstConstructorCall(tree);
                            if (app != null &&
                                    (TreeInfo.name(app.meth) == names._this ||
                                            TreeInfo.name(app.meth) == names._super) &&
                                    checkFirstConstructorStat(app, tree, false)) {
                                log.error(tree, Errors.InvalidCanonicalConstructorInRecord(
                                        Fragments.Canonical, tree.sym.name,
                                        Fragments.CanonicalMustNotContainExplicitConstructorInvocation));
                            }
                        }

                        // also we want to check that no type variables have been defined
                        if (!tree.typarams.isEmpty()) {
                            log.error(tree, Errors.InvalidCanonicalConstructorInRecord(
                                    Fragments.Canonical, tree.sym.name, Fragments.CanonicalMustNotDeclareTypeVariables));
                        }

                        /* and now we need to check that the constructor's arguments are exactly the same as those of the
                         * record components
                         */
                        List<Type> recordComponentTypes = TreeInfo.recordFields(env.enclClass).map(vd -> vd.sym.type);
                        for (JCVariableDecl param: tree.params) {
                            if (!types.isSameType(param.type, recordComponentTypes.head)) {
                                log.error(param, Errors.InvalidCanonicalConstructorInRecord(
                                        Fragments.Canonical, tree.sym.name, Fragments.TypeMustBeIdenticalToCorrespondingRecordComponentType));
                            }
                            recordComponentTypes = recordComponentTypes.tail;
                        }
                    }
                }
            }

            // annotation method checks
            if ((owner.flags() & ANNOTATION) != 0) {
                // annotation method cannot have throws clause
                if (tree.thrown.nonEmpty()) {
                    log.error(tree.thrown.head.pos(),
                              Errors.ThrowsNotAllowedInIntfAnnotation);
                }
                // annotation method cannot declare type-parameters
                if (tree.typarams.nonEmpty()) {
                    log.error(tree.typarams.head.pos(),
                              Errors.IntfAnnotationMembersCantHaveTypeParams);
                }
                // validate annotation method's return type (could be an annotation type)
                chk.validateAnnotationType(tree.restype);
                // ensure that annotation method does not clash with members of Object/Annotation
                chk.validateAnnotationMethod(tree.pos(), m);
            }

            for (List<JCExpression> l = tree.thrown; l.nonEmpty(); l = l.tail)
                chk.checkType(l.head.pos(), l.head.type, syms.throwableType);

            if (tree.body == null) {
                // Empty bodies are only allowed for
                // abstract, native, or interface methods, or for methods
                // in a retrofit signature class.
                if (tree.defaultValue != null) {
                    if ((owner.flags() & ANNOTATION) == 0)
                        log.error(tree.pos(),
                                  Errors.DefaultAllowedInIntfAnnotationMember);
                }
                if (isDefaultMethod || (tree.sym.flags() & (ABSTRACT | NATIVE)) == 0)
                    log.error(tree.pos(), Errors.MissingMethBodyOrDeclAbstract);
            } else if ((tree.sym.flags() & (ABSTRACT|DEFAULT|PRIVATE)) == ABSTRACT) {
                if ((owner.flags() & INTERFACE) != 0) {
                    log.error(tree.body.pos(), Errors.IntfMethCantHaveBody);
                } else {
                    log.error(tree.pos(), Errors.AbstractMethCantHaveBody);
                }
            } else if ((tree.mods.flags & NATIVE) != 0) {
                log.error(tree.pos(), Errors.NativeMethCantHaveBody);
            } else {
                // Add an implicit super() call unless an explicit call to
                // super(...) or this(...) is given
                // or we are compiling class java.lang.Object.
                if (tree.name == names.init && owner.type != syms.objectType) {
                    JCBlock body = tree.body;
                    if (body.stats.isEmpty() ||
                            TreeInfo.getConstructorInvocationName(body.stats, names) == names.empty) {
                        JCStatement supCall = make.at(body.pos).Exec(make.Apply(List.nil(),
                                make.Ident(names._super), make.Idents(List.nil())));
                        body.stats = body.stats.prepend(supCall);
                    } else if ((env.enclClass.sym.flags() & ENUM) != 0 &&
                            (tree.mods.flags & GENERATEDCONSTR) == 0 &&
                            TreeInfo.isSuperCall(body.stats.head)) {
                        // enum constructors are not allowed to call super
                        // directly, so make sure there aren't any super calls
                        // in enum constructors, except in the compiler
                        // generated one.
                        log.error(tree.body.stats.head.pos(),
                                  Errors.CallToSuperNotAllowedInEnumCtor(env.enclClass.sym));
                    }
                    if (env.enclClass.sym.isRecord() && (tree.sym.flags_field & RECORD) != 0) { // we are seeing the canonical constructor
                        List<Name> recordComponentNames = TreeInfo.recordFields(env.enclClass).map(vd -> vd.sym.name);
                        List<Name> initParamNames = tree.sym.params.map(p -> p.name);
                        if (!initParamNames.equals(recordComponentNames)) {
                            log.error(tree, Errors.InvalidCanonicalConstructorInRecord(
                                    Fragments.Canonical, env.enclClass.sym.name, Fragments.CanonicalWithNameMismatch));
                        }
                        if (!tree.sym.isPublic()) {
                            log.error(tree, Errors.InvalidCanonicalConstructorInRecord(
                                    TreeInfo.isCompactConstructor(tree) ? Fragments.Compact : Fragments.Canonical,
                                    env.enclClass.sym.name, Fragments.CanonicalConstructorMustBePublic));
                        }
                        if (tree.sym.type.asMethodType().thrown != null && !tree.sym.type.asMethodType().thrown.isEmpty()) {
                            log.error(tree,
                                    Errors.InvalidCanonicalConstructorInRecord(
                                            TreeInfo.isCompactConstructor(tree) ? Fragments.Compact : Fragments.Canonical,
                                            env.enclClass.sym.name,
                                            Fragments.ThrowsClauseNotAllowedForCanonicalConstructor(
                                                    TreeInfo.isCompactConstructor(tree) ? Fragments.Compact : Fragments.Canonical)));
                        }
                    }
                }

                // Attribute all type annotations in the body
                annotate.queueScanTreeAndTypeAnnotate(tree.body, localEnv, m, null);
                annotate.flush();

                // Attribute method body.
                attribStat(tree.body, localEnv);
            }

            localEnv.info.scope.leave();
            result = tree.type = m.type;
        } finally {
            chk.setLint(prevLint);
            chk.setMethod(prevMethod);
        }
    }

    public void visitVarDef(JCVariableDecl tree) {
        // Local variables have not been entered yet, so we need to do it now:
        if (env.info.scope.owner.kind == MTH || env.info.scope.owner.kind == VAR) {
            if (tree.sym != null) {
                // parameters have already been entered
                env.info.scope.enter(tree.sym);
            } else {
                if (tree.isImplicitlyTyped() && (tree.getModifiers().flags & PARAMETER) == 0) {
                    if (tree.init == null) {
                        //cannot use 'var' without initializer
                        log.error(tree, Errors.CantInferLocalVarType(tree.name, Fragments.LocalMissingInit));
                        tree.vartype = make.Erroneous();
                    } else {
                        Fragment msg = canInferLocalVarType(tree);
                        if (msg != null) {
                            //cannot use 'var' with initializer which require an explicit target
                            //(e.g. lambda, method reference, array initializer).
                            log.error(tree, Errors.CantInferLocalVarType(tree.name, msg));
                            tree.vartype = make.Erroneous();
                        }
                    }
                }
                try {
                    annotate.blockAnnotations();
                    memberEnter.memberEnter(tree, env);
                } finally {
                    annotate.unblockAnnotations();
                }
            }
        } else {
            if (tree.init != null) {
                // Field initializer expression need to be entered.
                annotate.queueScanTreeAndTypeAnnotate(tree.init, env, tree.sym, tree.pos());
                annotate.flush();
            }
        }

        VarSymbol v = tree.sym;
        Lint lint = env.info.lint.augment(v);
        Lint prevLint = chk.setLint(lint);

        // Check that the variable's declared type is well-formed.
        boolean isImplicitLambdaParameter = env.tree.hasTag(LAMBDA) &&
                ((JCLambda)env.tree).paramKind == JCLambda.ParameterKind.IMPLICIT &&
                (tree.sym.flags() & PARAMETER) != 0;
        chk.validate(tree.vartype, env, !isImplicitLambdaParameter && !tree.isImplicitlyTyped());

        try {
            v.getConstValue(); // ensure compile-time constant initializer is evaluated
            deferredLintHandler.flush(tree.pos());
            chk.checkDeprecatedAnnotation(tree.pos(), v);

            if (tree.init != null) {
                if ((v.flags_field & FINAL) == 0 ||
                    !memberEnter.needsLazyConstValue(tree.init)) {
                    // Not a compile-time constant
                    // Attribute initializer in a new environment
                    // with the declared variable as owner.
                    // Check that initializer conforms to variable's declared type.
                    Env<AttrContext> initEnv = memberEnter.initEnv(tree, env);
                    initEnv.info.lint = lint;
                    // In order to catch self-references, we set the variable's
                    // declaration position to maximal possible value, effectively
                    // marking the variable as undefined.
                    initEnv.info.enclVar = v;
                    attribExpr(tree.init, initEnv, v.type);
                    if (tree.isImplicitlyTyped()) {
                        //fixup local variable type
                        v.type = chk.checkLocalVarType(tree, tree.init.type.baseType(), tree.name);
                    }
                }
                if (tree.isImplicitlyTyped()) {
                    setSyntheticVariableType(tree, v.type);
                }
            }
            result = tree.type = v.type;
            if (env.enclClass.sym.isRecord() && tree.sym.owner.kind == TYP && !v.isStatic()) {
                if (isNonArgsMethodInObject(v.name)) {
                    log.error(tree, Errors.IllegalRecordComponentName(v));
                }
            }
        }
        finally {
            chk.setLint(prevLint);
        }
    }

    private boolean isNonArgsMethodInObject(Name name) {
        for (Symbol s : syms.objectType.tsym.members().getSymbolsByName(name, s -> s.kind == MTH)) {
            if (s.type.getParameterTypes().isEmpty()) {
                return true;
            }
        }
        return false;
    }

    Fragment canInferLocalVarType(JCVariableDecl tree) {
        LocalInitScanner lis = new LocalInitScanner();
        lis.scan(tree.init);
        return lis.badInferenceMsg;
    }

    static class LocalInitScanner extends TreeScanner {
        Fragment badInferenceMsg = null;
        boolean needsTarget = true;

        @Override
        public void visitNewArray(JCNewArray tree) {
            if (tree.elemtype == null && needsTarget) {
                badInferenceMsg = Fragments.LocalArrayMissingTarget;
            }
        }

        @Override
        public void visitLambda(JCLambda tree) {
            if (needsTarget) {
                badInferenceMsg = Fragments.LocalLambdaMissingTarget;
            }
        }

        @Override
        public void visitTypeCast(JCTypeCast tree) {
            boolean prevNeedsTarget = needsTarget;
            try {
                needsTarget = false;
                super.visitTypeCast(tree);
            } finally {
                needsTarget = prevNeedsTarget;
            }
        }

        @Override
        public void visitReference(JCMemberReference tree) {
            if (needsTarget) {
                badInferenceMsg = Fragments.LocalMrefMissingTarget;
            }
        }

        @Override
        public void visitNewClass(JCNewClass tree) {
            boolean prevNeedsTarget = needsTarget;
            try {
                needsTarget = false;
                super.visitNewClass(tree);
            } finally {
                needsTarget = prevNeedsTarget;
            }
        }

        @Override
        public void visitApply(JCMethodInvocation tree) {
            boolean prevNeedsTarget = needsTarget;
            try {
                needsTarget = false;
                super.visitApply(tree);
            } finally {
                needsTarget = prevNeedsTarget;
            }
        }
    }

    public void visitSkip(JCSkip tree) {
        result = null;
    }

    public void visitBlock(JCBlock tree) {
        if (env.info.scope.owner.kind == TYP || env.info.scope.owner.kind == ERR) {
            // Block is a static or instance initializer;
            // let the owner of the environment be a freshly
            // created BLOCK-method.
            Symbol fakeOwner =
                new MethodSymbol(tree.flags | BLOCK |
                    env.info.scope.owner.flags() & STRICTFP, names.empty, null,
                    env.info.scope.owner);
            final Env<AttrContext> localEnv =
                env.dup(tree, env.info.dup(env.info.scope.dupUnshared(fakeOwner)));

            if ((tree.flags & STATIC) != 0) localEnv.info.staticLevel++;
            // Attribute all type annotations in the block
            annotate.queueScanTreeAndTypeAnnotate(tree, localEnv, localEnv.info.scope.owner, null);
            annotate.flush();
            attribStats(tree.stats, localEnv);

            {
                // Store init and clinit type annotations with the ClassSymbol
                // to allow output in Gen.normalizeDefs.
                ClassSymbol cs = (ClassSymbol)env.info.scope.owner;
                List<Attribute.TypeCompound> tas = localEnv.info.scope.owner.getRawTypeAttributes();
                if ((tree.flags & STATIC) != 0) {
                    cs.appendClassInitTypeAttributes(tas);
                } else {
                    cs.appendInitTypeAttributes(tas);
                }
            }
        } else {
            // Create a new local environment with a local scope.
            Env<AttrContext> localEnv =
                env.dup(tree, env.info.dup(env.info.scope.dup()));
            try {
                attribStats(tree.stats, localEnv);
            } finally {
                localEnv.info.scope.leave();
            }
        }
        result = null;
    }

    public void visitDoLoop(JCDoWhileLoop tree) {
        attribStat(tree.body, env.dup(tree));
        attribExpr(tree.cond, env, syms.booleanType);
        if (!breaksOutOf(tree, tree.body)) {
            //include condition's body when false after the while, if cannot get out of the loop
            MatchBindings condBindings = matchBindings;
            condBindings.bindingsWhenFalse.forEach(env.info.scope::enter);
            condBindings.bindingsWhenFalse.forEach(BindingSymbol::preserveBinding);
        }
        result = null;
    }

    public void visitWhileLoop(JCWhileLoop tree) {
        attribExpr(tree.cond, env, syms.booleanType);
        MatchBindings condBindings = matchBindings;
        // include condition's bindings when true in the body:
        Env<AttrContext> whileEnv = bindingEnv(env, condBindings.bindingsWhenTrue);
        try {
            attribStat(tree.body, whileEnv.dup(tree));
        } finally {
            whileEnv.info.scope.leave();
        }
        if (!breaksOutOf(tree, tree.body)) {
            //include condition's bindings when false after the while, if cannot get out of the loop
            condBindings.bindingsWhenFalse.forEach(env.info.scope::enter);
            condBindings.bindingsWhenFalse.forEach(BindingSymbol::preserveBinding);
        }
        result = null;
    }

    private boolean breaksOutOf(JCTree loop, JCTree body) {
        preFlow(body);
        return flow.breaksOutOf(env, loop, body, make);
    }

    public void visitForLoop(JCForLoop tree) {
        Env<AttrContext> loopEnv =
            env.dup(env.tree, env.info.dup(env.info.scope.dup()));
        MatchBindings condBindings = MatchBindingsComputer.EMPTY;
        try {
            attribStats(tree.init, loopEnv);
            if (tree.cond != null) {
                attribExpr(tree.cond, loopEnv, syms.booleanType);
                // include condition's bindings when true in the body and step:
                condBindings = matchBindings;
            }
            Env<AttrContext> bodyEnv = bindingEnv(loopEnv, condBindings.bindingsWhenTrue);
            try {
                bodyEnv.tree = tree; // before, we were not in loop!
                attribStats(tree.step, bodyEnv);
                attribStat(tree.body, bodyEnv);
            } finally {
                bodyEnv.info.scope.leave();
            }
            result = null;
        }
        finally {
            loopEnv.info.scope.leave(); // all injected match bindings vanish here.
        }
        if (!breaksOutOf(tree, tree.body)) {
            //include condition's body when false after the while, if cannot get out of the loop
            condBindings.bindingsWhenFalse.forEach(env.info.scope::enter);
            condBindings.bindingsWhenFalse.forEach(BindingSymbol::preserveBinding);
        }
    }

    public void visitForeachLoop(JCEnhancedForLoop tree) {
        Env<AttrContext> loopEnv =
            env.dup(env.tree, env.info.dup(env.info.scope.dup()));
        try {
            //the Formal Parameter of a for-each loop is not in the scope when
            //attributing the for-each expression; we mimic this by attributing
            //the for-each expression first (against original scope).
            Type exprType = types.cvarUpperBound(attribExpr(tree.expr, loopEnv));
            chk.checkNonVoid(tree.pos(), exprType);
            Type elemtype = types.elemtype(exprType); // perhaps expr is an array?
            if (elemtype == null) {
                // or perhaps expr implements Iterable<T>?
                Type base = types.asSuper(exprType, syms.iterableType.tsym);
                if (base == null) {
                    log.error(tree.expr.pos(),
                              Errors.ForeachNotApplicableToType(exprType,
                                                                Fragments.TypeReqArrayOrIterable));
                    elemtype = types.createErrorType(exprType);
                } else {
                    List<Type> iterableParams = base.allparams();
                    elemtype = iterableParams.isEmpty()
                        ? syms.objectType
                        : types.wildUpperBound(iterableParams.head);
                }
            }
            if (tree.var.isImplicitlyTyped()) {
                Type inferredType = chk.checkLocalVarType(tree.var, elemtype, tree.var.name);
                setSyntheticVariableType(tree.var, inferredType);
            }
            attribStat(tree.var, loopEnv);
            chk.checkType(tree.expr.pos(), elemtype, tree.var.sym.type);
            loopEnv.tree = tree; // before, we were not in loop!
            attribStat(tree.body, loopEnv);
            result = null;
        }
        finally {
            loopEnv.info.scope.leave();
        }
    }

    public void visitLabelled(JCLabeledStatement tree) {
        // Check that label is not used in an enclosing statement
        Env<AttrContext> env1 = env;
        while (env1 != null && !env1.tree.hasTag(CLASSDEF)) {
            if (env1.tree.hasTag(LABELLED) &&
                ((JCLabeledStatement) env1.tree).label == tree.label) {
                log.error(tree.pos(),
                          Errors.LabelAlreadyInUse(tree.label));
                break;
            }
            env1 = env1.next;
        }

        attribStat(tree.body, env.dup(tree));
        result = null;
    }

    public void visitSwitch(JCSwitch tree) {
        handleSwitch(tree, tree.selector, tree.cases, (t, k) -> ((JCSwitch) t).kind = k, (c, caseEnv) -> {
            attribStats(c.stats, caseEnv);
        });
        result = null;
    }

    public void visitSwitchExpression(JCSwitchExpression tree) {
        tree.polyKind = (pt().hasTag(NONE) && pt() != Type.recoveryType && pt() != Infer.anyPoly) ?
                PolyKind.STANDALONE : PolyKind.POLY;

        if (tree.polyKind == PolyKind.POLY && resultInfo.pt.hasTag(VOID)) {
            //this means we are returning a poly conditional from void-compatible lambda expression
            resultInfo.checkContext.report(tree, diags.fragment(Fragments.SwitchExpressionTargetCantBeVoid));
            result = tree.type = types.createErrorType(resultInfo.pt);
            return;
        }

        ResultInfo condInfo = tree.polyKind == PolyKind.STANDALONE ?
                unknownExprInfo :
                resultInfo.dup(switchExpressionContext(resultInfo.checkContext));

        ListBuffer<DiagnosticPosition> caseTypePositions = new ListBuffer<>();
        ListBuffer<Type> caseTypes = new ListBuffer<>();

        handleSwitch(tree, tree.selector, tree.cases, (t, k) -> ((JCSwitchExpression) t).kind = k, (c, caseEnv) -> {
            caseEnv.info.yieldResult = condInfo;
            attribStats(c.stats, caseEnv);
            new TreeScanner() {
                @Override
                public void visitYield(JCYield brk) {
                    if (brk.target == tree) {
                        caseTypePositions.append(brk.value != null ? brk.value.pos() : brk.pos());
                        caseTypes.append(brk.value != null ? brk.value.type : syms.errType);
                    }
                    super.visitYield(brk);
                }

                @Override public void visitClassDef(JCClassDecl tree) {}
                @Override public void visitLambda(JCLambda tree) {}
            }.scan(c.stats);
        });

        if (tree.cases.isEmpty()) {
            log.error(tree.pos(),
                      Errors.SwitchExpressionEmpty);
        } else if (caseTypes.isEmpty()) {
            log.error(tree.pos(),
                      Errors.SwitchExpressionNoResultExpressions);
        }

        Type owntype = (tree.polyKind == PolyKind.STANDALONE) ? condType(caseTypePositions.toList(), caseTypes.toList()) : pt();

        result = tree.type = check(tree, owntype, KindSelector.VAL, resultInfo);
    }
    //where:
        CheckContext switchExpressionContext(CheckContext checkContext) {
            return new Check.NestedCheckContext(checkContext) {
                //this will use enclosing check context to check compatibility of
                //subexpression against target type; if we are in a method check context,
                //depending on whether boxing is allowed, we could have incompatibilities
                @Override
                public void report(DiagnosticPosition pos, JCDiagnostic details) {
                    enclosingContext.report(pos, diags.fragment(Fragments.IncompatibleTypeInSwitchExpression(details)));
                }
            };
        }

    private void handleSwitch(JCTree switchTree,
                              JCExpression selector,
                              List<JCCase> cases,
                              BiConsumer<JCTree, SwitchKind> kindSetter,
                              BiConsumer<JCCase, Env<AttrContext>> attribCase) {
        Type seltype = attribExpr(selector, env);

        Env<AttrContext> switchEnv =
            env.dup(switchTree, env.info.dup(env.info.scope.dup()));

        try {
            boolean hasPatternCases = cases.stream()
                                           .flatMap(c -> c.pats.stream())
                                           .anyMatch(pat -> pat.constExpression() == null); //XXX: null handling???
            SwitchKind kind;
            if (hasPatternCases) {
                //TODO: check source level
                kind = SwitchKind.MATCHING;
            } else if ((seltype.tsym.flags() & Flags.ENUM) != 0) {
                kind = SwitchKind.ENUM;
            } else if (types.isSameType(seltype, syms.stringType)) {
                kind = SwitchKind.STRING;
            } else if (!types.isAssignable(seltype, syms.intType) &&
                       !types.isSameType(seltype, syms.voidType)) {
                //TODO: check source level
                kind = SwitchKind.MATCHING;
            } else {
                seltype = chk.checkType(selector.pos(), seltype, syms.intType);
                kind = SwitchKind.ORDINARY;
            }
            kindSetter.accept(switchTree, kind);
            // Attribute all cases and
            // check that there are no duplicate case labels or default clauses.
            Set<Object> labels = new HashSet<>(); // The set of case labels.
            boolean hasDefault = false;      // Is there a default label?
            MatchBindings prevBindings = null;
            @SuppressWarnings("removal")
            CaseKind caseKind = null;
            boolean wasError = false;
            for (List<JCCase> l = cases; l.nonEmpty(); l = l.tail) {
                JCCase c = l.head;
                if (caseKind == null) {
                    caseKind = c.caseKind;
                } else if (caseKind != c.caseKind && !wasError) {
                    log.error(c.pos(),
                              Errors.SwitchMixingCaseTypes);
                    wasError = true;
                }
                MatchBindings currentBindings = prevBindings;
                if (c.getPatterns().nonEmpty()) {
                    for (JCPattern pat : c.getPatterns()) {
                        if (TreeInfo.isNull(pat)) {
                            log.error(pat.pos(),
                                      Errors.SwitchNullNotAllowed);
                            continue;
                        }
                        switch (kind) {
                            case MATCHING:
                                ResultInfo castInfo = unknownExprInfo;
                                if (pat.getTag() == BINDINGPATTERN) {
                                    JCBindingPattern bindingPattern = (JCBindingPattern) pat;
                                    if (bindingPattern.vartype == null)
                                        castInfo = castInfo(seltype);
                                }
                                Type patType = attribTree(pat, switchEnv, castInfo);
                                chk.checkCastable(selector.pos(), seltype, patType);
                                if (pat.getTag() == LITERALPATTERN && !labels.add(patType.constValue())) {
                                    log.error(c.pos(), Errors.DuplicateCaseLabel);
                                }
                                break;
                            case ENUM:
                                Symbol sym = enumConstant(pat.constExpression(), seltype);
                                if (sym == null) {
                                    log.error(pat.constExpression().pos(), Errors.EnumLabelMustBeUnqualifiedEnum);
                                } else if (!labels.add(sym)) {
                                    log.error(c.pos(), Errors.DuplicateCaseLabel);
                                }
                                break;
                            default:
                                Type pattype = attribExpr(pat.constExpression(), switchEnv, seltype);
                                if (!pattype.hasTag(ERROR)) {
                                    if (pattype.constValue() == null) {
                                        log.error(pat.constExpression().pos(),
                                                  (kind == SwitchKind.STRING ? Errors.StringConstReq
                                                                                  : Errors.ConstExprReq));
                                    } else if (!labels.add(pattype.constValue())) {
                                        log.error(c.pos(), Errors.DuplicateCaseLabel);
                                    }
                                }
                                break;
                        }
                        currentBindings = matchBindingsComputer.switchCase(pat, currentBindings, matchBindings);
                    }
                } else {
                    if (hasDefault) {
                        log.error(c.pos(), Errors.DuplicateDefaultLabel);
                    } else {
                        hasDefault = true;
                    }
                    currentBindings = MatchBindingsComputer.EMPTY;
                }

                Env<AttrContext> caseEnv = bindingEnv(switchEnv, currentBindings.bindingsWhenTrue);

                caseEnv.tree = c;

                try {
                    attribCase.accept(c, caseEnv);
                } finally {
                    caseEnv.info.scope.leave();
                }

                addVars(c.stats, switchEnv.info.scope);

                c.completesNormally = flow.aliveAfter(caseEnv, c, make);
                prevBindings = c.completesNormally ? matchBindings : null;
            }
        } finally {
            switchEnv.info.scope.leave();
        }
    }
    // where
        /** Add any variables defined in stats to the switch scope. */
        private static void addVars(List<JCStatement> stats, WriteableScope switchScope) {
            for (;stats.nonEmpty(); stats = stats.tail) {
                JCTree stat = stats.head;
                if (stat.hasTag(VARDEF))
                    switchScope.enter(((JCVariableDecl) stat).sym);
            }
        }
    // where
    /** Return the selected enumeration constant symbol, or null. */
    private Symbol enumConstant(JCTree tree, Type enumType) {
        if (tree.hasTag(IDENT)) {
            JCIdent ident = (JCIdent)tree;
            Name name = ident.name;
            for (Symbol sym : enumType.tsym.members().getSymbolsByName(name)) {
                if (sym.kind == VAR) {
                    Symbol s = ident.sym = sym;
                    ((VarSymbol)s).getConstValue(); // ensure initializer is evaluated
                    ident.type = s.type;
                    return ((s.flags_field & Flags.ENUM) == 0)
                        ? null : s;
                }
            }
        }
        return null;
    }

    ResultInfo castInfo(Type target) {
        return target.isErroneous()
                ? unknownExprInfo
                : new ResultInfo(KindSelector.VAL, target,
                        new Check.NestedCheckContext(resultInfo.checkContext) {
                            @Override
                            public boolean compatible(Type found, Type req, Warner warn) {
                                return types.isCastable(found, req, warn);
                            }
                });
    }


    public void visitSynchronized(JCSynchronized tree) {
        chk.checkRefType(tree.pos(), attribExpr(tree.lock, env));
        attribStat(tree.body, env);
        result = null;
    }

    public void visitTry(JCTry tree) {
        // Create a new local environment with a local
        Env<AttrContext> localEnv = env.dup(tree, env.info.dup(env.info.scope.dup()));
        try {
            boolean isTryWithResource = tree.resources.nonEmpty();
            // Create a nested environment for attributing the try block if needed
            Env<AttrContext> tryEnv = isTryWithResource ?
                env.dup(tree, localEnv.info.dup(localEnv.info.scope.dup())) :
                localEnv;
            try {
                // Attribute resource declarations
                for (JCTree resource : tree.resources) {
                    CheckContext twrContext = new Check.NestedCheckContext(resultInfo.checkContext) {
                        @Override
                        public void report(DiagnosticPosition pos, JCDiagnostic details) {
                            chk.basicHandler.report(pos, diags.fragment(Fragments.TryNotApplicableToType(details)));
                        }
                    };
                    ResultInfo twrResult =
                        new ResultInfo(KindSelector.VAR,
                                       syms.autoCloseableType,
                                       twrContext);
                    if (resource.hasTag(VARDEF)) {
                        attribStat(resource, tryEnv);
                        twrResult.check(resource, resource.type);

                        //check that resource type cannot throw InterruptedException
                        checkAutoCloseable(resource.pos(), localEnv, resource.type);

                        VarSymbol var = ((JCVariableDecl) resource).sym;
                        var.setData(ElementKind.RESOURCE_VARIABLE);
                    } else {
                        attribTree(resource, tryEnv, twrResult);
                    }
                }
                // Attribute body
                attribStat(tree.body, tryEnv);
            } finally {
                if (isTryWithResource)
                    tryEnv.info.scope.leave();
            }

            // Attribute catch clauses
            for (List<JCCatch> l = tree.catchers; l.nonEmpty(); l = l.tail) {
                JCCatch c = l.head;
                Env<AttrContext> catchEnv =
                    localEnv.dup(c, localEnv.info.dup(localEnv.info.scope.dup()));
                try {
                    Type ctype = attribStat(c.param, catchEnv);
                    if (TreeInfo.isMultiCatch(c)) {
                        //multi-catch parameter is implicitly marked as final
                        c.param.sym.flags_field |= FINAL | UNION;
                    }
                    if (c.param.sym.kind == VAR) {
                        c.param.sym.setData(ElementKind.EXCEPTION_PARAMETER);
                    }
                    chk.checkType(c.param.vartype.pos(),
                                  chk.checkClassType(c.param.vartype.pos(), ctype),
                                  syms.throwableType);
                    attribStat(c.body, catchEnv);
                } finally {
                    catchEnv.info.scope.leave();
                }
            }

            // Attribute finalizer
            if (tree.finalizer != null) attribStat(tree.finalizer, localEnv);
            result = null;
        }
        finally {
            localEnv.info.scope.leave();
        }
    }

    void checkAutoCloseable(DiagnosticPosition pos, Env<AttrContext> env, Type resource) {
        if (!resource.isErroneous() &&
            types.asSuper(resource, syms.autoCloseableType.tsym) != null &&
            !types.isSameType(resource, syms.autoCloseableType)) { // Don't emit warning for AutoCloseable itself
            Symbol close = syms.noSymbol;
            Log.DiagnosticHandler discardHandler = new Log.DiscardDiagnosticHandler(log);
            try {
                close = rs.resolveQualifiedMethod(pos,
                        env,
                        types.skipTypeVars(resource, false),
                        names.close,
                        List.nil(),
                        List.nil());
            }
            finally {
                log.popDiagnosticHandler(discardHandler);
            }
            if (close.kind == MTH &&
                    close.overrides(syms.autoCloseableClose, resource.tsym, types, true) &&
                    chk.isHandled(syms.interruptedExceptionType, types.memberType(resource, close).getThrownTypes()) &&
                    env.info.lint.isEnabled(LintCategory.TRY)) {
                log.warning(LintCategory.TRY, pos, Warnings.TryResourceThrowsInterruptedExc(resource));
            }
        }
    }

    public void visitConditional(JCConditional tree) {
        Type condtype = attribExpr(tree.cond, env, syms.booleanType);
        MatchBindings condBindings = matchBindings;

        tree.polyKind = (!allowPoly ||
                pt().hasTag(NONE) && pt() != Type.recoveryType && pt() != Infer.anyPoly ||
                isBooleanOrNumeric(env, tree)) ?
                PolyKind.STANDALONE : PolyKind.POLY;

        if (tree.polyKind == PolyKind.POLY && resultInfo.pt.hasTag(VOID)) {
            //this means we are returning a poly conditional from void-compatible lambda expression
            resultInfo.checkContext.report(tree, diags.fragment(Fragments.ConditionalTargetCantBeVoid));
            result = tree.type = types.createErrorType(resultInfo.pt);
            return;
        }

        ResultInfo condInfo = tree.polyKind == PolyKind.STANDALONE ?
                unknownExprInfo :
                resultInfo.dup(conditionalContext(resultInfo.checkContext));


        // x ? y : z
        // include x's bindings when true in y
        // include x's bindings when false in z

        Type truetype;
        Env<AttrContext> trueEnv = bindingEnv(env, condBindings.bindingsWhenTrue);
        try {
            truetype = attribTree(tree.truepart, trueEnv, condInfo);
        } finally {
            trueEnv.info.scope.leave();
        }

        MatchBindings trueBindings = matchBindings;

        Type falsetype;
        Env<AttrContext> falseEnv = bindingEnv(env, condBindings.bindingsWhenFalse);
        try {
            falsetype = attribTree(tree.falsepart, falseEnv, condInfo);
        } finally {
            falseEnv.info.scope.leave();
        }

        MatchBindings falseBindings = matchBindings;

        Type owntype = (tree.polyKind == PolyKind.STANDALONE) ?
                condType(List.of(tree.truepart.pos(), tree.falsepart.pos()),
                         List.of(truetype, falsetype)) : pt();
        if (condtype.constValue() != null &&
                truetype.constValue() != null &&
                falsetype.constValue() != null &&
                !owntype.hasTag(NONE)) {
            //constant folding
            owntype = cfolder.coerce(condtype.isTrue() ? truetype : falsetype, owntype);
        }
        result = check(tree, owntype, KindSelector.VAL, resultInfo);
        matchBindings = matchBindingsComputer.conditional(tree, condBindings, trueBindings, falseBindings);
    }
    //where
        private boolean isBooleanOrNumeric(Env<AttrContext> env, JCExpression tree) {
            switch (tree.getTag()) {
                case LITERAL: return ((JCLiteral)tree).typetag.isSubRangeOf(DOUBLE) ||
                              ((JCLiteral)tree).typetag == BOOLEAN ||
                              ((JCLiteral)tree).typetag == BOT;
                case LAMBDA: case REFERENCE: return false;
                case PARENS: return isBooleanOrNumeric(env, ((JCParens)tree).expr);
                case CONDEXPR:
                    JCConditional condTree = (JCConditional)tree;
                    return isBooleanOrNumeric(env, condTree.truepart) &&
                            isBooleanOrNumeric(env, condTree.falsepart);
                case APPLY:
                    JCMethodInvocation speculativeMethodTree =
                            (JCMethodInvocation)deferredAttr.attribSpeculative(
                                    tree, env, unknownExprInfo,
                                    argumentAttr.withLocalCacheContext());
                    Symbol msym = TreeInfo.symbol(speculativeMethodTree.meth);
                    Type receiverType = speculativeMethodTree.meth.hasTag(IDENT) ?
                            env.enclClass.type :
                            ((JCFieldAccess)speculativeMethodTree.meth).selected.type;
                    Type owntype = types.memberType(receiverType, msym).getReturnType();
                    return primitiveOrBoxed(owntype);
                case NEWCLASS:
                    JCExpression className =
                            removeClassParams.translate(((JCNewClass)tree).clazz);
                    JCExpression speculativeNewClassTree =
                            (JCExpression)deferredAttr.attribSpeculative(
                                    className, env, unknownTypeInfo,
                                    argumentAttr.withLocalCacheContext());
                    return primitiveOrBoxed(speculativeNewClassTree.type);
                default:
                    Type speculativeType = deferredAttr.attribSpeculative(tree, env, unknownExprInfo,
                            argumentAttr.withLocalCacheContext()).type;
                    return primitiveOrBoxed(speculativeType);
            }
        }
        //where
            boolean primitiveOrBoxed(Type t) {
                return (!t.hasTag(TYPEVAR) && types.unboxedTypeOrType(t).isPrimitive());
            }

            TreeTranslator removeClassParams = new TreeTranslator() {
                @Override
                public void visitTypeApply(JCTypeApply tree) {
                    result = translate(tree.clazz);
                }
            };

        CheckContext conditionalContext(CheckContext checkContext) {
            return new Check.NestedCheckContext(checkContext) {
                //this will use enclosing check context to check compatibility of
                //subexpression against target type; if we are in a method check context,
                //depending on whether boxing is allowed, we could have incompatibilities
                @Override
                public void report(DiagnosticPosition pos, JCDiagnostic details) {
                    enclosingContext.report(pos, diags.fragment(Fragments.IncompatibleTypeInConditional(details)));
                }
            };
        }

        /** Compute the type of a conditional expression, after
         *  checking that it exists.  See JLS 15.25. Does not take into
         *  account the special case where condition and both arms
         *  are constants.
         *
         *  @param pos      The source position to be used for error
         *                  diagnostics.
         *  @param thentype The type of the expression's then-part.
         *  @param elsetype The type of the expression's else-part.
         */
        Type condType(List<DiagnosticPosition> positions, List<Type> condTypes) {
            if (condTypes.isEmpty()) {
                return syms.objectType; //TODO: how to handle?
            }
            Type first = condTypes.head;
            // If same type, that is the result
            if (condTypes.tail.stream().allMatch(t -> types.isSameType(first, t)))
                return first.baseType();

            List<Type> unboxedTypes = condTypes.stream()
                                               .map(t -> t.isPrimitive() ? t : types.unboxedType(t))
                                               .collect(List.collector());

            // Otherwise, if both arms can be converted to a numeric
            // type, return the least numeric type that fits both arms
            // (i.e. return larger of the two, or return int if one
            // arm is short, the other is char).
            if (unboxedTypes.stream().allMatch(t -> t.isPrimitive())) {
                // If one arm has an integer subrange type (i.e., byte,
                // short, or char), and the other is an integer constant
                // that fits into the subrange, return the subrange type.
                for (Type type : unboxedTypes) {
                    if (!type.getTag().isStrictSubRangeOf(INT)) {
                        continue;
                    }
                    if (unboxedTypes.stream().filter(t -> t != type).allMatch(t -> t.hasTag(INT) && types.isAssignable(t, type)))
                        return type.baseType();
                }

                for (TypeTag tag : primitiveTags) {
                    Type candidate = syms.typeOfTag[tag.ordinal()];
                    if (unboxedTypes.stream().allMatch(t -> types.isSubtype(t, candidate))) {
                        return candidate;
                    }
                }
            }

            // Those were all the cases that could result in a primitive
            condTypes = condTypes.stream()
                                 .map(t -> t.isPrimitive() ? types.boxedClass(t).type : t)
                                 .collect(List.collector());

            for (Type type : condTypes) {
                if (condTypes.stream().filter(t -> t != type).allMatch(t -> types.isAssignable(t, type)))
                    return type.baseType();
            }

            Iterator<DiagnosticPosition> posIt = positions.iterator();

            condTypes = condTypes.stream()
                                 .map(t -> chk.checkNonVoid(posIt.next(), t))
                                 .collect(List.collector());

            // both are known to be reference types.  The result is
            // lub(thentype,elsetype). This cannot fail, as it will
            // always be possible to infer "Object" if nothing better.
            return types.lub(condTypes.stream().map(t -> t.baseType()).collect(List.collector()));
        }

    final static TypeTag[] primitiveTags = new TypeTag[]{
        BYTE,
        CHAR,
        SHORT,
        INT,
        LONG,
        FLOAT,
        DOUBLE,
        BOOLEAN,
    };

    Env<AttrContext> bindingEnv(Env<AttrContext> env, List<BindingSymbol> bindings) {
        Env<AttrContext> env1 = env.dup(env.tree, env.info.dup(env.info.scope.dup()));
        bindings.forEach(env1.info.scope::enter);
        return env1;
    }

    public void visitIf(JCIf tree) {
        attribExpr(tree.cond, env, syms.booleanType);

        // if (x) { y } [ else z ]
        // include x's bindings when true in y
        // include x's bindings when false in z

        MatchBindings condBindings = matchBindings;
        Env<AttrContext> thenEnv = bindingEnv(env, condBindings.bindingsWhenTrue);

        try {
            attribStat(tree.thenpart, thenEnv);
        } finally {
            thenEnv.info.scope.leave();
        }

        preFlow(tree.thenpart);
        boolean aliveAfterThen = flow.aliveAfter(env, tree.thenpart, make);
        boolean aliveAfterElse;

        if (tree.elsepart != null) {
            Env<AttrContext> elseEnv = bindingEnv(env, condBindings.bindingsWhenFalse);
            try {
                attribStat(tree.elsepart, elseEnv);
            } finally {
                elseEnv.info.scope.leave();
            }
            preFlow(tree.elsepart);
            aliveAfterElse = flow.aliveAfter(env, tree.elsepart, make);
        } else {
            aliveAfterElse = true;
        }

        chk.checkEmptyIf(tree);

        List<BindingSymbol> afterIfBindings = List.nil();

        if (aliveAfterThen && !aliveAfterElse) {
            afterIfBindings = condBindings.bindingsWhenTrue;
        } else if (aliveAfterElse && !aliveAfterThen) {
            afterIfBindings = condBindings.bindingsWhenFalse;
        }

        afterIfBindings.forEach(env.info.scope::enter);
        afterIfBindings.forEach(BindingSymbol::preserveBinding);

        result = null;
    }

        void preFlow(JCTree tree) {
            new PostAttrAnalyzer() {
                @Override
                public void scan(JCTree tree) {
                    if (tree == null ||
                            (tree.type != null &&
                            tree.type == Type.stuckType)) {
                        //don't touch stuck expressions!
                        return;
                    }
                    super.scan(tree);
                }
            }.scan(tree);
        }

    public void visitExec(JCExpressionStatement tree) {
        //a fresh environment is required for 292 inference to work properly ---
        //see Infer.instantiatePolymorphicSignatureInstance()
        Env<AttrContext> localEnv = env.dup(tree);
        attribExpr(tree.expr, localEnv);
        result = null;
    }

    public void visitBreak(JCBreak tree) {
        tree.target = findJumpTarget(tree.pos(), tree.getTag(), tree.label, env);
        result = null;
    }

    public void visitYield(JCYield tree) {
        if (env.info.yieldResult != null) {
            attribTree(tree.value, env, env.info.yieldResult);
            tree.target = findJumpTarget(tree.pos(), tree.getTag(), names.empty, env);
        } else {
            log.error(tree.pos(), tree.value.hasTag(PARENS)
                    ? Errors.NoSwitchExpressionQualify
                    : Errors.NoSwitchExpression);
            attribTree(tree.value, env, unknownExprInfo);
        }
        result = null;
    }

    public void visitContinue(JCContinue tree) {
        tree.target = findJumpTarget(tree.pos(), tree.getTag(), tree.label, env);
        result = null;
    }
    //where
        /** Return the target of a break, continue or yield statement,
         *  if it exists, report an error if not.
         *  Note: The target of a labelled break or continue is the
         *  (non-labelled) statement tree referred to by the label,
         *  not the tree representing the labelled statement itself.
         *
         *  @param pos     The position to be used for error diagnostics
         *  @param tag     The tag of the jump statement. This is either
         *                 Tree.BREAK or Tree.CONTINUE.
         *  @param label   The label of the jump statement, or null if no
         *                 label is given.
         *  @param env     The environment current at the jump statement.
         */
        private JCTree findJumpTarget(DiagnosticPosition pos,
                                                   JCTree.Tag tag,
                                                   Name label,
                                                   Env<AttrContext> env) {
            Pair<JCTree, Error> jumpTarget = findJumpTargetNoError(tag, label, env);

            if (jumpTarget.snd != null) {
                log.error(pos, jumpTarget.snd);
            }

            return jumpTarget.fst;
        }
        /** Return the target of a break or continue statement, if it exists,
         *  report an error if not.
         *  Note: The target of a labelled break or continue is the
         *  (non-labelled) statement tree referred to by the label,
         *  not the tree representing the labelled statement itself.
         *
         *  @param tag     The tag of the jump statement. This is either
         *                 Tree.BREAK or Tree.CONTINUE.
         *  @param label   The label of the jump statement, or null if no
         *                 label is given.
         *  @param env     The environment current at the jump statement.
         */
        private Pair<JCTree, JCDiagnostic.Error> findJumpTargetNoError(JCTree.Tag tag,
                                                                       Name label,
                                                                       Env<AttrContext> env) {
            // Search environments outwards from the point of jump.
            Env<AttrContext> env1 = env;
            JCDiagnostic.Error pendingError = null;
            LOOP:
            while (env1 != null) {
                switch (env1.tree.getTag()) {
                    case LABELLED:
                        JCLabeledStatement labelled = (JCLabeledStatement)env1.tree;
                        if (label == labelled.label) {
                            // If jump is a continue, check that target is a loop.
                            if (tag == CONTINUE) {
                                if (!labelled.body.hasTag(DOLOOP) &&
                                        !labelled.body.hasTag(WHILELOOP) &&
                                        !labelled.body.hasTag(FORLOOP) &&
                                        !labelled.body.hasTag(FOREACHLOOP)) {
                                    pendingError = Errors.NotLoopLabel(label);
                                }
                                // Found labelled statement target, now go inwards
                                // to next non-labelled tree.
                                return Pair.of(TreeInfo.referencedStatement(labelled), pendingError);
                            } else {
                                return Pair.of(labelled, pendingError);
                            }
                        }
                        break;
                    case DOLOOP:
                    case WHILELOOP:
                    case FORLOOP:
                    case FOREACHLOOP:
                        if (label == null) return Pair.of(env1.tree, pendingError);
                        break;
                    case SWITCH:
                        if (label == null && tag == BREAK) return Pair.of(env1.tree, null);
                        break;
                    case SWITCH_EXPRESSION:
                        if (tag == YIELD) {
                            return Pair.of(env1.tree, null);
                        } else if (tag == BREAK) {
                            pendingError = Errors.BreakOutsideSwitchExpression;
                        } else {
                            pendingError = Errors.ContinueOutsideSwitchExpression;
                        }
                        break;
                    case LAMBDA:
                    case METHODDEF:
                    case CLASSDEF:
                        break LOOP;
                    default:
                }
                env1 = env1.next;
            }
            if (label != null)
                return Pair.of(null, Errors.UndefLabel(label));
            else if (pendingError != null)
                return Pair.of(null, pendingError);
            else if (tag == CONTINUE)
                return Pair.of(null, Errors.ContOutsideLoop);
            else
                return Pair.of(null, Errors.BreakOutsideSwitchLoop);
        }

    public void visitReturn(JCReturn tree) {
        // Check that there is an enclosing method which is
        // nested within than the enclosing class.
        if (env.info.returnResult == null) {
            log.error(tree.pos(), Errors.RetOutsideMeth);
        } else if (env.info.yieldResult != null) {
            log.error(tree.pos(), Errors.ReturnOutsideSwitchExpression);
        } else if (!env.info.isLambda &&
                !env.info.isNewClass &&
                env.enclMethod != null &&
                TreeInfo.isCompactConstructor(env.enclMethod)) {
            log.error(env.enclMethod,
                    Errors.InvalidCanonicalConstructorInRecord(Fragments.Compact, env.enclMethod.sym.name, Fragments.CanonicalCantHaveReturnStatement));
        } else {
            // Attribute return expression, if it exists, and check that
            // it conforms to result type of enclosing method.
            if (tree.expr != null) {
                if (env.info.returnResult.pt.hasTag(VOID)) {
                    env.info.returnResult.checkContext.report(tree.expr.pos(),
                              diags.fragment(Fragments.UnexpectedRetVal));
                }
                attribTree(tree.expr, env, env.info.returnResult);
            } else if (!env.info.returnResult.pt.hasTag(VOID) &&
                    !env.info.returnResult.pt.hasTag(NONE)) {
                env.info.returnResult.checkContext.report(tree.pos(),
                              diags.fragment(Fragments.MissingRetVal(env.info.returnResult.pt)));
            }
        }
        result = null;
    }

    public void visitThrow(JCThrow tree) {
        Type owntype = attribExpr(tree.expr, env, allowPoly ? Type.noType : syms.throwableType);
        if (allowPoly) {
            chk.checkType(tree, owntype, syms.throwableType);
        }
        result = null;
    }

    public void visitAssert(JCAssert tree) {
        attribExpr(tree.cond, env, syms.booleanType);
        if (tree.detail != null) {
            chk.checkNonVoid(tree.detail.pos(), attribExpr(tree.detail, env));
        }
        result = null;
    }

     /** Visitor method for method invocations.
     *  NOTE: The method part of an application will have in its type field
     *        the return type of the method, not the method's type itself!
     */
    public void visitApply(JCMethodInvocation tree) {
        // The local environment of a method application is
        // a new environment nested in the current one.
        Env<AttrContext> localEnv = env.dup(tree, env.info.dup());

        // The types of the actual method arguments.
        List<Type> argtypes;

        // The types of the actual method type arguments.
        List<Type> typeargtypes = null;

        Name methName = TreeInfo.name(tree.meth);

        boolean isConstructorCall =
            methName == names._this || methName == names._super;

        ListBuffer<Type> argtypesBuf = new ListBuffer<>();
        if (isConstructorCall) {
            // We are seeing a ...this(...) or ...super(...) call.
            // Check that this is the first statement in a constructor.
            if (checkFirstConstructorStat(tree, env.enclMethod, true)) {

                // Record the fact
                // that this is a constructor call (using isSelfCall).
                localEnv.info.isSelfCall = true;

                // Attribute arguments, yielding list of argument types.
                KindSelector kind = attribArgs(KindSelector.MTH, tree.args, localEnv, argtypesBuf);
                argtypes = argtypesBuf.toList();
                typeargtypes = attribTypes(tree.typeargs, localEnv);

                // Variable `site' points to the class in which the called
                // constructor is defined.
                Type site = env.enclClass.sym.type;
                if (methName == names._super) {
                    if (site == syms.objectType) {
                        log.error(tree.meth.pos(), Errors.NoSuperclass(site));
                        site = types.createErrorType(syms.objectType);
                    } else {
                        site = types.supertype(site);
                    }
                }

                if (site.hasTag(CLASS)) {
                    Type encl = site.getEnclosingType();
                    while (encl != null && encl.hasTag(TYPEVAR))
                        encl = encl.getUpperBound();
                    if (encl.hasTag(CLASS)) {
                        // we are calling a nested class

                        if (tree.meth.hasTag(SELECT)) {
                            JCTree qualifier = ((JCFieldAccess) tree.meth).selected;

                            // We are seeing a prefixed call, of the form
                            //     <expr>.super(...).
                            // Check that the prefix expression conforms
                            // to the outer instance type of the class.
                            chk.checkRefType(qualifier.pos(),
                                             attribExpr(qualifier, localEnv,
                                                        encl));
                        } else if (methName == names._super) {
                            // qualifier omitted; check for existence
                            // of an appropriate implicit qualifier.
                            rs.resolveImplicitThis(tree.meth.pos(),
                                                   localEnv, site, true);
                        }
                    } else if (tree.meth.hasTag(SELECT)) {
                        log.error(tree.meth.pos(),
                                  Errors.IllegalQualNotIcls(site.tsym));
                    }

                    // if we're calling a java.lang.Enum constructor,
                    // prefix the implicit String and int parameters
                    if (site.tsym == syms.enumSym)
                        argtypes = argtypes.prepend(syms.intType).prepend(syms.stringType);

                    // Resolve the called constructor under the assumption
                    // that we are referring to a superclass instance of the
                    // current instance (JLS ???).
                    boolean selectSuperPrev = localEnv.info.selectSuper;
                    localEnv.info.selectSuper = true;
                    localEnv.info.pendingResolutionPhase = null;
                    Symbol sym = rs.resolveConstructor(
                        tree.meth.pos(), localEnv, site, argtypes, typeargtypes);
                    localEnv.info.selectSuper = selectSuperPrev;

                    // Set method symbol to resolved constructor...
                    TreeInfo.setSymbol(tree.meth, sym);

                    // ...and check that it is legal in the current context.
                    // (this will also set the tree's type)
                    Type mpt = newMethodTemplate(resultInfo.pt, argtypes, typeargtypes);
                    checkId(tree.meth, site, sym, localEnv,
                            new ResultInfo(kind, mpt));
                }
                // Otherwise, `site' is an error type and we do nothing
            }
            result = tree.type = syms.voidType;
        } else {
            // Otherwise, we are seeing a regular method call.
            // Attribute the arguments, yielding list of argument types, ...
            KindSelector kind = attribArgs(KindSelector.VAL, tree.args, localEnv, argtypesBuf);
            argtypes = argtypesBuf.toList();
            typeargtypes = attribAnyTypes(tree.typeargs, localEnv);

            // ... and attribute the method using as a prototype a methodtype
            // whose formal argument types is exactly the list of actual
            // arguments (this will also set the method symbol).
            Type mpt = newMethodTemplate(resultInfo.pt, argtypes, typeargtypes);
            localEnv.info.pendingResolutionPhase = null;
            Type mtype = attribTree(tree.meth, localEnv, new ResultInfo(kind, mpt, resultInfo.checkContext));

            // Compute the result type.
            Type restype = mtype.getReturnType();
            if (restype.hasTag(WILDCARD))
                throw new AssertionError(mtype);

            Type qualifier = (tree.meth.hasTag(SELECT))
                    ? ((JCFieldAccess) tree.meth).selected.type
                    : env.enclClass.sym.type;
            Symbol msym = TreeInfo.symbol(tree.meth);
            restype = adjustMethodReturnType(msym, qualifier, methName, argtypes, restype);

            chk.checkRefTypes(tree.typeargs, typeargtypes);

            // Check that value of resulting type is admissible in the
            // current context.  Also, capture the return type
            Type capturedRes = resultInfo.checkContext.inferenceContext().cachedCapture(tree, restype, true);
            result = check(tree, capturedRes, KindSelector.VAL, resultInfo);
        }
        chk.validate(tree.typeargs, localEnv);
    }
    //where
        Type adjustMethodReturnType(Symbol msym, Type qualifierType, Name methodName, List<Type> argtypes, Type restype) {
            if (msym != null &&
                    msym.owner == syms.objectType.tsym &&
                    methodName == names.getClass &&
                    argtypes.isEmpty()) {
                // as a special case, x.getClass() has type Class<? extends |X|>
                return new ClassType(restype.getEnclosingType(),
                        List.of(new WildcardType(types.erasure(qualifierType),
                                BoundKind.EXTENDS,
                                syms.boundClass)),
                        restype.tsym,
                        restype.getMetadata());
            } else if (msym != null &&
                    msym.owner == syms.arrayClass &&
                    methodName == names.clone &&
                    types.isArray(qualifierType)) {
                // as a special case, array.clone() has a result that is
                // the same as static type of the array being cloned
                return qualifierType;
            } else {
                return restype;
            }
        }

        /** Check that given application node appears as first statement
         *  in a constructor call.
         *  @param tree          The application node
         *  @param enclMethod    The enclosing method of the application.
         *  @param error         Should an error be issued?
         */
        boolean checkFirstConstructorStat(JCMethodInvocation tree, JCMethodDecl enclMethod, boolean error) {
            if (enclMethod != null && enclMethod.name == names.init) {
                JCBlock body = enclMethod.body;
                if (body.stats.head.hasTag(EXEC) &&
                    ((JCExpressionStatement) body.stats.head).expr == tree)
                    return true;
            }
            if (error) {
                log.error(tree.pos(),
                        Errors.CallMustBeFirstStmtInCtor(TreeInfo.name(tree.meth)));
            }
            return false;
        }

        /** Obtain a method type with given argument types.
         */
        Type newMethodTemplate(Type restype, List<Type> argtypes, List<Type> typeargtypes) {
            MethodType mt = new MethodType(argtypes, restype, List.nil(), syms.methodClass);
            return (typeargtypes == null) ? mt : (Type)new ForAll(typeargtypes, mt);
        }

    public void visitNewClass(final JCNewClass tree) {
        Type owntype = types.createErrorType(tree.type);

        // The local environment of a class creation is
        // a new environment nested in the current one.
        Env<AttrContext> localEnv = env.dup(tree, env.info.dup());

        // The anonymous inner class definition of the new expression,
        // if one is defined by it.
        JCClassDecl cdef = tree.def;

        // If enclosing class is given, attribute it, and
        // complete class name to be fully qualified
        JCExpression clazz = tree.clazz; // Class field following new
        JCExpression clazzid;            // Identifier in class field
        JCAnnotatedType annoclazzid;     // Annotated type enclosing clazzid
        annoclazzid = null;

        if (clazz.hasTag(TYPEAPPLY)) {
            clazzid = ((JCTypeApply) clazz).clazz;
            if (clazzid.hasTag(ANNOTATED_TYPE)) {
                annoclazzid = (JCAnnotatedType) clazzid;
                clazzid = annoclazzid.underlyingType;
            }
        } else {
            if (clazz.hasTag(ANNOTATED_TYPE)) {
                annoclazzid = (JCAnnotatedType) clazz;
                clazzid = annoclazzid.underlyingType;
            } else {
                clazzid = clazz;
            }
        }

        JCExpression clazzid1 = clazzid; // The same in fully qualified form

        if (tree.encl != null) {
            // We are seeing a qualified new, of the form
            //    <expr>.new C <...> (...) ...
            // In this case, we let clazz stand for the name of the
            // allocated class C prefixed with the type of the qualifier
            // expression, so that we can
            // resolve it with standard techniques later. I.e., if
            // <expr> has type T, then <expr>.new C <...> (...)
            // yields a clazz T.C.
            Type encltype = chk.checkRefType(tree.encl.pos(),
                                             attribExpr(tree.encl, env));
            // TODO 308: in <expr>.new C, do we also want to add the type annotations
            // from expr to the combined type, or not? Yes, do this.
            clazzid1 = make.at(clazz.pos).Select(make.Type(encltype),
                                                 ((JCIdent) clazzid).name);

            EndPosTable endPosTable = this.env.toplevel.endPositions;
            endPosTable.storeEnd(clazzid1, tree.getEndPosition(endPosTable));
            if (clazz.hasTag(ANNOTATED_TYPE)) {
                JCAnnotatedType annoType = (JCAnnotatedType) clazz;
                List<JCAnnotation> annos = annoType.annotations;

                if (annoType.underlyingType.hasTag(TYPEAPPLY)) {
                    clazzid1 = make.at(tree.pos).
                        TypeApply(clazzid1,
                                  ((JCTypeApply) clazz).arguments);
                }

                clazzid1 = make.at(tree.pos).
                    AnnotatedType(annos, clazzid1);
            } else if (clazz.hasTag(TYPEAPPLY)) {
                clazzid1 = make.at(tree.pos).
                    TypeApply(clazzid1,
                              ((JCTypeApply) clazz).arguments);
            }

            clazz = clazzid1;
        }

        // Attribute clazz expression and store
        // symbol + type back into the attributed tree.
        Type clazztype;

        try {
            env.info.isNewClass = true;
            clazztype = TreeInfo.isEnumInit(env.tree) ?
                attribIdentAsEnumType(env, (JCIdent)clazz) :
                attribType(clazz, env);
        } finally {
            env.info.isNewClass = false;
        }

        clazztype = chk.checkDiamond(tree, clazztype);
        chk.validate(clazz, localEnv);
        if (tree.encl != null) {
            // We have to work in this case to store
            // symbol + type back into the attributed tree.
            tree.clazz.type = clazztype;
            TreeInfo.setSymbol(clazzid, TreeInfo.symbol(clazzid1));
            clazzid.type = ((JCIdent) clazzid).sym.type;
            if (annoclazzid != null) {
                annoclazzid.type = clazzid.type;
            }
            if (!clazztype.isErroneous()) {
                if (cdef != null && clazztype.tsym.isInterface()) {
                    log.error(tree.encl.pos(), Errors.AnonClassImplIntfNoQualForNew);
                } else if (clazztype.tsym.isStatic()) {
                    log.error(tree.encl.pos(), Errors.QualifiedNewOfStaticClass(clazztype.tsym));
                }
            }
        } else if (!clazztype.tsym.isInterface() &&
                   clazztype.getEnclosingType().hasTag(CLASS)) {
            // Check for the existence of an apropos outer instance
            rs.resolveImplicitThis(tree.pos(), env, clazztype);
        }

        // Attribute constructor arguments.
        ListBuffer<Type> argtypesBuf = new ListBuffer<>();
        final KindSelector pkind =
            attribArgs(KindSelector.VAL, tree.args, localEnv, argtypesBuf);
        List<Type> argtypes = argtypesBuf.toList();
        List<Type> typeargtypes = attribTypes(tree.typeargs, localEnv);

        if (clazztype.hasTag(CLASS) || clazztype.hasTag(ERROR)) {
            // Enums may not be instantiated except implicitly
            if ((clazztype.tsym.flags_field & Flags.ENUM) != 0 &&
                (!env.tree.hasTag(VARDEF) ||
                 (((JCVariableDecl) env.tree).mods.flags & Flags.ENUM) == 0 ||
                 ((JCVariableDecl) env.tree).init != tree))
                log.error(tree.pos(), Errors.EnumCantBeInstantiated);

            boolean isSpeculativeDiamondInferenceRound = TreeInfo.isDiamond(tree) &&
                    resultInfo.checkContext.deferredAttrContext().mode == DeferredAttr.AttrMode.SPECULATIVE;
            boolean skipNonDiamondPath = false;
            // Check that class is not abstract
            if (cdef == null && !isSpeculativeDiamondInferenceRound && // class body may be nulled out in speculative tree copy
                (clazztype.tsym.flags() & (ABSTRACT | INTERFACE)) != 0) {
                log.error(tree.pos(),
                          Errors.AbstractCantBeInstantiated(clazztype.tsym));
                skipNonDiamondPath = true;
            } else if (cdef != null && clazztype.tsym.isInterface()) {
                // Check that no constructor arguments are given to
                // anonymous classes implementing an interface
                if (!argtypes.isEmpty())
                    log.error(tree.args.head.pos(), Errors.AnonClassImplIntfNoArgs);

                if (!typeargtypes.isEmpty())
                    log.error(tree.typeargs.head.pos(), Errors.AnonClassImplIntfNoTypeargs);

                // Error recovery: pretend no arguments were supplied.
                argtypes = List.nil();
                typeargtypes = List.nil();
                skipNonDiamondPath = true;
            }
            if (TreeInfo.isDiamond(tree)) {
                ClassType site = new ClassType(clazztype.getEnclosingType(),
                            clazztype.tsym.type.getTypeArguments(),
                                               clazztype.tsym,
                                               clazztype.getMetadata());

                Env<AttrContext> diamondEnv = localEnv.dup(tree);
                diamondEnv.info.selectSuper = cdef != null || tree.classDeclRemoved();
                diamondEnv.info.pendingResolutionPhase = null;

                //if the type of the instance creation expression is a class type
                //apply method resolution inference (JLS 15.12.2.7). The return type
                //of the resolved constructor will be a partially instantiated type
                Symbol constructor = rs.resolveDiamond(tree.pos(),
                            diamondEnv,
                            site,
                            argtypes,
                            typeargtypes);
                tree.constructor = constructor.baseSymbol();

                final TypeSymbol csym = clazztype.tsym;
                ResultInfo diamondResult = new ResultInfo(pkind, newMethodTemplate(resultInfo.pt, argtypes, typeargtypes),
                        diamondContext(tree, csym, resultInfo.checkContext), CheckMode.NO_TREE_UPDATE);
                Type constructorType = tree.constructorType = types.createErrorType(clazztype);
                constructorType = checkId(tree, site,
                        constructor,
                        diamondEnv,
                        diamondResult);

                tree.clazz.type = types.createErrorType(clazztype);
                if (!constructorType.isErroneous()) {
                    tree.clazz.type = clazz.type = constructorType.getReturnType();
                    tree.constructorType = types.createMethodTypeWithReturn(constructorType, syms.voidType);
                }
                clazztype = chk.checkClassType(tree.clazz, tree.clazz.type, true);
            }

            // Resolve the called constructor under the assumption
            // that we are referring to a superclass instance of the
            // current instance (JLS ???).
            else if (!skipNonDiamondPath) {
                //the following code alters some of the fields in the current
                //AttrContext - hence, the current context must be dup'ed in
                //order to avoid downstream failures
                Env<AttrContext> rsEnv = localEnv.dup(tree);
                rsEnv.info.selectSuper = cdef != null;
                rsEnv.info.pendingResolutionPhase = null;
                tree.constructor = rs.resolveConstructor(
                    tree.pos(), rsEnv, clazztype, argtypes, typeargtypes);
                if (cdef == null) { //do not check twice!
                    tree.constructorType = checkId(tree,
                            clazztype,
                            tree.constructor,
                            rsEnv,
                            new ResultInfo(pkind, newMethodTemplate(syms.voidType, argtypes, typeargtypes), CheckMode.NO_TREE_UPDATE));
                    if (rsEnv.info.lastResolveVarargs())
                        Assert.check(tree.constructorType.isErroneous() || tree.varargsElement != null);
                }
            }

            if (cdef != null) {
                visitAnonymousClassDefinition(tree, clazz, clazztype, cdef, localEnv, argtypes, typeargtypes, pkind);
                return;
            }

            if (tree.constructor != null && tree.constructor.kind == MTH)
                owntype = clazztype;
        }
        result = check(tree, owntype, KindSelector.VAL, resultInfo);
        InferenceContext inferenceContext = resultInfo.checkContext.inferenceContext();
        if (tree.constructorType != null && inferenceContext.free(tree.constructorType)) {
            //we need to wait for inference to finish and then replace inference vars in the constructor type
            inferenceContext.addFreeTypeListener(List.of(tree.constructorType),
                    instantiatedContext -> {
                        tree.constructorType = instantiatedContext.asInstType(tree.constructorType);
                    });
        }
        chk.validate(tree.typeargs, localEnv);
    }

        // where
        private void visitAnonymousClassDefinition(JCNewClass tree, JCExpression clazz, Type clazztype,
                                                   JCClassDecl cdef, Env<AttrContext> localEnv,
                                                   List<Type> argtypes, List<Type> typeargtypes,
                                                   KindSelector pkind) {
            // We are seeing an anonymous class instance creation.
            // In this case, the class instance creation
            // expression
            //
            //    E.new <typeargs1>C<typargs2>(args) { ... }
            //
            // is represented internally as
            //
            //    E . new <typeargs1>C<typargs2>(args) ( class <empty-name> { ... } )  .
            //
            // This expression is then *transformed* as follows:
            //
            // (1) add an extends or implements clause
            // (2) add a constructor.
            //
            // For instance, if C is a class, and ET is the type of E,
            // the expression
            //
            //    E.new <typeargs1>C<typargs2>(args) { ... }
            //
            // is translated to (where X is a fresh name and typarams is the
            // parameter list of the super constructor):
            //
            //   new <typeargs1>X(<*nullchk*>E, args) where
            //     X extends C<typargs2> {
            //       <typarams> X(ET e, args) {
            //         e.<typeargs1>super(args)
            //       }
            //       ...
            //     }
            InferenceContext inferenceContext = resultInfo.checkContext.inferenceContext();
            final boolean isDiamond = TreeInfo.isDiamond(tree);
            if (isDiamond
                    && ((tree.constructorType != null && inferenceContext.free(tree.constructorType))
                    || (tree.clazz.type != null && inferenceContext.free(tree.clazz.type)))) {
                final ResultInfo resultInfoForClassDefinition = this.resultInfo;
                inferenceContext.addFreeTypeListener(List.of(tree.constructorType, tree.clazz.type),
                        instantiatedContext -> {
                            tree.constructorType = instantiatedContext.asInstType(tree.constructorType);
                            tree.clazz.type = clazz.type = instantiatedContext.asInstType(clazz.type);
                            ResultInfo prevResult = this.resultInfo;
                            try {
                                this.resultInfo = resultInfoForClassDefinition;
                                visitAnonymousClassDefinition(tree, clazz, clazz.type, cdef,
                                                            localEnv, argtypes, typeargtypes, pkind);
                            } finally {
                                this.resultInfo = prevResult;
                            }
                        });
            } else {
                if (isDiamond && clazztype.hasTag(CLASS)) {
                    List<Type> invalidDiamondArgs = chk.checkDiamondDenotable((ClassType)clazztype);
                    if (!clazztype.isErroneous() && invalidDiamondArgs.nonEmpty()) {
                        // One or more types inferred in the previous steps is non-denotable.
                        Fragment fragment = Diamond(clazztype.tsym);
                        log.error(tree.clazz.pos(),
                                Errors.CantApplyDiamond1(
                                        fragment,
                                        invalidDiamondArgs.size() > 1 ?
                                                DiamondInvalidArgs(invalidDiamondArgs, fragment) :
                                                DiamondInvalidArg(invalidDiamondArgs, fragment)));
                    }
                    // For <>(){}, inferred types must also be accessible.
                    for (Type t : clazztype.getTypeArguments()) {
                        rs.checkAccessibleType(env, t);
                    }
                }

                // If we already errored, be careful to avoid a further avalanche. ErrorType answers
                // false for isInterface call even when the original type is an interface.
                boolean implementing = clazztype.tsym.isInterface() ||
                        clazztype.isErroneous() && !clazztype.getOriginalType().hasTag(NONE) &&
                        clazztype.getOriginalType().tsym.isInterface();

                if (implementing) {
                    cdef.implementing = List.of(clazz);
                } else {
                    cdef.extending = clazz;
                }

                if (resultInfo.checkContext.deferredAttrContext().mode == DeferredAttr.AttrMode.CHECK &&
                    isSerializable(clazztype)) {
                    localEnv.info.isSerializable = true;
                }

                attribStat(cdef, localEnv);

                List<Type> finalargtypes;
                // If an outer instance is given,
                // prefix it to the constructor arguments
                // and delete it from the new expression
                if (tree.encl != null && !clazztype.tsym.isInterface()) {
                    finalargtypes = argtypes.prepend(tree.encl.type);
                } else {
                    finalargtypes = argtypes;
                }

                // Reassign clazztype and recompute constructor. As this necessarily involves
                // another attribution pass for deferred types in the case of <>, replicate
                // them. Original arguments have right decorations already.
                if (isDiamond && pkind.contains(KindSelector.POLY)) {
                    finalargtypes = finalargtypes.map(deferredAttr.deferredCopier);
                }

                clazztype = clazztype.hasTag(ERROR) ? types.createErrorType(cdef.sym.type)
                                                    : cdef.sym.type;
                Symbol sym = tree.constructor = rs.resolveConstructor(
                        tree.pos(), localEnv, clazztype, finalargtypes, typeargtypes);
                Assert.check(!sym.kind.isResolutionError());
                tree.constructor = sym;
                tree.constructorType = checkId(tree,
                        clazztype,
                        tree.constructor,
                        localEnv,
                        new ResultInfo(pkind, newMethodTemplate(syms.voidType, finalargtypes, typeargtypes), CheckMode.NO_TREE_UPDATE));
            }
            Type owntype = (tree.constructor != null && tree.constructor.kind == MTH) ?
                                clazztype : types.createErrorType(tree.type);
            result = check(tree, owntype, KindSelector.VAL, resultInfo.dup(CheckMode.NO_INFERENCE_HOOK));
            chk.validate(tree.typeargs, localEnv);
        }

        CheckContext diamondContext(JCNewClass clazz, TypeSymbol tsym, CheckContext checkContext) {
            return new Check.NestedCheckContext(checkContext) {
                @Override
                public void report(DiagnosticPosition _unused, JCDiagnostic details) {
                    enclosingContext.report(clazz.clazz,
                            diags.fragment(Fragments.CantApplyDiamond1(Fragments.Diamond(tsym), details)));
                }
            };
        }

    /** Make an attributed null check tree.
     */
    public JCExpression makeNullCheck(JCExpression arg) {
        // optimization: new Outer() can never be null; skip null check
        if (arg.getTag() == NEWCLASS)
            return arg;
        // optimization: X.this is never null; skip null check
        Name name = TreeInfo.name(arg);
        if (name == names._this || name == names._super) return arg;

        JCTree.Tag optag = NULLCHK;
        JCUnary tree = make.at(arg.pos).Unary(optag, arg);
        tree.operator = operators.resolveUnary(arg, optag, arg.type);
        tree.type = arg.type;
        return tree;
    }

    public void visitNewArray(JCNewArray tree) {
        Type owntype = types.createErrorType(tree.type);
        Env<AttrContext> localEnv = env.dup(tree);
        Type elemtype;
        if (tree.elemtype != null) {
            elemtype = attribType(tree.elemtype, localEnv);
            chk.validate(tree.elemtype, localEnv);
            owntype = elemtype;
            for (List<JCExpression> l = tree.dims; l.nonEmpty(); l = l.tail) {
                attribExpr(l.head, localEnv, syms.intType);
                owntype = new ArrayType(owntype, syms.arrayClass);
            }
        } else {
            // we are seeing an untyped aggregate { ... }
            // this is allowed only if the prototype is an array
            if (pt().hasTag(ARRAY)) {
                elemtype = types.elemtype(pt());
            } else {
                if (!pt().hasTag(ERROR) &&
                        (env.info.enclVar == null || !env.info.enclVar.type.isErroneous())) {
                    log.error(tree.pos(),
                              Errors.IllegalInitializerForType(pt()));
                }
                elemtype = types.createErrorType(pt());
            }
        }
        if (tree.elems != null) {
            attribExprs(tree.elems, localEnv, elemtype);
            owntype = new ArrayType(elemtype, syms.arrayClass);
        }
        if (!types.isReifiable(elemtype))
            log.error(tree.pos(), Errors.GenericArrayCreation);
        result = check(tree, owntype, KindSelector.VAL, resultInfo);
    }

    /*
     * A lambda expression can only be attributed when a target-type is available.
     * In addition, if the target-type is that of a functional interface whose
     * descriptor contains inference variables in argument position the lambda expression
     * is 'stuck' (see DeferredAttr).
     */
    @Override
    public void visitLambda(final JCLambda that) {
        boolean wrongContext = false;
        if (pt().isErroneous() || (pt().hasTag(NONE) && pt() != Type.recoveryType)) {
            if (pt().hasTag(NONE) && (env.info.enclVar == null || !env.info.enclVar.type.isErroneous())) {
                //lambda only allowed in assignment or method invocation/cast context
                log.error(that.pos(), Errors.UnexpectedLambda);
            }
            resultInfo = recoveryInfo;
            wrongContext = true;
        }
        //create an environment for attribution of the lambda expression
        final Env<AttrContext> localEnv = lambdaEnv(that, env);
        boolean needsRecovery =
                resultInfo.checkContext.deferredAttrContext().mode == DeferredAttr.AttrMode.CHECK;
        try {
            if (needsRecovery && isSerializable(pt())) {
                localEnv.info.isSerializable = true;
                localEnv.info.isSerializableLambda = true;
            }
            localEnv.info.isLambda = true;
            List<Type> explicitParamTypes = null;
            if (that.paramKind == JCLambda.ParameterKind.EXPLICIT) {
                //attribute lambda parameters
                attribStats(that.params, localEnv);
                explicitParamTypes = TreeInfo.types(that.params);
            }

            TargetInfo targetInfo = getTargetInfo(that, resultInfo, explicitParamTypes);
            Type currentTarget = targetInfo.target;
            Type lambdaType = targetInfo.descriptor;

            if (currentTarget.isErroneous()) {
                result = that.type = currentTarget;
                return;
            }

            setFunctionalInfo(localEnv, that, pt(), lambdaType, currentTarget, resultInfo.checkContext);

            if (lambdaType.hasTag(FORALL)) {
                //lambda expression target desc cannot be a generic method
                Fragment msg = Fragments.InvalidGenericLambdaTarget(lambdaType,
                                                                    kindName(currentTarget.tsym),
                                                                    currentTarget.tsym);
                resultInfo.checkContext.report(that, diags.fragment(msg));
                result = that.type = types.createErrorType(pt());
                return;
            }

            if (that.paramKind == JCLambda.ParameterKind.IMPLICIT) {
                //add param type info in the AST
                List<Type> actuals = lambdaType.getParameterTypes();
                List<JCVariableDecl> params = that.params;

                boolean arityMismatch = false;

                while (params.nonEmpty()) {
                    if (actuals.isEmpty()) {
                        //not enough actuals to perform lambda parameter inference
                        arityMismatch = true;
                    }
                    //reset previously set info
                    Type argType = arityMismatch ?
                            syms.errType :
                            actuals.head;
                    if (params.head.isImplicitlyTyped()) {
                        setSyntheticVariableType(params.head, argType);
                    }
                    params.head.sym = null;
                    actuals = actuals.isEmpty() ?
                            actuals :
                            actuals.tail;
                    params = params.tail;
                }

                //attribute lambda parameters
                attribStats(that.params, localEnv);

                if (arityMismatch) {
                    resultInfo.checkContext.report(that, diags.fragment(Fragments.IncompatibleArgTypesInLambda));
                        result = that.type = types.createErrorType(currentTarget);
                        return;
                }
            }

            //from this point on, no recovery is needed; if we are in assignment context
            //we will be able to attribute the whole lambda body, regardless of errors;
            //if we are in a 'check' method context, and the lambda is not compatible
            //with the target-type, it will be recovered anyway in Attr.checkId
            needsRecovery = false;

            ResultInfo bodyResultInfo = localEnv.info.returnResult =
                    lambdaBodyResult(that, lambdaType, resultInfo);

            if (that.getBodyKind() == JCLambda.BodyKind.EXPRESSION) {
                attribTree(that.getBody(), localEnv, bodyResultInfo);
            } else {
                JCBlock body = (JCBlock)that.body;
                if (body == breakTree &&
                        resultInfo.checkContext.deferredAttrContext().mode == AttrMode.CHECK) {
                    breakTreeFound(copyEnv(localEnv));
                }
                attribStats(body.stats, localEnv);
            }

            result = check(that, currentTarget, KindSelector.VAL, resultInfo);

            boolean isSpeculativeRound =
                    resultInfo.checkContext.deferredAttrContext().mode == DeferredAttr.AttrMode.SPECULATIVE;

            preFlow(that);
            flow.analyzeLambda(env, that, make, isSpeculativeRound);

            that.type = currentTarget; //avoids recovery at this stage
            checkLambdaCompatible(that, lambdaType, resultInfo.checkContext);

            if (!isSpeculativeRound) {
                //add thrown types as bounds to the thrown types free variables if needed:
                if (resultInfo.checkContext.inferenceContext().free(lambdaType.getThrownTypes())) {
                    List<Type> inferredThrownTypes = flow.analyzeLambdaThrownTypes(env, that, make);
                    if(!checkExConstraints(inferredThrownTypes, lambdaType.getThrownTypes(), resultInfo.checkContext.inferenceContext())) {
                        log.error(that, Errors.IncompatibleThrownTypesInMref(lambdaType.getThrownTypes()));
                    }
                }

                checkAccessibleTypes(that, localEnv, resultInfo.checkContext.inferenceContext(), lambdaType, currentTarget);
            }
            result = wrongContext ? that.type = types.createErrorType(pt())
                                  : check(that, currentTarget, KindSelector.VAL, resultInfo);
        } catch (Types.FunctionDescriptorLookupError ex) {
            JCDiagnostic cause = ex.getDiagnostic();
            resultInfo.checkContext.report(that, cause);
            result = that.type = types.createErrorType(pt());
            return;
        } catch (CompletionFailure cf) {
            chk.completionError(that.pos(), cf);
        } catch (Throwable t) {
            //when an unexpected exception happens, avoid attempts to attribute the same tree again
            //as that would likely cause the same exception again.
            needsRecovery = false;
            throw t;
        } finally {
            localEnv.info.scope.leave();
            if (needsRecovery) {
                attribTree(that, env, recoveryInfo);
            }
        }
    }
    //where
        class TargetInfo {
            Type target;
            Type descriptor;

            public TargetInfo(Type target, Type descriptor) {
                this.target = target;
                this.descriptor = descriptor;
            }
        }

        TargetInfo getTargetInfo(JCPolyExpression that, ResultInfo resultInfo, List<Type> explicitParamTypes) {
            Type lambdaType;
            Type currentTarget = resultInfo.pt;
            if (resultInfo.pt != Type.recoveryType) {
                /* We need to adjust the target. If the target is an
                 * intersection type, for example: SAM & I1 & I2 ...
                 * the target will be updated to SAM
                 */
                currentTarget = targetChecker.visit(currentTarget, that);
                if (!currentTarget.isIntersection()) {
                    if (explicitParamTypes != null) {
                        currentTarget = infer.instantiateFunctionalInterface(that,
                                currentTarget, explicitParamTypes, resultInfo.checkContext);
                    }
                    currentTarget = types.removeWildcards(currentTarget);
                    lambdaType = types.findDescriptorType(currentTarget);
                } else {
                    IntersectionClassType ict = (IntersectionClassType)currentTarget;
                    ListBuffer<Type> components = new ListBuffer<>();
                    for (Type bound : ict.getExplicitComponents()) {
                        if (explicitParamTypes != null) {
                            try {
                                bound = infer.instantiateFunctionalInterface(that,
                                        bound, explicitParamTypes, resultInfo.checkContext);
                            } catch (FunctionDescriptorLookupError t) {
                                // do nothing
                            }
                        }
                        bound = types.removeWildcards(bound);
                        components.add(bound);
                    }
                    currentTarget = types.makeIntersectionType(components.toList());
                    currentTarget.tsym.flags_field |= INTERFACE;
                    lambdaType = types.findDescriptorType(currentTarget);
                }

            } else {
                currentTarget = Type.recoveryType;
                lambdaType = fallbackDescriptorType(that);
            }
            if (that.hasTag(LAMBDA) && lambdaType.hasTag(FORALL)) {
                //lambda expression target desc cannot be a generic method
                Fragment msg = Fragments.InvalidGenericLambdaTarget(lambdaType,
                                                                    kindName(currentTarget.tsym),
                                                                    currentTarget.tsym);
                resultInfo.checkContext.report(that, diags.fragment(msg));
                currentTarget = types.createErrorType(pt());
            }
            return new TargetInfo(currentTarget, lambdaType);
        }

        void preFlow(JCLambda tree) {
            new PostAttrAnalyzer() {
                @Override
                public void scan(JCTree tree) {
                    if (tree == null ||
                            (tree.type != null &&
                            tree.type == Type.stuckType)) {
                        //don't touch stuck expressions!
                        return;
                    }
                    super.scan(tree);
                }

                @Override
                public void visitClassDef(JCClassDecl that) {
                    // or class declaration trees!
                }

                public void visitLambda(JCLambda that) {
                    // or lambda expressions!
                }
            }.scan(tree.body);
        }

        Types.MapVisitor<DiagnosticPosition> targetChecker = new Types.MapVisitor<DiagnosticPosition>() {

            @Override
            public Type visitClassType(ClassType t, DiagnosticPosition pos) {
                return t.isIntersection() ?
                        visitIntersectionClassType((IntersectionClassType)t, pos) : t;
            }

            public Type visitIntersectionClassType(IntersectionClassType ict, DiagnosticPosition pos) {
                types.findDescriptorSymbol(makeNotionalInterface(ict, pos));
                return ict;
            }

            private TypeSymbol makeNotionalInterface(IntersectionClassType ict, DiagnosticPosition pos) {
                ListBuffer<Type> targs = new ListBuffer<>();
                ListBuffer<Type> supertypes = new ListBuffer<>();
                for (Type i : ict.interfaces_field) {
                    if (i.isParameterized()) {
                        targs.appendList(i.tsym.type.allparams());
                    }
                    supertypes.append(i.tsym.type);
                }
                IntersectionClassType notionalIntf = types.makeIntersectionType(supertypes.toList());
                notionalIntf.allparams_field = targs.toList();
                notionalIntf.tsym.flags_field |= INTERFACE;
                return notionalIntf.tsym;
            }
        };

        private Type fallbackDescriptorType(JCExpression tree) {
            switch (tree.getTag()) {
                case LAMBDA:
                    JCLambda lambda = (JCLambda)tree;
                    List<Type> argtypes = List.nil();
                    for (JCVariableDecl param : lambda.params) {
                        argtypes = param.vartype != null && param.vartype.type != null ?
                                argtypes.append(param.vartype.type) :
                                argtypes.append(syms.errType);
                    }
                    return new MethodType(argtypes, Type.recoveryType,
                            List.of(syms.throwableType), syms.methodClass);
                case REFERENCE:
                    return new MethodType(List.nil(), Type.recoveryType,
                            List.of(syms.throwableType), syms.methodClass);
                default:
                    Assert.error("Cannot get here!");
            }
            return null;
        }

        private void checkAccessibleTypes(final DiagnosticPosition pos, final Env<AttrContext> env,
                final InferenceContext inferenceContext, final Type... ts) {
            checkAccessibleTypes(pos, env, inferenceContext, List.from(ts));
        }

        private void checkAccessibleTypes(final DiagnosticPosition pos, final Env<AttrContext> env,
                final InferenceContext inferenceContext, final List<Type> ts) {
            if (inferenceContext.free(ts)) {
                inferenceContext.addFreeTypeListener(ts,
                        solvedContext -> checkAccessibleTypes(pos, env, solvedContext, solvedContext.asInstTypes(ts)));
            } else {
                for (Type t : ts) {
                    rs.checkAccessibleType(env, t);
                }
            }
        }

        /**
         * Lambda/method reference have a special check context that ensures
         * that i.e. a lambda return type is compatible with the expected
         * type according to both the inherited context and the assignment
         * context.
         */
        class FunctionalReturnContext extends Check.NestedCheckContext {

            FunctionalReturnContext(CheckContext enclosingContext) {
                super(enclosingContext);
            }

            @Override
            public boolean compatible(Type found, Type req, Warner warn) {
                //return type must be compatible in both current context and assignment context
                return chk.basicHandler.compatible(inferenceContext().asUndetVar(found), inferenceContext().asUndetVar(req), warn);
            }

            @Override
            public void report(DiagnosticPosition pos, JCDiagnostic details) {
                enclosingContext.report(pos, diags.fragment(Fragments.IncompatibleRetTypeInLambda(details)));
            }
        }

        class ExpressionLambdaReturnContext extends FunctionalReturnContext {

            JCExpression expr;
            boolean expStmtExpected;

            ExpressionLambdaReturnContext(JCExpression expr, CheckContext enclosingContext) {
                super(enclosingContext);
                this.expr = expr;
            }

            @Override
            public void report(DiagnosticPosition pos, JCDiagnostic details) {
                if (expStmtExpected) {
                    enclosingContext.report(pos, diags.fragment(Fragments.StatExprExpected));
                } else {
                    super.report(pos, details);
                }
            }

            @Override
            public boolean compatible(Type found, Type req, Warner warn) {
                //a void return is compatible with an expression statement lambda
                if (req.hasTag(VOID)) {
                    expStmtExpected = true;
                    return TreeInfo.isExpressionStatement(expr);
                } else {
                    return super.compatible(found, req, warn);
                }
            }
        }

        ResultInfo lambdaBodyResult(JCLambda that, Type descriptor, ResultInfo resultInfo) {
            FunctionalReturnContext funcContext = that.getBodyKind() == JCLambda.BodyKind.EXPRESSION ?
                    new ExpressionLambdaReturnContext((JCExpression)that.getBody(), resultInfo.checkContext) :
                    new FunctionalReturnContext(resultInfo.checkContext);

            return descriptor.getReturnType() == Type.recoveryType ?
                    recoveryInfo :
                    new ResultInfo(KindSelector.VAL,
                            descriptor.getReturnType(), funcContext);
        }

        /**
        * Lambda compatibility. Check that given return types, thrown types, parameter types
        * are compatible with the expected functional interface descriptor. This means that:
        * (i) parameter types must be identical to those of the target descriptor; (ii) return
        * types must be compatible with the return type of the expected descriptor.
        */
        void checkLambdaCompatible(JCLambda tree, Type descriptor, CheckContext checkContext) {
            Type returnType = checkContext.inferenceContext().asUndetVar(descriptor.getReturnType());

            //return values have already been checked - but if lambda has no return
            //values, we must ensure that void/value compatibility is correct;
            //this amounts at checking that, if a lambda body can complete normally,
            //the descriptor's return type must be void
            if (tree.getBodyKind() == JCLambda.BodyKind.STATEMENT && tree.canCompleteNormally &&
                    !returnType.hasTag(VOID) && returnType != Type.recoveryType) {
                Fragment msg =
                        Fragments.IncompatibleRetTypeInLambda(Fragments.MissingRetVal(returnType));
                checkContext.report(tree,
                                    diags.fragment(msg));
            }

            List<Type> argTypes = checkContext.inferenceContext().asUndetVars(descriptor.getParameterTypes());
            if (!types.isSameTypes(argTypes, TreeInfo.types(tree.params))) {
                checkContext.report(tree, diags.fragment(Fragments.IncompatibleArgTypesInLambda));
            }
        }

        /* Map to hold 'fake' clinit methods. If a lambda is used to initialize a
         * static field and that lambda has type annotations, these annotations will
         * also be stored at these fake clinit methods.
         *
         * LambdaToMethod also use fake clinit methods so they can be reused.
         * Also as LTM is a phase subsequent to attribution, the methods from
         * clinits can be safely removed by LTM to save memory.
         */
        private Map<ClassSymbol, MethodSymbol> clinits = new HashMap<>();

        public MethodSymbol removeClinit(ClassSymbol sym) {
            return clinits.remove(sym);
        }

        /* This method returns an environment to be used to attribute a lambda
         * expression.
         *
         * The owner of this environment is a method symbol. If the current owner
         * is not a method, for example if the lambda is used to initialize
         * a field, then if the field is:
         *
         * - an instance field, we use the first constructor.
         * - a static field, we create a fake clinit method.
         */
        public Env<AttrContext> lambdaEnv(JCLambda that, Env<AttrContext> env) {
            Env<AttrContext> lambdaEnv;
            Symbol owner = env.info.scope.owner;
            if (owner.kind == VAR && owner.owner.kind == TYP) {
                //field initializer
                ClassSymbol enclClass = owner.enclClass();
                Symbol newScopeOwner = env.info.scope.owner;
                /* if the field isn't static, then we can get the first constructor
                 * and use it as the owner of the environment. This is what
                 * LTM code is doing to look for type annotations so we are fine.
                 */
                if ((owner.flags() & STATIC) == 0) {
                    for (Symbol s : enclClass.members_field.getSymbolsByName(names.init)) {
                        newScopeOwner = s;
                        break;
                    }
                } else {
                    /* if the field is static then we need to create a fake clinit
                     * method, this method can later be reused by LTM.
                     */
                    MethodSymbol clinit = clinits.get(enclClass);
                    if (clinit == null) {
                        Type clinitType = new MethodType(List.nil(),
                                syms.voidType, List.nil(), syms.methodClass);
                        clinit = new MethodSymbol(STATIC | SYNTHETIC | PRIVATE,
                                names.clinit, clinitType, enclClass);
                        clinit.params = List.nil();
                        clinits.put(enclClass, clinit);
                    }
                    newScopeOwner = clinit;
                }
                lambdaEnv = env.dup(that, env.info.dup(env.info.scope.dupUnshared(newScopeOwner)));
            } else {
                lambdaEnv = env.dup(that, env.info.dup(env.info.scope.dup()));
            }
            lambdaEnv.info.yieldResult = null;
            return lambdaEnv;
        }

    @Override
    public void visitReference(final JCMemberReference that) {
        if (pt().isErroneous() || (pt().hasTag(NONE) && pt() != Type.recoveryType)) {
            if (pt().hasTag(NONE) && (env.info.enclVar == null || !env.info.enclVar.type.isErroneous())) {
                //method reference only allowed in assignment or method invocation/cast context
                log.error(that.pos(), Errors.UnexpectedMref);
            }
            result = that.type = types.createErrorType(pt());
            return;
        }
        final Env<AttrContext> localEnv = env.dup(that);
        try {
            //attribute member reference qualifier - if this is a constructor
            //reference, the expected kind must be a type
            Type exprType = attribTree(that.expr, env, memberReferenceQualifierResult(that));

            if (that.getMode() == JCMemberReference.ReferenceMode.NEW) {
                exprType = chk.checkConstructorRefType(that.expr, exprType);
                if (!exprType.isErroneous() &&
                    exprType.isRaw() &&
                    that.typeargs != null) {
                    log.error(that.expr.pos(),
                              Errors.InvalidMref(Kinds.kindName(that.getMode()),
                                                 Fragments.MrefInferAndExplicitParams));
                    exprType = types.createErrorType(exprType);
                }
            }

            if (exprType.isErroneous()) {
                //if the qualifier expression contains problems,
                //give up attribution of method reference
                result = that.type = exprType;
                return;
            }

            if (TreeInfo.isStaticSelector(that.expr, names)) {
                //if the qualifier is a type, validate it; raw warning check is
                //omitted as we don't know at this stage as to whether this is a
                //raw selector (because of inference)
                chk.validate(that.expr, env, false);
            } else {
                Symbol lhsSym = TreeInfo.symbol(that.expr);
                localEnv.info.selectSuper = lhsSym != null && lhsSym.name == names._super;
            }
            //attrib type-arguments
            List<Type> typeargtypes = List.nil();
            if (that.typeargs != null) {
                typeargtypes = attribTypes(that.typeargs, localEnv);
            }

            boolean isTargetSerializable =
                    resultInfo.checkContext.deferredAttrContext().mode == DeferredAttr.AttrMode.CHECK &&
                    isSerializable(pt());
            TargetInfo targetInfo = getTargetInfo(that, resultInfo, null);
            Type currentTarget = targetInfo.target;
            Type desc = targetInfo.descriptor;

            setFunctionalInfo(localEnv, that, pt(), desc, currentTarget, resultInfo.checkContext);
            List<Type> argtypes = desc.getParameterTypes();
            Resolve.MethodCheck referenceCheck = rs.resolveMethodCheck;

            if (resultInfo.checkContext.inferenceContext().free(argtypes)) {
                referenceCheck = rs.new MethodReferenceCheck(resultInfo.checkContext.inferenceContext());
            }

            Pair<Symbol, Resolve.ReferenceLookupHelper> refResult = null;
            List<Type> saved_undet = resultInfo.checkContext.inferenceContext().save();
            try {
                refResult = rs.resolveMemberReference(localEnv, that, that.expr.type,
                        that.name, argtypes, typeargtypes, targetInfo.descriptor, referenceCheck,
                        resultInfo.checkContext.inferenceContext(), rs.basicReferenceChooser);
            } finally {
                resultInfo.checkContext.inferenceContext().rollback(saved_undet);
            }

            Symbol refSym = refResult.fst;
            Resolve.ReferenceLookupHelper lookupHelper = refResult.snd;

            /** this switch will need to go away and be replaced by the new RESOLUTION_TARGET testing
             *  JDK-8075541
             */
            if (refSym.kind != MTH) {
                boolean targetError;
                switch (refSym.kind) {
                    case ABSENT_MTH:
                    case MISSING_ENCL:
                        targetError = false;
                        break;
                    case WRONG_MTH:
                    case WRONG_MTHS:
                    case AMBIGUOUS:
                    case HIDDEN:
                    case STATICERR:
                        targetError = true;
                        break;
                    default:
                        Assert.error("unexpected result kind " + refSym.kind);
                        targetError = false;
                }

                JCDiagnostic detailsDiag = ((Resolve.ResolveError)refSym.baseSymbol())
                        .getDiagnostic(JCDiagnostic.DiagnosticType.FRAGMENT,
                                that, exprType.tsym, exprType, that.name, argtypes, typeargtypes);

                JCDiagnostic diag = diags.create(log.currentSource(), that,
                        targetError ?
                            Fragments.InvalidMref(Kinds.kindName(that.getMode()), detailsDiag) :
                            Errors.InvalidMref(Kinds.kindName(that.getMode()), detailsDiag));

                if (targetError && currentTarget == Type.recoveryType) {
                    //a target error doesn't make sense during recovery stage
                    //as we don't know what actual parameter types are
                    result = that.type = currentTarget;
                    return;
                } else {
                    if (targetError) {
                        resultInfo.checkContext.report(that, diag);
                    } else {
                        log.report(diag);
                    }
                    result = that.type = types.createErrorType(currentTarget);
                    return;
                }
            }

            that.sym = refSym.isConstructor() ? refSym.baseSymbol() : refSym;
            that.kind = lookupHelper.referenceKind(that.sym);
            that.ownerAccessible = rs.isAccessible(localEnv, that.sym.enclClass());

            if (desc.getReturnType() == Type.recoveryType) {
                // stop here
                result = that.type = currentTarget;
                return;
            }

            if (!env.info.attributionMode.isSpeculative && that.getMode() == JCMemberReference.ReferenceMode.NEW) {
                Type enclosingType = exprType.getEnclosingType();
                if (enclosingType != null && enclosingType.hasTag(CLASS)) {
                    // Check for the existence of an appropriate outer instance
                    rs.resolveImplicitThis(that.pos(), env, exprType);
                }
            }

            if (resultInfo.checkContext.deferredAttrContext().mode == AttrMode.CHECK) {

                if (that.getMode() == ReferenceMode.INVOKE &&
                        TreeInfo.isStaticSelector(that.expr, names) &&
                        that.kind.isUnbound() &&
                        lookupHelper.site.isRaw()) {
                    chk.checkRaw(that.expr, localEnv);
                }

                if (that.sym.isStatic() && TreeInfo.isStaticSelector(that.expr, names) &&
                        exprType.getTypeArguments().nonEmpty()) {
                    //static ref with class type-args
                    log.error(that.expr.pos(),
                              Errors.InvalidMref(Kinds.kindName(that.getMode()),
                                                 Fragments.StaticMrefWithTargs));
                    result = that.type = types.createErrorType(currentTarget);
                    return;
                }

                if (!refSym.isStatic() && that.kind == JCMemberReference.ReferenceKind.SUPER) {
                    // Check that super-qualified symbols are not abstract (JLS)
                    rs.checkNonAbstract(that.pos(), that.sym);
                }

                if (isTargetSerializable) {
                    chk.checkAccessFromSerializableElement(that, true);
                }
            }

            ResultInfo checkInfo =
                    resultInfo.dup(newMethodTemplate(
                        desc.getReturnType().hasTag(VOID) ? Type.noType : desc.getReturnType(),
                        that.kind.isUnbound() ? argtypes.tail : argtypes, typeargtypes),
                        new FunctionalReturnContext(resultInfo.checkContext), CheckMode.NO_TREE_UPDATE);

            Type refType = checkId(that, lookupHelper.site, refSym, localEnv, checkInfo);

            if (that.kind.isUnbound() &&
                    resultInfo.checkContext.inferenceContext().free(argtypes.head)) {
                //re-generate inference constraints for unbound receiver
                if (!types.isSubtype(resultInfo.checkContext.inferenceContext().asUndetVar(argtypes.head), exprType)) {
                    //cannot happen as this has already been checked - we just need
                    //to regenerate the inference constraints, as that has been lost
                    //as a result of the call to inferenceContext.save()
                    Assert.error("Can't get here");
                }
            }

            if (!refType.isErroneous()) {
                refType = types.createMethodTypeWithReturn(refType,
                        adjustMethodReturnType(refSym, lookupHelper.site, that.name, checkInfo.pt.getParameterTypes(), refType.getReturnType()));
            }

            //go ahead with standard method reference compatibility check - note that param check
            //is a no-op (as this has been taken care during method applicability)
            boolean isSpeculativeRound =
                    resultInfo.checkContext.deferredAttrContext().mode == DeferredAttr.AttrMode.SPECULATIVE;

            that.type = currentTarget; //avoids recovery at this stage
            checkReferenceCompatible(that, desc, refType, resultInfo.checkContext, isSpeculativeRound);
            if (!isSpeculativeRound) {
                checkAccessibleTypes(that, localEnv, resultInfo.checkContext.inferenceContext(), desc, currentTarget);
            }
            result = check(that, currentTarget, KindSelector.VAL, resultInfo);
        } catch (Types.FunctionDescriptorLookupError ex) {
            JCDiagnostic cause = ex.getDiagnostic();
            resultInfo.checkContext.report(that, cause);
            result = that.type = types.createErrorType(pt());
            return;
        }
    }
    //where
        ResultInfo memberReferenceQualifierResult(JCMemberReference tree) {
            //if this is a constructor reference, the expected kind must be a type
            return new ResultInfo(tree.getMode() == ReferenceMode.INVOKE ?
                                  KindSelector.VAL_TYP : KindSelector.TYP,
                                  Type.noType);
        }


    @SuppressWarnings("fallthrough")
    void checkReferenceCompatible(JCMemberReference tree, Type descriptor, Type refType, CheckContext checkContext, boolean speculativeAttr) {
        InferenceContext inferenceContext = checkContext.inferenceContext();
        Type returnType = inferenceContext.asUndetVar(descriptor.getReturnType());

        Type resType;
        switch (tree.getMode()) {
            case NEW:
                if (!tree.expr.type.isRaw()) {
                    resType = tree.expr.type;
                    break;
                }
            default:
                resType = refType.getReturnType();
        }

        Type incompatibleReturnType = resType;

        if (returnType.hasTag(VOID)) {
            incompatibleReturnType = null;
        }

        if (!returnType.hasTag(VOID) && !resType.hasTag(VOID)) {
            if (resType.isErroneous() ||
                    new FunctionalReturnContext(checkContext).compatible(resType, returnType,
                            checkContext.checkWarner(tree, resType, returnType))) {
                incompatibleReturnType = null;
            }
        }

        if (incompatibleReturnType != null) {
            Fragment msg =
                    Fragments.IncompatibleRetTypeInMref(Fragments.InconvertibleTypes(resType, descriptor.getReturnType()));
            checkContext.report(tree, diags.fragment(msg));
        } else {
            if (inferenceContext.free(refType)) {
                // we need to wait for inference to finish and then replace inference vars in the referent type
                inferenceContext.addFreeTypeListener(List.of(refType),
                        instantiatedContext -> {
                            tree.referentType = instantiatedContext.asInstType(refType);
                        });
            } else {
                tree.referentType = refType;
            }
        }

        if (!speculativeAttr) {
            if (!checkExConstraints(refType.getThrownTypes(), descriptor.getThrownTypes(), inferenceContext)) {
                log.error(tree, Errors.IncompatibleThrownTypesInMref(refType.getThrownTypes()));
            }
        }
    }

    boolean checkExConstraints(
            List<Type> thrownByFuncExpr,
            List<Type> thrownAtFuncType,
            InferenceContext inferenceContext) {
        /** 18.2.5: Otherwise, let E1, ..., En be the types in the function type's throws clause that
         *  are not proper types
         */
        List<Type> nonProperList = thrownAtFuncType.stream()
                .filter(e -> inferenceContext.free(e)).collect(List.collector());
        List<Type> properList = thrownAtFuncType.diff(nonProperList);

        /** Let X1,...,Xm be the checked exception types that the lambda body can throw or
         *  in the throws clause of the invocation type of the method reference's compile-time
         *  declaration
         */
        List<Type> checkedList = thrownByFuncExpr.stream()
                .filter(e -> chk.isChecked(e)).collect(List.collector());

        /** If n = 0 (the function type's throws clause consists only of proper types), then
         *  if there exists some i (1 <= i <= m) such that Xi is not a subtype of any proper type
         *  in the throws clause, the constraint reduces to false; otherwise, the constraint
         *  reduces to true
         */
        ListBuffer<Type> uncaughtByProperTypes = new ListBuffer<>();
        for (Type checked : checkedList) {
            boolean isSubtype = false;
            for (Type proper : properList) {
                if (types.isSubtype(checked, proper)) {
                    isSubtype = true;
                    break;
                }
            }
            if (!isSubtype) {
                uncaughtByProperTypes.add(checked);
            }
        }

        if (nonProperList.isEmpty() && !uncaughtByProperTypes.isEmpty()) {
            return false;
        }

        /** If n > 0, the constraint reduces to a set of subtyping constraints:
         *  for all i (1 <= i <= m), if Xi is not a subtype of any proper type in the
         *  throws clause, then the constraints include, for all j (1 <= j <= n), <Xi <: Ej>
         */
        List<Type> nonProperAsUndet = inferenceContext.asUndetVars(nonProperList);
        uncaughtByProperTypes.forEach(checkedEx -> {
            nonProperAsUndet.forEach(nonProper -> {
                types.isSubtype(checkedEx, nonProper);
            });
        });

        /** In addition, for all j (1 <= j <= n), the constraint reduces to the bound throws Ej
         */
        nonProperAsUndet.stream()
                .filter(t -> t.hasTag(UNDETVAR))
                .forEach(t -> ((UndetVar)t).setThrow());
        return true;
    }

    /**
     * Set functional type info on the underlying AST. Note: as the target descriptor
     * might contain inference variables, we might need to register an hook in the
     * current inference context.
     */
    private void setFunctionalInfo(final Env<AttrContext> env, final JCFunctionalExpression fExpr,
            final Type pt, final Type descriptorType, final Type primaryTarget, final CheckContext checkContext) {
        if (checkContext.inferenceContext().free(descriptorType)) {
            checkContext.inferenceContext().addFreeTypeListener(List.of(pt, descriptorType),
                    inferenceContext -> setFunctionalInfo(env, fExpr, pt, inferenceContext.asInstType(descriptorType),
                    inferenceContext.asInstType(primaryTarget), checkContext));
        } else {
            if (pt.hasTag(CLASS)) {
                fExpr.target = primaryTarget;
            }
            if (checkContext.deferredAttrContext().mode == DeferredAttr.AttrMode.CHECK &&
                    pt != Type.recoveryType) {
                //check that functional interface class is well-formed
                try {
                    /* Types.makeFunctionalInterfaceClass() may throw an exception
                     * when it's executed post-inference. See the listener code
                     * above.
                     */
                    ClassSymbol csym = types.makeFunctionalInterfaceClass(env,
                            names.empty, fExpr.target, ABSTRACT);
                    if (csym != null) {
                        chk.checkImplementations(env.tree, csym, csym);
                        try {
                            //perform an additional functional interface check on the synthetic class,
                            //as there may be spurious errors for raw targets - because of existing issues
                            //with membership and inheritance (see JDK-8074570).
                            csym.flags_field |= INTERFACE;
                            types.findDescriptorType(csym.type);
                        } catch (FunctionDescriptorLookupError err) {
                            resultInfo.checkContext.report(fExpr,
                                    diags.fragment(Fragments.NoSuitableFunctionalIntfInst(fExpr.target)));
                        }
                    }
                } catch (Types.FunctionDescriptorLookupError ex) {
                    JCDiagnostic cause = ex.getDiagnostic();
                    resultInfo.checkContext.report(env.tree, cause);
                }
            }
        }
    }

    public void visitParens(JCParens tree) {
        Type owntype = attribTree(tree.expr, env, resultInfo);
        result = check(tree, owntype, pkind(), resultInfo);
        Symbol sym = TreeInfo.symbol(tree);
        if (sym != null && sym.kind.matches(KindSelector.TYP_PCK))
            log.error(tree.pos(), Errors.IllegalParenthesizedExpression);
    }

    public void visitAssign(JCAssign tree) {
        Type owntype = attribTree(tree.lhs, env.dup(tree), varAssignmentInfo);
        Type capturedType = capture(owntype);
        attribExpr(tree.rhs, env, owntype);
        result = check(tree, capturedType, KindSelector.VAL, resultInfo);
    }

    public void visitAssignop(JCAssignOp tree) {
        // Attribute arguments.
        Type owntype = attribTree(tree.lhs, env, varAssignmentInfo);
        Type operand = attribExpr(tree.rhs, env);
        // Find operator.
        Symbol operator = tree.operator = operators.resolveBinary(tree, tree.getTag().noAssignOp(), owntype, operand);
        if (operator != operators.noOpSymbol &&
                !owntype.isErroneous() &&
                !operand.isErroneous()) {
            chk.checkDivZero(tree.rhs.pos(), operator, operand);
            chk.checkCastable(tree.rhs.pos(),
                              operator.type.getReturnType(),
                              owntype);
        }
        result = check(tree, owntype, KindSelector.VAL, resultInfo);
    }

    public void visitUnary(JCUnary tree) {
        // Attribute arguments.
        Type argtype = (tree.getTag().isIncOrDecUnaryOp())
            ? attribTree(tree.arg, env, varAssignmentInfo)
            : chk.checkNonVoid(tree.arg.pos(), attribExpr(tree.arg, env));

        // Find operator.
        Symbol operator = tree.operator = operators.resolveUnary(tree, tree.getTag(), argtype);
        Type owntype = types.createErrorType(tree.type);
        if (operator != operators.noOpSymbol &&
                !argtype.isErroneous()) {
            owntype = (tree.getTag().isIncOrDecUnaryOp())
                ? tree.arg.type
                : operator.type.getReturnType();
            int opc = ((OperatorSymbol)operator).opcode;

            // If the argument is constant, fold it.
            if (argtype.constValue() != null) {
                Type ctype = cfolder.fold1(opc, argtype);
                if (ctype != null) {
                    owntype = cfolder.coerce(ctype, owntype);
                }
            }
        }
        result = check(tree, owntype, KindSelector.VAL, resultInfo);
        matchBindings = matchBindingsComputer.unary(tree, matchBindings);
    }

    public void visitBinary(JCBinary tree) {
        // Attribute arguments.
        Type left = chk.checkNonVoid(tree.lhs.pos(), attribExpr(tree.lhs, env));
        // x && y
        // include x's bindings when true in y

        // x || y
        // include x's bindings when false in y

        MatchBindings lhsBindings = matchBindings;
        List<BindingSymbol> propagatedBindings;
        switch (tree.getTag()) {
            case AND:
                propagatedBindings = lhsBindings.bindingsWhenTrue;
                break;
            case OR:
                propagatedBindings = lhsBindings.bindingsWhenFalse;
                break;
            default:
                propagatedBindings = List.nil();
                break;
        }
        Env<AttrContext> rhsEnv = bindingEnv(env, propagatedBindings);
        Type right;
        try {
            right = chk.checkNonVoid(tree.rhs.pos(), attribExpr(tree.rhs, rhsEnv));
        } finally {
            rhsEnv.info.scope.leave();
        }

        matchBindings = matchBindingsComputer.binary(tree, lhsBindings, matchBindings);

        // Find operator.
        Symbol operator = tree.operator = operators.resolveBinary(tree, tree.getTag(), left, right);
        Type owntype = types.createErrorType(tree.type);
        if (operator != operators.noOpSymbol &&
                !left.isErroneous() &&
                !right.isErroneous()) {
            owntype = operator.type.getReturnType();
            int opc = ((OperatorSymbol)operator).opcode;
            // If both arguments are constants, fold them.
            if (left.constValue() != null && right.constValue() != null) {
                Type ctype = cfolder.fold2(opc, left, right);
                if (ctype != null) {
                    owntype = cfolder.coerce(ctype, owntype);
                }
            }

            // Check that argument types of a reference ==, != are
            // castable to each other, (JLS 15.21).  Note: unboxing
            // comparisons will not have an acmp* opc at this point.
            if ((opc == ByteCodes.if_acmpeq || opc == ByteCodes.if_acmpne)) {
                if (!types.isCastable(left, right, new Warner(tree.pos()))) {
                    log.error(tree.pos(), Errors.IncomparableTypes(left, right));
                }
            }

            chk.checkDivZero(tree.rhs.pos(), operator, right);
        }
        result = check(tree, owntype, KindSelector.VAL, resultInfo);
    }

    public void visitTypeCast(final JCTypeCast tree) {
        Type clazztype = attribType(tree.clazz, env);
        chk.validate(tree.clazz, env, false);
        //a fresh environment is required for 292 inference to work properly ---
        //see Infer.instantiatePolymorphicSignatureInstance()
        Env<AttrContext> localEnv = env.dup(tree);
        //should we propagate the target type?
        final ResultInfo castInfo;
        JCExpression expr = TreeInfo.skipParens(tree.expr);
        boolean isPoly = allowPoly && (expr.hasTag(LAMBDA) || expr.hasTag(REFERENCE));
        if (isPoly) {
            //expression is a poly - we need to propagate target type info
            castInfo = castInfo(clazztype);
        } else {
            //standalone cast - target-type info is not propagated
            castInfo = unknownExprInfo;
        }
        Type exprtype = attribTree(tree.expr, localEnv, castInfo);
        Type owntype = isPoly ? clazztype : chk.checkCastable(tree.expr.pos(), exprtype, clazztype);
        if (exprtype.constValue() != null)
            owntype = cfolder.coerce(exprtype, owntype);
        result = check(tree, capture(owntype), KindSelector.VAL, resultInfo);
        if (!isPoly)
            chk.checkRedundantCast(localEnv, tree);
    }

    public void visitTypeTest(JCInstanceOf tree) {
        Type exprtype = chk.checkNullOrRefType(
                tree.expr.pos(), attribExpr(tree.expr, env));
        Type clazztype;
        JCTree typeTree;
        if (tree.pattern.getTag() == BINDINGPATTERN) {
            attribTree(tree.pattern, env, unknownExprInfo);
            clazztype = tree.pattern.type;
            JCBindingPattern pattern = (JCBindingPattern) tree.pattern;
            typeTree = pattern.vartype;
            if (!clazztype.hasTag(TYPEVAR)) {
                clazztype = chk.checkClassOrArrayType(pattern.vartype.pos(), clazztype);
            }
        } else {
            clazztype = attribType(tree.pattern, env);
            typeTree = tree.pattern;
        }
        if (!clazztype.hasTag(TYPEVAR)) {
            clazztype = chk.checkClassOrArrayType(typeTree.pos(), clazztype);
        }
        if (!clazztype.isErroneous() && !types.isReifiable(clazztype)) {
            boolean valid = false;
            if (allowReifiableTypesInInstanceof) {
                if (preview.isPreview(Feature.REIFIABLE_TYPES_INSTANCEOF)) {
                    preview.warnPreview(tree.expr.pos(), Feature.REIFIABLE_TYPES_INSTANCEOF);
                }
                valid = verifyCastable(tree.expr.pos(), exprtype, clazztype);
            } else {
                log.error(typeTree.pos(), Errors.IllegalGenericTypeForInstof);
            }
            if (!valid) {
                clazztype = types.createErrorType(clazztype);
            }
        }
        chk.validate(typeTree, env, false);
        chk.checkCastable(tree.expr.pos(), exprtype, clazztype);
        result = check(tree, syms.booleanType, KindSelector.VAL, resultInfo);
    }

    @Override
    public void visitAnyPattern(JCAnyPattern tree) {
        tree.type = resultInfo.pt;
        result = tree.type;
    }

    public void visitBindingPattern(JCBindingPattern tree) {
        if (tree.vartype != null) {
            ResultInfo varInfo = new ResultInfo(KindSelector.TYP, resultInfo.pt, resultInfo.checkContext);
            tree.type = attribTree(tree.vartype, env, varInfo);
        } else {
            tree.type = resultInfo.pt;
        }
        VarSymbol v = tree.symbol = new BindingSymbol(tree.name, tree.vartype != null ? tree.vartype.type : (tree.type.hasTag(BOT) ? syms.objectType : tree.type), env.info.scope.owner);
        if (chk.checkUnique(tree.pos(), v, env.info.scope)) {
            chk.checkTransparentVar(tree.pos(), v, env.info.scope);
        }
        if (tree.vartype != null) {
            annotate.queueScanTreeAndTypeAnnotate(tree.vartype, env, v, tree.pos());
            annotate.flush();
        }
        result = tree.type;
        matchBindings = new MatchBindings(List.of(tree.symbol), List.nil());
    }

    @Override
    public void visitDeconstructionPattern(JCDeconstructionPattern tree) {
<<<<<<< HEAD
        tree.type = attribType(tree.deconstructor, env);
        Type site = types.removeWildcards(tree.type);
        List<Type> expectedRecordTypes;
        if (site.tsym.kind == Kind.TYP && ((ClassSymbol) site.tsym).isRecord()) {
            ClassSymbol record = (ClassSymbol) site.tsym;
            expectedRecordTypes = record.getRecordComponents().stream().map(rc -> types.memberType(site, rc)).collect(List.collector());
            tree.record = record;
        } else {
            log.error(tree.pos(), Errors.DeconstructionPatternOnlyRecords(site.tsym));
            expectedRecordTypes = Stream.generate(() -> Type.noType)
                                .limit(tree.nested.size())
                                .collect(List.collector());
        }
        ListBuffer<BindingSymbol> outBindings = new ListBuffer<>();
        List<Type> recordTypes = expectedRecordTypes;
        List<JCPattern> nestedPatterns = tree.nested;
        while (recordTypes.nonEmpty() && nestedPatterns.nonEmpty()) {
            boolean nestedIsVarPattern = nestedPatterns.head.hasTag(BINDINGPATTERN) &&
                                         ((JCBindingPattern) nestedPatterns.head).vartype == null;
            attribExpr(nestedPatterns.head, env, nestedIsVarPattern ? recordTypes.head : Type.noType);
            verifyCastable(nestedPatterns.head.pos(), recordTypes.head, nestedPatterns.head.type);
            outBindings.addAll(matchBindings.bindingsWhenTrue);
            nestedPatterns = nestedPatterns.tail;
            recordTypes = recordTypes.tail;
        }
        if (recordTypes.nonEmpty() || nestedPatterns.nonEmpty()) {
            while (nestedPatterns.nonEmpty()) {
                attribExpr(nestedPatterns.head, env, Type.noType);
                nestedPatterns = nestedPatterns.tail;
            }
            List<Type> nestedTypes =
                    tree.nested.stream().map(p -> p.type).collect(List.collector());
            log.error(tree.pos(),
                      Errors.IncorrectNumberOfNestedPatterns(expectedRecordTypes,
                                                             nestedTypes));
        }
=======
        Type site = tree.type = attribType(tree.deconstructor, env);
        ListBuffer<Type> components = new ListBuffer<>();
        Map<JCPattern, MatchBindings> nestedBindings = new HashMap<>();
        for (JCPattern n : tree.nested) {
            if ((n.hasTag(BINDINGPATTERN) && ((JCBindingPattern) n).vartype == null) || n.hasTag(ANYPATTERN)) {
                components.append(Type.noType);
            } else {
                components.append(attribExpr(n, env));
                nestedBindings.put(n, matchBindings);
            }
        }
        Iterable<Symbol> patterns = site.tsym.members().getSymbols(sym -> sym.kind == Kind.MTH && sym.name.startsWith(names.fromString("\\%pattern\\%")));
        List<Pair<MethodSymbol, List<Type>>> foundPatterns = List.nil();
        for (Symbol pattern : patterns) {
            String[] parts = BytecodeName.toSourceName(pattern.name.toString()).split("\\$", 4);
            if (!parts[2].contentEquals(site.tsym.name))
                continue;
            ListBuffer<Type> patternComponents = new ListBuffer<>();
            byte[] sig = Convert.string2utf(parts[3]);
            int[] idx = {1};
            while (sig[idx[0]] != ')') {//TODO: handle errors
                patternComponents.append(reader.decodeType(env.toplevel.modle, sig, idx));
            }
            if (isSubTypesIgnoreNone(components.toList(), patternComponents.toList())) {
                //found a pattern:
                foundPatterns = foundPatterns.prepend(Pair.of((MethodSymbol) pattern, patternComponents.toList()));
            }
        }
        ListBuffer<BindingSymbol> outBindings = new ListBuffer<>();
        if (foundPatterns.size() == 1) {
            tree.extractorResolver = foundPatterns.head.fst;
            List<Type> currentTypes;
            tree.innerTypes = currentTypes = foundPatterns.head.snd;
            //fix var/any patterns:
            for (JCPattern nestedPattern : tree.nested) {
                MatchBindings currentBindings;
                if (nestedPattern.type == null) {
                    attribExpr(nestedPattern, env, currentTypes.head);
                    currentBindings = matchBindings;
                } else {
                    currentBindings = nestedBindings.get(nestedPattern);
                    Assert.checkNonNull(currentBindings);
                }
                Assert.check(currentBindings.bindingsWhenFalse.isEmpty());
                outBindings.appendList(currentBindings.bindingsWhenTrue);
                currentTypes = currentTypes.tail;
            }
        } else {
            //TODO: error:
        }
//        //TODO: some checks....
>>>>>>> 88b98e20
        result = tree.type;
        matchBindings = new MatchBindings(outBindings.toList(), List.nil());
    }

    private boolean verifyCastable(DiagnosticPosition pos, Type exprtype, Type clazztype) {
        Warner warner = new Warner();
        if (!chk.checkCastable(pos, exprtype, clazztype, chk.basicHandler, warner)) {
            return false;
        } else if (warner.hasLint(LintCategory.UNCHECKED)) {
            log.error(pos,
                      Errors.InstanceofReifiableNotSafe(exprtype, clazztype));
            return false;
        } else {
            return true;
        }
    }

    public void visitLiteralPattern(JCLiteralPattern tree) {
        Type patType = attribTree(tree.value, env, resultInfo);

        if (tree.value.hasTag(IDENT)) {
            // Pattern is an identifier
            JCIdent ident = (JCIdent)tree.value;
            if (ident.sym.kind==TYP) {
                tree.patternKind = LiteralPatternKind.TYPE;
            } else {
                tree.patternKind = LiteralPatternKind.CONSTANTEXPRESSIONORNULL;
            }
        } else if (tree.value.hasTag(SELECT)) {
            // Pattern is a compound name
            JCFieldAccess ident = (JCFieldAccess)tree.value;
            if (ident.sym.kind==TYP) {
                tree.patternKind = LiteralPatternKind.TYPE;
            } else {
                tree.patternKind = LiteralPatternKind.CONSTANTEXPRESSIONORNULL;
            }
        } else {
            // Pattern must be null literal or a constant expression
            tree.patternKind = LiteralPatternKind.CONSTANTEXPRESSIONORNULL;
            if (!patType.isErroneous() && !patType.hasTag(BOT) && patType.constValue() == null) {
                log.error(tree.pos(), Errors.ConstExprReq);
            }
        }
        tree.type = patType;
    }

    public void visitIndexed(JCArrayAccess tree) {
        Type owntype = types.createErrorType(tree.type);
        Type atype = attribExpr(tree.indexed, env);
        attribExpr(tree.index, env, syms.intType);
        if (types.isArray(atype))
            owntype = types.elemtype(atype);
        else if (!atype.hasTag(ERROR))
            log.error(tree.pos(), Errors.ArrayReqButFound(atype));
        if (!pkind().contains(KindSelector.VAL))
            owntype = capture(owntype);
        result = check(tree, owntype, KindSelector.VAR, resultInfo);
    }

    public void visitIdent(JCIdent tree) {
        Symbol sym;

        // Find symbol
        if (pt().hasTag(METHOD) || pt().hasTag(FORALL)) {
            // If we are looking for a method, the prototype `pt' will be a
            // method type with the type of the call's arguments as parameters.
            env.info.pendingResolutionPhase = null;
            sym = rs.resolveMethod(tree.pos(), env, tree.name, pt().getParameterTypes(), pt().getTypeArguments());
        } else if (tree.sym != null && tree.sym.kind != VAR) {
            sym = tree.sym;
        } else {
            sym = rs.resolveIdent(tree.pos(), env, tree.name, pkind());
        }
        tree.sym = sym;

        // (1) Also find the environment current for the class where
        //     sym is defined (`symEnv').
        // Only for pre-tiger versions (1.4 and earlier):
        // (2) Also determine whether we access symbol out of an anonymous
        //     class in a this or super call.  This is illegal for instance
        //     members since such classes don't carry a this$n link.
        //     (`noOuterThisPath').
        Env<AttrContext> symEnv = env;
        boolean noOuterThisPath = false;
        if (env.enclClass.sym.owner.kind != PCK && // we are in an inner class
            sym.kind.matches(KindSelector.VAL_MTH) &&
            sym.owner.kind == TYP &&
            tree.name != names._this && tree.name != names._super) {

            // Find environment in which identifier is defined.
            while (symEnv.outer != null &&
                   !sym.isMemberOf(symEnv.enclClass.sym, types)) {
                if ((symEnv.enclClass.sym.flags() & NOOUTERTHIS) != 0)
                    noOuterThisPath = false;
                symEnv = symEnv.outer;
            }
        }

        // If symbol is a variable, ...
        if (sym.kind == VAR) {
            VarSymbol v = (VarSymbol)sym;

            // ..., evaluate its initializer, if it has one, and check for
            // illegal forward reference.
            checkInit(tree, env, v, false);

            // If we are expecting a variable (as opposed to a value), check
            // that the variable is assignable in the current environment.
            if (KindSelector.ASG.subset(pkind()))
                checkAssignable(tree.pos(), v, null, env);
        }

        // In a constructor body,
        // if symbol is a field or instance method, check that it is
        // not accessed before the supertype constructor is called.
        if ((symEnv.info.isSelfCall || noOuterThisPath) &&
            sym.kind.matches(KindSelector.VAL_MTH) &&
            sym.owner.kind == TYP &&
            (sym.flags() & STATIC) == 0) {
            chk.earlyRefError(tree.pos(), sym.kind == VAR ?
                                          sym : thisSym(tree.pos(), env));
        }
        Env<AttrContext> env1 = env;
        if (sym.kind != ERR && sym.kind != TYP &&
            sym.owner != null && sym.owner != env1.enclClass.sym) {
            // If the found symbol is inaccessible, then it is
            // accessed through an enclosing instance.  Locate this
            // enclosing instance:
            while (env1.outer != null && !rs.isAccessible(env, env1.enclClass.sym.type, sym))
                env1 = env1.outer;
        }

        if (env.info.isSerializable) {
            chk.checkAccessFromSerializableElement(tree, env.info.isSerializableLambda);
        }

        result = checkId(tree, env1.enclClass.sym.type, sym, env, resultInfo);
    }

    public void visitSelect(JCFieldAccess tree) {
        // Determine the expected kind of the qualifier expression.
        KindSelector skind = KindSelector.NIL;
        if (tree.name == names._this || tree.name == names._super ||
                tree.name == names._class)
        {
            skind = KindSelector.TYP;
        } else {
            if (pkind().contains(KindSelector.PCK))
                skind = KindSelector.of(skind, KindSelector.PCK);
            if (pkind().contains(KindSelector.TYP))
                skind = KindSelector.of(skind, KindSelector.TYP, KindSelector.PCK);
            if (pkind().contains(KindSelector.VAL_MTH))
                skind = KindSelector.of(skind, KindSelector.VAL, KindSelector.TYP);
        }

        // Attribute the qualifier expression, and determine its symbol (if any).
        Type site = attribTree(tree.selected, env, new ResultInfo(skind, Type.noType));
        if (!pkind().contains(KindSelector.TYP_PCK))
            site = capture(site); // Capture field access

        // don't allow T.class T[].class, etc
        if (skind == KindSelector.TYP) {
            Type elt = site;
            while (elt.hasTag(ARRAY))
                elt = ((ArrayType)elt).elemtype;
            if (elt.hasTag(TYPEVAR)) {
                log.error(tree.pos(), Errors.TypeVarCantBeDeref);
                result = tree.type = types.createErrorType(tree.name, site.tsym, site);
                tree.sym = tree.type.tsym;
                return ;
            }
        }

        // If qualifier symbol is a type or `super', assert `selectSuper'
        // for the selection. This is relevant for determining whether
        // protected symbols are accessible.
        Symbol sitesym = TreeInfo.symbol(tree.selected);
        boolean selectSuperPrev = env.info.selectSuper;
        env.info.selectSuper =
            sitesym != null &&
            sitesym.name == names._super;

        // Determine the symbol represented by the selection.
        env.info.pendingResolutionPhase = null;
        Symbol sym = selectSym(tree, sitesym, site, env, resultInfo);
        if (sym.kind == VAR && sym.name != names._super && env.info.defaultSuperCallSite != null) {
            log.error(tree.selected.pos(), Errors.NotEnclClass(site.tsym));
            sym = syms.errSymbol;
        }
        if (sym.exists() && !isType(sym) && pkind().contains(KindSelector.TYP_PCK)) {
            site = capture(site);
            sym = selectSym(tree, sitesym, site, env, resultInfo);
        }
        boolean varArgs = env.info.lastResolveVarargs();
        tree.sym = sym;

        if (site.hasTag(TYPEVAR) && !isType(sym) && sym.kind != ERR) {
            site = types.skipTypeVars(site, true);
        }

        // If that symbol is a variable, ...
        if (sym.kind == VAR) {
            VarSymbol v = (VarSymbol)sym;

            // ..., evaluate its initializer, if it has one, and check for
            // illegal forward reference.
            checkInit(tree, env, v, true);

            // If we are expecting a variable (as opposed to a value), check
            // that the variable is assignable in the current environment.
            if (KindSelector.ASG.subset(pkind()))
                checkAssignable(tree.pos(), v, tree.selected, env);
        }

        if (sitesym != null &&
                sitesym.kind == VAR &&
                ((VarSymbol)sitesym).isResourceVariable() &&
                sym.kind == MTH &&
                sym.name.equals(names.close) &&
                sym.overrides(syms.autoCloseableClose, sitesym.type.tsym, types, true) &&
                env.info.lint.isEnabled(LintCategory.TRY)) {
            log.warning(LintCategory.TRY, tree, Warnings.TryExplicitCloseCall);
        }

        // Disallow selecting a type from an expression
        if (isType(sym) && (sitesym == null || !sitesym.kind.matches(KindSelector.TYP_PCK))) {
            tree.type = check(tree.selected, pt(),
                              sitesym == null ?
                                      KindSelector.VAL : sitesym.kind.toSelector(),
                              new ResultInfo(KindSelector.TYP_PCK, pt()));
        }

        if (isType(sitesym)) {
            if (sym.name == names._this) {
                // If `C' is the currently compiled class, check that
                // C.this' does not appear in a call to a super(...)
                if (env.info.isSelfCall &&
                    site.tsym == env.enclClass.sym) {
                    chk.earlyRefError(tree.pos(), sym);
                }
            } else {
                // Check if type-qualified fields or methods are static (JLS)
                if ((sym.flags() & STATIC) == 0 &&
                    sym.name != names._super &&
                    (sym.kind == VAR || sym.kind == MTH)) {
                    rs.accessBase(rs.new StaticError(sym),
                              tree.pos(), site, sym.name, true);
                }
            }
            if (!allowStaticInterfaceMethods && sitesym.isInterface() &&
                    sym.isStatic() && sym.kind == MTH) {
                log.error(DiagnosticFlag.SOURCE_LEVEL, tree.pos(), Feature.STATIC_INTERFACE_METHODS_INVOKE.error(sourceName));
            }
        } else if (sym.kind != ERR &&
                   (sym.flags() & STATIC) != 0 &&
                   sym.name != names._class) {
            // If the qualified item is not a type and the selected item is static, report
            // a warning. Make allowance for the class of an array type e.g. Object[].class)
            chk.warnStatic(tree, Warnings.StaticNotQualifiedByType(sym.kind.kindName(), sym.owner));
        }

        // If we are selecting an instance member via a `super', ...
        if (env.info.selectSuper && (sym.flags() & STATIC) == 0) {

            // Check that super-qualified symbols are not abstract (JLS)
            rs.checkNonAbstract(tree.pos(), sym);

            if (site.isRaw()) {
                // Determine argument types for site.
                Type site1 = types.asSuper(env.enclClass.sym.type, site.tsym);
                if (site1 != null) site = site1;
            }
        }

        if (env.info.isSerializable) {
            chk.checkAccessFromSerializableElement(tree, env.info.isSerializableLambda);
        }

        env.info.selectSuper = selectSuperPrev;
        result = checkId(tree, site, sym, env, resultInfo);
    }
    //where
        /** Determine symbol referenced by a Select expression,
         *
         *  @param tree   The select tree.
         *  @param site   The type of the selected expression,
         *  @param env    The current environment.
         *  @param resultInfo The current result.
         */
        private Symbol selectSym(JCFieldAccess tree,
                                 Symbol location,
                                 Type site,
                                 Env<AttrContext> env,
                                 ResultInfo resultInfo) {
            DiagnosticPosition pos = tree.pos();
            Name name = tree.name;
            switch (site.getTag()) {
            case PACKAGE:
                return rs.accessBase(
                    rs.findIdentInPackage(pos, env, site.tsym, name, resultInfo.pkind),
                    pos, location, site, name, true);
            case ARRAY:
            case CLASS:
                if (resultInfo.pt.hasTag(METHOD) || resultInfo.pt.hasTag(FORALL)) {
                    return rs.resolveQualifiedMethod(
                        pos, env, location, site, name, resultInfo.pt.getParameterTypes(), resultInfo.pt.getTypeArguments());
                } else if (name == names._this || name == names._super) {
                    return rs.resolveSelf(pos, env, site.tsym, name);
                } else if (name == names._class) {
                    // In this case, we have already made sure in
                    // visitSelect that qualifier expression is a type.
                    return syms.getClassField(site, types);
                } else {
                    // We are seeing a plain identifier as selector.
                    Symbol sym = rs.findIdentInType(pos, env, site, name, resultInfo.pkind);
                        sym = rs.accessBase(sym, pos, location, site, name, true);
                    return sym;
                }
            case WILDCARD:
                throw new AssertionError(tree);
            case TYPEVAR:
                // Normally, site.getUpperBound() shouldn't be null.
                // It should only happen during memberEnter/attribBase
                // when determining the super type which *must* be
                // done before attributing the type variables.  In
                // other words, we are seeing this illegal program:
                // class B<T> extends A<T.foo> {}
                Symbol sym = (site.getUpperBound() != null)
                    ? selectSym(tree, location, capture(site.getUpperBound()), env, resultInfo)
                    : null;
                if (sym == null) {
                    log.error(pos, Errors.TypeVarCantBeDeref);
                    return syms.errSymbol;
                } else {
                    Symbol sym2 = (sym.flags() & Flags.PRIVATE) != 0 ?
                        rs.new AccessError(env, site, sym) :
                                sym;
                    rs.accessBase(sym2, pos, location, site, name, true);
                    return sym;
                }
            case ERROR:
                // preserve identifier names through errors
                return types.createErrorType(name, site.tsym, site).tsym;
            default:
                // The qualifier expression is of a primitive type -- only
                // .class is allowed for these.
                if (name == names._class) {
                    // In this case, we have already made sure in Select that
                    // qualifier expression is a type.
                    return syms.getClassField(site, types);
                } else {
                    log.error(pos, Errors.CantDeref(site));
                    return syms.errSymbol;
                }
            }
        }

        /** Determine type of identifier or select expression and check that
         *  (1) the referenced symbol is not deprecated
         *  (2) the symbol's type is safe (@see checkSafe)
         *  (3) if symbol is a variable, check that its type and kind are
         *      compatible with the prototype and protokind.
         *  (4) if symbol is an instance field of a raw type,
         *      which is being assigned to, issue an unchecked warning if its
         *      type changes under erasure.
         *  (5) if symbol is an instance method of a raw type, issue an
         *      unchecked warning if its argument types change under erasure.
         *  If checks succeed:
         *    If symbol is a constant, return its constant type
         *    else if symbol is a method, return its result type
         *    otherwise return its type.
         *  Otherwise return errType.
         *
         *  @param tree       The syntax tree representing the identifier
         *  @param site       If this is a select, the type of the selected
         *                    expression, otherwise the type of the current class.
         *  @param sym        The symbol representing the identifier.
         *  @param env        The current environment.
         *  @param resultInfo    The expected result
         */
        Type checkId(JCTree tree,
                     Type site,
                     Symbol sym,
                     Env<AttrContext> env,
                     ResultInfo resultInfo) {
            return (resultInfo.pt.hasTag(FORALL) || resultInfo.pt.hasTag(METHOD)) ?
                    checkMethodIdInternal(tree, site, sym, env, resultInfo) :
                    checkIdInternal(tree, site, sym, resultInfo.pt, env, resultInfo);
        }

        Type checkMethodIdInternal(JCTree tree,
                     Type site,
                     Symbol sym,
                     Env<AttrContext> env,
                     ResultInfo resultInfo) {
            if (resultInfo.pkind.contains(KindSelector.POLY)) {
                Type pt = resultInfo.pt.map(deferredAttr.new RecoveryDeferredTypeMap(AttrMode.SPECULATIVE, sym, env.info.pendingResolutionPhase));
                Type owntype = checkIdInternal(tree, site, sym, pt, env, resultInfo);
                resultInfo.pt.map(deferredAttr.new RecoveryDeferredTypeMap(AttrMode.CHECK, sym, env.info.pendingResolutionPhase));
                return owntype;
            } else {
                return checkIdInternal(tree, site, sym, resultInfo.pt, env, resultInfo);
            }
        }

        Type checkIdInternal(JCTree tree,
                     Type site,
                     Symbol sym,
                     Type pt,
                     Env<AttrContext> env,
                     ResultInfo resultInfo) {
            if (pt.isErroneous()) {
                return types.createErrorType(site);
            }
            Type owntype; // The computed type of this identifier occurrence.
            switch (sym.kind) {
            case TYP:
                // For types, the computed type equals the symbol's type,
                // except for two situations:
                owntype = sym.type;
                if (owntype.hasTag(CLASS)) {
                    chk.checkForBadAuxiliaryClassAccess(tree.pos(), env, (ClassSymbol)sym);
                    Type ownOuter = owntype.getEnclosingType();

                    // (a) If the symbol's type is parameterized, erase it
                    // because no type parameters were given.
                    // We recover generic outer type later in visitTypeApply.
                    if (owntype.tsym.type.getTypeArguments().nonEmpty()) {
                        owntype = types.erasure(owntype);
                    }

                    // (b) If the symbol's type is an inner class, then
                    // we have to interpret its outer type as a superclass
                    // of the site type. Example:
                    //
                    // class Tree<A> { class Visitor { ... } }
                    // class PointTree extends Tree<Point> { ... }
                    // ...PointTree.Visitor...
                    //
                    // Then the type of the last expression above is
                    // Tree<Point>.Visitor.
                    else if (ownOuter.hasTag(CLASS) && site != ownOuter) {
                        Type normOuter = site;
                        if (normOuter.hasTag(CLASS)) {
                            normOuter = types.asEnclosingSuper(site, ownOuter.tsym);
                        }
                        if (normOuter == null) // perhaps from an import
                            normOuter = types.erasure(ownOuter);
                        if (normOuter != ownOuter)
                            owntype = new ClassType(
                                normOuter, List.nil(), owntype.tsym,
                                owntype.getMetadata());
                    }
                }
                break;
            case VAR:
                VarSymbol v = (VarSymbol)sym;

                if (env.info.enclVar != null
                        && v.type.hasTag(NONE)) {
                    //self reference to implicitly typed variable declaration
                    log.error(TreeInfo.positionFor(v, env.enclClass), Errors.CantInferLocalVarType(v.name, Fragments.LocalSelfRef));
                    return v.type = types.createErrorType(v.type);
                }

                // Test (4): if symbol is an instance field of a raw type,
                // which is being assigned to, issue an unchecked warning if
                // its type changes under erasure.
                if (KindSelector.ASG.subset(pkind()) &&
                    v.owner.kind == TYP &&
                    (v.flags() & STATIC) == 0 &&
                    (site.hasTag(CLASS) || site.hasTag(TYPEVAR))) {
                    Type s = types.asOuterSuper(site, v.owner);
                    if (s != null &&
                        s.isRaw() &&
                        !types.isSameType(v.type, v.erasure(types))) {
                        chk.warnUnchecked(tree.pos(), Warnings.UncheckedAssignToVar(v, s));
                    }
                }
                // The computed type of a variable is the type of the
                // variable symbol, taken as a member of the site type.
                owntype = (sym.owner.kind == TYP &&
                           sym.name != names._this && sym.name != names._super)
                    ? types.memberType(site, sym)
                    : sym.type;

                // If the variable is a constant, record constant value in
                // computed type.
                if (v.getConstValue() != null && isStaticReference(tree))
                    owntype = owntype.constType(v.getConstValue());

                if (resultInfo.pkind == KindSelector.VAL) {
                    owntype = capture(owntype); // capture "names as expressions"
                }
                break;
            case MTH: {
                owntype = checkMethod(site, sym,
                        new ResultInfo(resultInfo.pkind, resultInfo.pt.getReturnType(), resultInfo.checkContext, resultInfo.checkMode),
                        env, TreeInfo.args(env.tree), resultInfo.pt.getParameterTypes(),
                        resultInfo.pt.getTypeArguments());
                break;
            }
            case PCK: case ERR:
                owntype = sym.type;
                break;
            default:
                throw new AssertionError("unexpected kind: " + sym.kind +
                                         " in tree " + tree);
            }

            // Emit a `deprecation' warning if symbol is deprecated.
            // (for constructors (but not for constructor references), the error
            // was given when the constructor was resolved)

            if (sym.name != names.init || tree.hasTag(REFERENCE)) {
                chk.checkDeprecated(tree.pos(), env.info.scope.owner, sym);
                chk.checkSunAPI(tree.pos(), sym);
                chk.checkProfile(tree.pos(), sym);
                chk.checkPreview(tree.pos(), sym);
            }

            // If symbol is a variable, check that its type and
            // kind are compatible with the prototype and protokind.
            return check(tree, owntype, sym.kind.toSelector(), resultInfo);
        }

        /** Check that variable is initialized and evaluate the variable's
         *  initializer, if not yet done. Also check that variable is not
         *  referenced before it is defined.
         *  @param tree    The tree making up the variable reference.
         *  @param env     The current environment.
         *  @param v       The variable's symbol.
         */
        private void checkInit(JCTree tree,
                               Env<AttrContext> env,
                               VarSymbol v,
                               boolean onlyWarning) {
            // A forward reference is diagnosed if the declaration position
            // of the variable is greater than the current tree position
            // and the tree and variable definition occur in the same class
            // definition.  Note that writes don't count as references.
            // This check applies only to class and instance
            // variables.  Local variables follow different scope rules,
            // and are subject to definite assignment checking.
            Env<AttrContext> initEnv = enclosingInitEnv(env);
            if (initEnv != null &&
                (initEnv.info.enclVar == v || v.pos > tree.pos) &&
                v.owner.kind == TYP &&
                v.owner == env.info.scope.owner.enclClass() &&
                ((v.flags() & STATIC) != 0) == Resolve.isStatic(env) &&
                (!env.tree.hasTag(ASSIGN) ||
                 TreeInfo.skipParens(((JCAssign) env.tree).lhs) != tree)) {
                if (!onlyWarning || isStaticEnumField(v)) {
                    Error errkey = (initEnv.info.enclVar == v) ?
                                Errors.IllegalSelfRef : Errors.IllegalForwardRef;
                    log.error(tree.pos(), errkey);
                } else if (useBeforeDeclarationWarning) {
                    Warning warnkey = (initEnv.info.enclVar == v) ?
                                Warnings.SelfRef(v) : Warnings.ForwardRef(v);
                    log.warning(tree.pos(), warnkey);
                }
            }

            v.getConstValue(); // ensure initializer is evaluated

            checkEnumInitializer(tree, env, v);
        }

        /**
         * Returns the enclosing init environment associated with this env (if any). An init env
         * can be either a field declaration env or a static/instance initializer env.
         */
        Env<AttrContext> enclosingInitEnv(Env<AttrContext> env) {
            while (true) {
                switch (env.tree.getTag()) {
                    case VARDEF:
                        JCVariableDecl vdecl = (JCVariableDecl)env.tree;
                        if (vdecl.sym.owner.kind == TYP) {
                            //field
                            return env;
                        }
                        break;
                    case BLOCK:
                        if (env.next.tree.hasTag(CLASSDEF)) {
                            //instance/static initializer
                            return env;
                        }
                        break;
                    case METHODDEF:
                    case CLASSDEF:
                    case TOPLEVEL:
                        return null;
                }
                Assert.checkNonNull(env.next);
                env = env.next;
            }
        }

        /**
         * Check for illegal references to static members of enum.  In
         * an enum type, constructors and initializers may not
         * reference its static members unless they are constant.
         *
         * @param tree    The tree making up the variable reference.
         * @param env     The current environment.
         * @param v       The variable's symbol.
         * @jls 8.9 Enum Types
         */
        private void checkEnumInitializer(JCTree tree, Env<AttrContext> env, VarSymbol v) {
            // JLS:
            //
            // "It is a compile-time error to reference a static field
            // of an enum type that is not a compile-time constant
            // (15.28) from constructors, instance initializer blocks,
            // or instance variable initializer expressions of that
            // type. It is a compile-time error for the constructors,
            // instance initializer blocks, or instance variable
            // initializer expressions of an enum constant e to refer
            // to itself or to an enum constant of the same type that
            // is declared to the right of e."
            if (isStaticEnumField(v)) {
                ClassSymbol enclClass = env.info.scope.owner.enclClass();

                if (enclClass == null || enclClass.owner == null)
                    return;

                // See if the enclosing class is the enum (or a
                // subclass thereof) declaring v.  If not, this
                // reference is OK.
                if (v.owner != enclClass && !types.isSubtype(enclClass.type, v.owner.type))
                    return;

                // If the reference isn't from an initializer, then
                // the reference is OK.
                if (!Resolve.isInitializer(env))
                    return;

                log.error(tree.pos(), Errors.IllegalEnumStaticRef);
            }
        }

        /** Is the given symbol a static, non-constant field of an Enum?
         *  Note: enum literals should not be regarded as such
         */
        private boolean isStaticEnumField(VarSymbol v) {
            return Flags.isEnum(v.owner) &&
                   Flags.isStatic(v) &&
                   !Flags.isConstant(v) &&
                   v.name != names._class;
        }

    /**
     * Check that method arguments conform to its instantiation.
     **/
    public Type checkMethod(Type site,
                            final Symbol sym,
                            ResultInfo resultInfo,
                            Env<AttrContext> env,
                            final List<JCExpression> argtrees,
                            List<Type> argtypes,
                            List<Type> typeargtypes) {
        // Test (5): if symbol is an instance method of a raw type, issue
        // an unchecked warning if its argument types change under erasure.
        if ((sym.flags() & STATIC) == 0 &&
            (site.hasTag(CLASS) || site.hasTag(TYPEVAR))) {
            Type s = types.asOuterSuper(site, sym.owner);
            if (s != null && s.isRaw() &&
                !types.isSameTypes(sym.type.getParameterTypes(),
                                   sym.erasure(types).getParameterTypes())) {
                chk.warnUnchecked(env.tree.pos(), Warnings.UncheckedCallMbrOfRawType(sym, s));
            }
        }

        if (env.info.defaultSuperCallSite != null) {
            for (Type sup : types.interfaces(env.enclClass.type).prepend(types.supertype((env.enclClass.type)))) {
                if (!sup.tsym.isSubClass(sym.enclClass(), types) ||
                        types.isSameType(sup, env.info.defaultSuperCallSite)) continue;
                List<MethodSymbol> icand_sup =
                        types.interfaceCandidates(sup, (MethodSymbol)sym);
                if (icand_sup.nonEmpty() &&
                        icand_sup.head != sym &&
                        icand_sup.head.overrides(sym, icand_sup.head.enclClass(), types, true)) {
                    log.error(env.tree.pos(),
                              Errors.IllegalDefaultSuperCall(env.info.defaultSuperCallSite, Fragments.OverriddenDefault(sym, sup)));
                    break;
                }
            }
            env.info.defaultSuperCallSite = null;
        }

        if (sym.isStatic() && site.isInterface() && env.tree.hasTag(APPLY)) {
            JCMethodInvocation app = (JCMethodInvocation)env.tree;
            if (app.meth.hasTag(SELECT) &&
                    !TreeInfo.isStaticSelector(((JCFieldAccess)app.meth).selected, names)) {
                log.error(env.tree.pos(), Errors.IllegalStaticIntfMethCall(site));
            }
        }

        // Compute the identifier's instantiated type.
        // For methods, we need to compute the instance type by
        // Resolve.instantiate from the symbol's type as well as
        // any type arguments and value arguments.
        Warner noteWarner = new Warner();
        try {
            Type owntype = rs.checkMethod(
                    env,
                    site,
                    sym,
                    resultInfo,
                    argtypes,
                    typeargtypes,
                    noteWarner);

            DeferredAttr.DeferredTypeMap<Void> checkDeferredMap =
                deferredAttr.new DeferredTypeMap<>(DeferredAttr.AttrMode.CHECK, sym, env.info.pendingResolutionPhase);

            argtypes = argtypes.map(checkDeferredMap);

            if (noteWarner.hasNonSilentLint(LintCategory.UNCHECKED)) {
                chk.warnUnchecked(env.tree.pos(), Warnings.UncheckedMethInvocationApplied(kindName(sym),
                        sym.name,
                        rs.methodArguments(sym.type.getParameterTypes()),
                        rs.methodArguments(argtypes.map(checkDeferredMap)),
                        kindName(sym.location()),
                        sym.location()));
                if (resultInfo.pt != Infer.anyPoly ||
                        !owntype.hasTag(METHOD) ||
                        !owntype.isPartial()) {
                    //if this is not a partially inferred method type, erase return type. Otherwise,
                    //erasure is carried out in PartiallyInferredMethodType.check().
                    owntype = new MethodType(owntype.getParameterTypes(),
                            types.erasure(owntype.getReturnType()),
                            types.erasure(owntype.getThrownTypes()),
                            syms.methodClass);
                }
            }

            PolyKind pkind = (sym.type.hasTag(FORALL) &&
                 sym.type.getReturnType().containsAny(((ForAll)sym.type).tvars)) ?
                 PolyKind.POLY : PolyKind.STANDALONE;
            TreeInfo.setPolyKind(env.tree, pkind);

            return (resultInfo.pt == Infer.anyPoly) ?
                    owntype :
                    chk.checkMethod(owntype, sym, env, argtrees, argtypes, env.info.lastResolveVarargs(),
                            resultInfo.checkContext.inferenceContext());
        } catch (Infer.InferenceException ex) {
            //invalid target type - propagate exception outwards or report error
            //depending on the current check context
            resultInfo.checkContext.report(env.tree.pos(), ex.getDiagnostic());
            return types.createErrorType(site);
        } catch (Resolve.InapplicableMethodException ex) {
            final JCDiagnostic diag = ex.getDiagnostic();
            Resolve.InapplicableSymbolError errSym = rs.new InapplicableSymbolError(null) {
                @Override
                protected Pair<Symbol, JCDiagnostic> errCandidate() {
                    return new Pair<>(sym, diag);
                }
            };
            List<Type> argtypes2 = argtypes.map(
                    rs.new ResolveDeferredRecoveryMap(AttrMode.CHECK, sym, env.info.pendingResolutionPhase));
            JCDiagnostic errDiag = errSym.getDiagnostic(JCDiagnostic.DiagnosticType.ERROR,
                    env.tree, sym, site, sym.name, argtypes2, typeargtypes);
            log.report(errDiag);
            return types.createErrorType(site);
        }
    }

    public void visitLiteral(JCLiteral tree) {
        result = check(tree, litType(tree.typetag).constType(tree.value),
                KindSelector.VAL, resultInfo);
    }
    //where
    /** Return the type of a literal with given type tag.
     */
    Type litType(TypeTag tag) {
        return (tag == CLASS) ? syms.stringType : syms.typeOfTag[tag.ordinal()];
    }

    public void visitTypeIdent(JCPrimitiveTypeTree tree) {
        result = check(tree, syms.typeOfTag[tree.typetag.ordinal()], KindSelector.TYP, resultInfo);
    }

    public void visitTypeArray(JCArrayTypeTree tree) {
        Type etype = attribType(tree.elemtype, env);
        Type type = new ArrayType(etype, syms.arrayClass);
        result = check(tree, type, KindSelector.TYP, resultInfo);
    }

    /** Visitor method for parameterized types.
     *  Bound checking is left until later, since types are attributed
     *  before supertype structure is completely known
     */
    public void visitTypeApply(JCTypeApply tree) {
        Type owntype = types.createErrorType(tree.type);

        // Attribute functor part of application and make sure it's a class.
        Type clazztype = chk.checkClassType(tree.clazz.pos(), attribType(tree.clazz, env));

        // Attribute type parameters
        List<Type> actuals = attribTypes(tree.arguments, env);

        if (clazztype.hasTag(CLASS)) {
            List<Type> formals = clazztype.tsym.type.getTypeArguments();
            if (actuals.isEmpty()) //diamond
                actuals = formals;

            if (actuals.length() == formals.length()) {
                List<Type> a = actuals;
                List<Type> f = formals;
                while (a.nonEmpty()) {
                    a.head = a.head.withTypeVar(f.head);
                    a = a.tail;
                    f = f.tail;
                }
                // Compute the proper generic outer
                Type clazzOuter = clazztype.getEnclosingType();
                if (clazzOuter.hasTag(CLASS)) {
                    Type site;
                    JCExpression clazz = TreeInfo.typeIn(tree.clazz);
                    if (clazz.hasTag(IDENT)) {
                        site = env.enclClass.sym.type;
                    } else if (clazz.hasTag(SELECT)) {
                        site = ((JCFieldAccess) clazz).selected.type;
                    } else throw new AssertionError(""+tree);
                    if (clazzOuter.hasTag(CLASS) && site != clazzOuter) {
                        if (site.hasTag(CLASS))
                            site = types.asOuterSuper(site, clazzOuter.tsym);
                        if (site == null)
                            site = types.erasure(clazzOuter);
                        clazzOuter = site;
                    }
                }
                owntype = new ClassType(clazzOuter, actuals, clazztype.tsym,
                                        clazztype.getMetadata());
            } else {
                if (formals.length() != 0) {
                    log.error(tree.pos(),
                              Errors.WrongNumberTypeArgs(Integer.toString(formals.length())));
                } else {
                    log.error(tree.pos(), Errors.TypeDoesntTakeParams(clazztype.tsym));
                }
                owntype = types.createErrorType(tree.type);
            }
        }
        result = check(tree, owntype, KindSelector.TYP, resultInfo);
    }

    public void visitTypeUnion(JCTypeUnion tree) {
        ListBuffer<Type> multicatchTypes = new ListBuffer<>();
        ListBuffer<Type> all_multicatchTypes = null; // lazy, only if needed
        for (JCExpression typeTree : tree.alternatives) {
            Type ctype = attribType(typeTree, env);
            ctype = chk.checkType(typeTree.pos(),
                          chk.checkClassType(typeTree.pos(), ctype),
                          syms.throwableType);
            if (!ctype.isErroneous()) {
                //check that alternatives of a union type are pairwise
                //unrelated w.r.t. subtyping
                if (chk.intersects(ctype,  multicatchTypes.toList())) {
                    for (Type t : multicatchTypes) {
                        boolean sub = types.isSubtype(ctype, t);
                        boolean sup = types.isSubtype(t, ctype);
                        if (sub || sup) {
                            //assume 'a' <: 'b'
                            Type a = sub ? ctype : t;
                            Type b = sub ? t : ctype;
                            log.error(typeTree.pos(), Errors.MulticatchTypesMustBeDisjoint(a, b));
                        }
                    }
                }
                multicatchTypes.append(ctype);
                if (all_multicatchTypes != null)
                    all_multicatchTypes.append(ctype);
            } else {
                if (all_multicatchTypes == null) {
                    all_multicatchTypes = new ListBuffer<>();
                    all_multicatchTypes.appendList(multicatchTypes);
                }
                all_multicatchTypes.append(ctype);
            }
        }
        Type t = check(tree, types.lub(multicatchTypes.toList()),
                KindSelector.TYP, resultInfo.dup(CheckMode.NO_TREE_UPDATE));
        if (t.hasTag(CLASS)) {
            List<Type> alternatives =
                ((all_multicatchTypes == null) ? multicatchTypes : all_multicatchTypes).toList();
            t = new UnionClassType((ClassType) t, alternatives);
        }
        tree.type = result = t;
    }

    public void visitTypeIntersection(JCTypeIntersection tree) {
        attribTypes(tree.bounds, env);
        tree.type = result = checkIntersection(tree, tree.bounds);
    }

    public void visitTypeParameter(JCTypeParameter tree) {
        TypeVar typeVar = (TypeVar) tree.type;

        if (tree.annotations != null && tree.annotations.nonEmpty()) {
            annotate.annotateTypeParameterSecondStage(tree, tree.annotations);
        }

        if (!typeVar.getUpperBound().isErroneous()) {
            //fixup type-parameter bound computed in 'attribTypeVariables'
            typeVar.setUpperBound(checkIntersection(tree, tree.bounds));
        }
    }

    Type checkIntersection(JCTree tree, List<JCExpression> bounds) {
        Set<Type> boundSet = new HashSet<>();
        if (bounds.nonEmpty()) {
            // accept class or interface or typevar as first bound.
            bounds.head.type = checkBase(bounds.head.type, bounds.head, env, false, false, false);
            boundSet.add(types.erasure(bounds.head.type));
            if (bounds.head.type.isErroneous()) {
                return bounds.head.type;
            }
            else if (bounds.head.type.hasTag(TYPEVAR)) {
                // if first bound was a typevar, do not accept further bounds.
                if (bounds.tail.nonEmpty()) {
                    log.error(bounds.tail.head.pos(),
                              Errors.TypeVarMayNotBeFollowedByOtherBounds);
                    return bounds.head.type;
                }
            } else {
                // if first bound was a class or interface, accept only interfaces
                // as further bounds.
                for (JCExpression bound : bounds.tail) {
                    bound.type = checkBase(bound.type, bound, env, false, true, false);
                    if (bound.type.isErroneous()) {
                        bounds = List.of(bound);
                    }
                    else if (bound.type.hasTag(CLASS)) {
                        chk.checkNotRepeated(bound.pos(), types.erasure(bound.type), boundSet);
                    }
                }
            }
        }

        if (bounds.length() == 0) {
            return syms.objectType;
        } else if (bounds.length() == 1) {
            return bounds.head.type;
        } else {
            Type owntype = types.makeIntersectionType(TreeInfo.types(bounds));
            // ... the variable's bound is a class type flagged COMPOUND
            // (see comment for TypeVar.bound).
            // In this case, generate a class tree that represents the
            // bound class, ...
            JCExpression extending;
            List<JCExpression> implementing;
            if (!bounds.head.type.isInterface()) {
                extending = bounds.head;
                implementing = bounds.tail;
            } else {
                extending = null;
                implementing = bounds;
            }
            JCClassDecl cd = make.at(tree).ClassDef(
                make.Modifiers(PUBLIC | ABSTRACT),
                names.empty, List.nil(),
                extending, implementing, List.nil());

            ClassSymbol c = (ClassSymbol)owntype.tsym;
            Assert.check((c.flags() & COMPOUND) != 0);
            cd.sym = c;
            c.sourcefile = env.toplevel.sourcefile;

            // ... and attribute the bound class
            c.flags_field |= UNATTRIBUTED;
            Env<AttrContext> cenv = enter.classEnv(cd, env);
            typeEnvs.put(c, cenv);
            attribClass(c);
            return owntype;
        }
    }

    public void visitWildcard(JCWildcard tree) {
        //- System.err.println("visitWildcard("+tree+");");//DEBUG
        Type type = (tree.kind.kind == BoundKind.UNBOUND)
            ? syms.objectType
            : attribType(tree.inner, env);
        result = check(tree, new WildcardType(chk.checkRefType(tree.pos(), type),
                                              tree.kind.kind,
                                              syms.boundClass),
                KindSelector.TYP, resultInfo);
    }

    public void visitAnnotation(JCAnnotation tree) {
        Assert.error("should be handled in annotate");
    }

    public void visitAnnotatedType(JCAnnotatedType tree) {
        attribAnnotationTypes(tree.annotations, env);
        Type underlyingType = attribType(tree.underlyingType, env);
        Type annotatedType = underlyingType.annotatedType(Annotations.TO_BE_SET);

        if (!env.info.isNewClass)
            annotate.annotateTypeSecondStage(tree, tree.annotations, annotatedType);
        result = tree.type = annotatedType;
    }

    public void visitErroneous(JCErroneous tree) {
        if (tree.errs != null)
            for (JCTree err : tree.errs)
                attribTree(err, env, new ResultInfo(KindSelector.ERR, pt()));
        result = tree.type = syms.errType;
    }

    /** Default visitor method for all other trees.
     */
    public void visitTree(JCTree tree) {
        throw new AssertionError();
    }

    /**
     * Attribute an env for either a top level tree or class or module declaration.
     */
    public void attrib(Env<AttrContext> env) {
        switch (env.tree.getTag()) {
            case MODULEDEF:
                attribModule(env.tree.pos(), ((JCModuleDecl)env.tree).sym);
                break;
            case TOPLEVEL:
                attribTopLevel(env);
                break;
            case PACKAGEDEF:
                attribPackage(env.tree.pos(), ((JCPackageDecl) env.tree).packge);
                break;
            default:
                attribClass(env.tree.pos(), env.enclClass.sym);
        }
    }

    /**
     * Attribute a top level tree. These trees are encountered when the
     * package declaration has annotations.
     */
    public void attribTopLevel(Env<AttrContext> env) {
        JCCompilationUnit toplevel = env.toplevel;
        try {
            annotate.flush();
        } catch (CompletionFailure ex) {
            chk.completionError(toplevel.pos(), ex);
        }
    }

    public void attribPackage(DiagnosticPosition pos, PackageSymbol p) {
        try {
            annotate.flush();
            attribPackage(p);
        } catch (CompletionFailure ex) {
            chk.completionError(pos, ex);
        }
    }

    void attribPackage(PackageSymbol p) {
        Env<AttrContext> env = typeEnvs.get(p);
        chk.checkDeprecatedAnnotation(((JCPackageDecl) env.tree).pid.pos(), p);
    }

    public void attribModule(DiagnosticPosition pos, ModuleSymbol m) {
        try {
            annotate.flush();
            attribModule(m);
        } catch (CompletionFailure ex) {
            chk.completionError(pos, ex);
        }
    }

    void attribModule(ModuleSymbol m) {
        // Get environment current at the point of module definition.
        Env<AttrContext> env = enter.typeEnvs.get(m);
        attribStat(env.tree, env);
    }

    /** Main method: attribute class definition associated with given class symbol.
     *  reporting completion failures at the given position.
     *  @param pos The source position at which completion errors are to be
     *             reported.
     *  @param c   The class symbol whose definition will be attributed.
     */
    public void attribClass(DiagnosticPosition pos, ClassSymbol c) {
        try {
            annotate.flush();
            attribClass(c);
        } catch (CompletionFailure ex) {
            chk.completionError(pos, ex);
        }
    }

    /** Attribute class definition associated with given class symbol.
     *  @param c   The class symbol whose definition will be attributed.
     */
    void attribClass(ClassSymbol c) throws CompletionFailure {
        if (c.type.hasTag(ERROR)) return;

        // Check for cycles in the inheritance graph, which can arise from
        // ill-formed class files.
        chk.checkNonCyclic(null, c.type);

        Type st = types.supertype(c.type);
        if ((c.flags_field & Flags.COMPOUND) == 0) {
            // First, attribute superclass.
            if (st.hasTag(CLASS))
                attribClass((ClassSymbol)st.tsym);

            // Next attribute owner, if it is a class.
            if (c.owner.kind == TYP && c.owner.type.hasTag(CLASS))
                attribClass((ClassSymbol)c.owner);
        }

        // The previous operations might have attributed the current class
        // if there was a cycle. So we test first whether the class is still
        // UNATTRIBUTED.
        if ((c.flags_field & UNATTRIBUTED) != 0) {
            c.flags_field &= ~UNATTRIBUTED;

            // Get environment current at the point of class definition.
            Env<AttrContext> env = typeEnvs.get(c);

            // The info.lint field in the envs stored in typeEnvs is deliberately uninitialized,
            // because the annotations were not available at the time the env was created. Therefore,
            // we look up the environment chain for the first enclosing environment for which the
            // lint value is set. Typically, this is the parent env, but might be further if there
            // are any envs created as a result of TypeParameter nodes.
            Env<AttrContext> lintEnv = env;
            while (lintEnv.info.lint == null)
                lintEnv = lintEnv.next;

            // Having found the enclosing lint value, we can initialize the lint value for this class
            env.info.lint = lintEnv.info.lint.augment(c);

            Lint prevLint = chk.setLint(env.info.lint);
            JavaFileObject prev = log.useSource(c.sourcefile);
            ResultInfo prevReturnRes = env.info.returnResult;

            try {
                deferredLintHandler.flush(env.tree);
                env.info.returnResult = null;
                // java.lang.Enum may not be subclassed by a non-enum
                if (st.tsym == syms.enumSym &&
                    ((c.flags_field & (Flags.ENUM|Flags.COMPOUND)) == 0))
                    log.error(env.tree.pos(), Errors.EnumNoSubclassing);

                // Enums may not be extended by source-level classes
                if (st.tsym != null &&
                    ((st.tsym.flags_field & Flags.ENUM) != 0) &&
                    ((c.flags_field & (Flags.ENUM | Flags.COMPOUND)) == 0)) {
                    log.error(env.tree.pos(), Errors.EnumTypesNotExtensible);
                }

                if (isSerializable(c.type)) {
                    env.info.isSerializable = true;
                }

                attribClassBody(env, c);

                chk.checkDeprecatedAnnotation(env.tree.pos(), c);
                chk.checkClassOverrideEqualsAndHashIfNeeded(env.tree.pos(), c);
                chk.checkFunctionalInterface((JCClassDecl) env.tree, c);
                chk.checkLeaksNotAccessible(env, (JCClassDecl) env.tree);
            } finally {
                env.info.returnResult = prevReturnRes;
                log.useSource(prev);
                chk.setLint(prevLint);
            }

        }
    }

    public void visitImport(JCImport tree) {
        // nothing to do
    }

    public void visitModuleDef(JCModuleDecl tree) {
        tree.sym.completeUsesProvides();
        ModuleSymbol msym = tree.sym;
        Lint lint = env.outer.info.lint = env.outer.info.lint.augment(msym);
        Lint prevLint = chk.setLint(lint);
        chk.checkModuleName(tree);
        chk.checkDeprecatedAnnotation(tree, msym);

        try {
            deferredLintHandler.flush(tree.pos());
        } finally {
            chk.setLint(prevLint);
        }
    }

    /** Finish the attribution of a class. */
    private void attribClassBody(Env<AttrContext> env, ClassSymbol c) {
        JCClassDecl tree = (JCClassDecl)env.tree;
        Assert.check(c == tree.sym);

        // Validate type parameters, supertype and interfaces.
        attribStats(tree.typarams, env);
        if (!c.isAnonymous()) {
            //already checked if anonymous
            chk.validate(tree.typarams, env);
            chk.validate(tree.extending, env);
            chk.validate(tree.implementing, env);
        }

        c.markAbstractIfNeeded(types);

        // If this is a non-abstract class, check that it has no abstract
        // methods or unimplemented methods of an implemented interface.
        if ((c.flags() & (ABSTRACT | INTERFACE)) == 0) {
            chk.checkAllDefined(tree.pos(), c);
        }

        if ((c.flags() & ANNOTATION) != 0) {
            if (tree.implementing.nonEmpty())
                log.error(tree.implementing.head.pos(),
                          Errors.CantExtendIntfAnnotation);
            if (tree.typarams.nonEmpty()) {
                log.error(tree.typarams.head.pos(),
                          Errors.IntfAnnotationCantHaveTypeParams(c));
            }

            // If this annotation type has a @Repeatable, validate
            Attribute.Compound repeatable = c.getAnnotationTypeMetadata().getRepeatable();
            // If this annotation type has a @Repeatable, validate
            if (repeatable != null) {
                // get diagnostic position for error reporting
                DiagnosticPosition cbPos = getDiagnosticPosition(tree, repeatable.type);
                Assert.checkNonNull(cbPos);

                chk.validateRepeatable(c, repeatable, cbPos);
            }
        } else {
            // Check that all extended classes and interfaces
            // are compatible (i.e. no two define methods with same arguments
            // yet different return types).  (JLS 8.4.6.3)
            chk.checkCompatibleSupertypes(tree.pos(), c.type);
            if (allowDefaultMethods) {
                chk.checkDefaultMethodClashes(tree.pos(), c.type);
            }
        }

        // Check that class does not import the same parameterized interface
        // with two different argument lists.
        chk.checkClassBounds(tree.pos(), c.type);

        tree.type = c.type;

        for (List<JCTypeParameter> l = tree.typarams;
             l.nonEmpty(); l = l.tail) {
             Assert.checkNonNull(env.info.scope.findFirst(l.head.name));
        }

        // Check that a generic class doesn't extend Throwable
        if (!c.type.allparams().isEmpty() && types.isSubtype(c.type, syms.throwableType))
            log.error(tree.extending.pos(), Errors.GenericThrowable);

        // Check that all methods which implement some
        // method conform to the method they implement.
        chk.checkImplementations(tree);

        //check that a resource implementing AutoCloseable cannot throw InterruptedException
        checkAutoCloseable(tree.pos(), env, c.type);

        for (List<JCTree> l = tree.defs; l.nonEmpty(); l = l.tail) {
            // Attribute declaration
            attribStat(l.head, env);
            // Check that declarations in inner classes are not static (JLS 8.1.2)
            // Make an exception for static constants.
            if (c.owner.kind != PCK &&
                ((c.flags() & STATIC) == 0 || c.name == names.empty) &&
                (TreeInfo.flags(l.head) & (STATIC | INTERFACE)) != 0) {
                Symbol sym = null;
                if (l.head.hasTag(VARDEF)) sym = ((JCVariableDecl) l.head).sym;
                if (sym == null ||
                    sym.kind != VAR ||
                    ((VarSymbol) sym).getConstValue() == null)
                    log.error(l.head.pos(), Errors.IclsCantHaveStaticDecl(c));
            }
        }

        // Check for cycles among non-initial constructors.
        chk.checkCyclicConstructors(tree);

        // Check for cycles among annotation elements.
        chk.checkNonCyclicElements(tree);

        // Check for proper use of serialVersionUID
        if (env.info.lint.isEnabled(LintCategory.SERIAL)
                && isSerializable(c.type)
                && (c.flags() & (Flags.ENUM | Flags.INTERFACE)) == 0
                && !c.isAnonymous()) {
            checkSerialVersionUID(tree, c);
        }
        if (allowTypeAnnos) {
            // Correctly organize the positions of the type annotations
            typeAnnotations.organizeTypeAnnotationsBodies(tree);

            // Check type annotations applicability rules
            validateTypeAnnotations(tree, false);
        }
    }
        // where
        /** get a diagnostic position for an attribute of Type t, or null if attribute missing */
        private DiagnosticPosition getDiagnosticPosition(JCClassDecl tree, Type t) {
            for(List<JCAnnotation> al = tree.mods.annotations; !al.isEmpty(); al = al.tail) {
                if (types.isSameType(al.head.annotationType.type, t))
                    return al.head.pos();
            }

            return null;
        }

        /** check if a type is a subtype of Serializable, if that is available. */
        boolean isSerializable(Type t) {
            try {
                syms.serializableType.complete();
            }
            catch (CompletionFailure e) {
                return false;
            }
            return types.isSubtype(t, syms.serializableType);
        }

        /** Check that an appropriate serialVersionUID member is defined. */
        private void checkSerialVersionUID(JCClassDecl tree, ClassSymbol c) {

            // check for presence of serialVersionUID
            VarSymbol svuid = null;
            for (Symbol sym : c.members().getSymbolsByName(names.serialVersionUID)) {
                if (sym.kind == VAR) {
                    svuid = (VarSymbol)sym;
                    break;
                }
            }

            if (svuid == null) {
                log.warning(LintCategory.SERIAL,
                        tree.pos(), Warnings.MissingSVUID(c));
                return;
            }

            // check that it is static final
            if ((svuid.flags() & (STATIC | FINAL)) !=
                (STATIC | FINAL))
                log.warning(LintCategory.SERIAL,
                        TreeInfo.diagnosticPositionFor(svuid, tree), Warnings.ImproperSVUID(c));

            // check that it is long
            else if (!svuid.type.hasTag(LONG))
                log.warning(LintCategory.SERIAL,
                        TreeInfo.diagnosticPositionFor(svuid, tree), Warnings.LongSVUID(c));

            // check constant
            else if (svuid.getConstValue() == null)
                log.warning(LintCategory.SERIAL,
                        TreeInfo.diagnosticPositionFor(svuid, tree), Warnings.ConstantSVUID(c));
        }

    private Type capture(Type type) {
        return types.capture(type);
    }

    private void setSyntheticVariableType(JCVariableDecl tree, Type type) {
        if (type.isErroneous()) {
            tree.vartype = make.at(Position.NOPOS).Erroneous();
        } else {
            tree.vartype = make.at(Position.NOPOS).Type(type);
        }
    }

    public void validateTypeAnnotations(JCTree tree, boolean sigOnly) {
        tree.accept(new TypeAnnotationsValidator(sigOnly));
    }
    //where
    private final class TypeAnnotationsValidator extends TreeScanner {

        private final boolean sigOnly;
        public TypeAnnotationsValidator(boolean sigOnly) {
            this.sigOnly = sigOnly;
        }

        public void visitAnnotation(JCAnnotation tree) {
            chk.validateTypeAnnotation(tree, false);
            super.visitAnnotation(tree);
        }
        public void visitAnnotatedType(JCAnnotatedType tree) {
            if (!tree.underlyingType.type.isErroneous()) {
                super.visitAnnotatedType(tree);
            }
        }
        public void visitTypeParameter(JCTypeParameter tree) {
            chk.validateTypeAnnotations(tree.annotations, true);
            scan(tree.bounds);
            // Don't call super.
            // This is needed because above we call validateTypeAnnotation with
            // false, which would forbid annotations on type parameters.
            // super.visitTypeParameter(tree);
        }
        public void visitMethodDef(JCMethodDecl tree) {
            if (tree.recvparam != null &&
                    !tree.recvparam.vartype.type.isErroneous()) {
                checkForDeclarationAnnotations(tree.recvparam.mods.annotations,
                        tree.recvparam.vartype.type.tsym);
            }
            if (tree.restype != null && tree.restype.type != null) {
                validateAnnotatedType(tree.restype, tree.restype.type);
            }
            if (sigOnly) {
                scan(tree.mods);
                scan(tree.restype);
                scan(tree.typarams);
                scan(tree.recvparam);
                scan(tree.params);
                scan(tree.thrown);
            } else {
                scan(tree.defaultValue);
                scan(tree.body);
            }
        }
        public void visitVarDef(final JCVariableDecl tree) {
            //System.err.println("validateTypeAnnotations.visitVarDef " + tree);
            if (tree.sym != null && tree.sym.type != null && !tree.isImplicitlyTyped())
                validateAnnotatedType(tree.vartype, tree.sym.type);
            scan(tree.mods);
            scan(tree.vartype);
            if (!sigOnly) {
                scan(tree.init);
            }
        }
        public void visitTypeCast(JCTypeCast tree) {
            if (tree.clazz != null && tree.clazz.type != null)
                validateAnnotatedType(tree.clazz, tree.clazz.type);
            super.visitTypeCast(tree);
        }
        public void visitTypeTest(JCInstanceOf tree) {
            if (tree.pattern != null && !(tree.pattern instanceof JCPattern) && tree.pattern.type != null)
                validateAnnotatedType(tree.pattern, tree.pattern.type);
            super.visitTypeTest(tree);
        }
        public void visitNewClass(JCNewClass tree) {
            if (tree.clazz != null && tree.clazz.type != null) {
                if (tree.clazz.hasTag(ANNOTATED_TYPE)) {
                    checkForDeclarationAnnotations(((JCAnnotatedType) tree.clazz).annotations,
                            tree.clazz.type.tsym);
                }
                if (tree.def != null) {
                    checkForDeclarationAnnotations(tree.def.mods.annotations, tree.clazz.type.tsym);
                }

                validateAnnotatedType(tree.clazz, tree.clazz.type);
            }
            super.visitNewClass(tree);
        }
        public void visitNewArray(JCNewArray tree) {
            if (tree.elemtype != null && tree.elemtype.type != null) {
                if (tree.elemtype.hasTag(ANNOTATED_TYPE)) {
                    checkForDeclarationAnnotations(((JCAnnotatedType) tree.elemtype).annotations,
                            tree.elemtype.type.tsym);
                }
                validateAnnotatedType(tree.elemtype, tree.elemtype.type);
            }
            super.visitNewArray(tree);
        }
        public void visitClassDef(JCClassDecl tree) {
            //System.err.println("validateTypeAnnotations.visitClassDef " + tree);
            if (sigOnly) {
                scan(tree.mods);
                scan(tree.typarams);
                scan(tree.extending);
                scan(tree.implementing);
            }
            for (JCTree member : tree.defs) {
                if (member.hasTag(Tag.CLASSDEF)) {
                    continue;
                }
                scan(member);
            }
        }
        public void visitBlock(JCBlock tree) {
            if (!sigOnly) {
                scan(tree.stats);
            }
        }

        /* I would want to model this after
         * com.sun.tools.javac.comp.Check.Validator.visitSelectInternal(JCFieldAccess)
         * and override visitSelect and visitTypeApply.
         * However, we only set the annotated type in the top-level type
         * of the symbol.
         * Therefore, we need to override each individual location where a type
         * can occur.
         */
        private void validateAnnotatedType(final JCTree errtree, final Type type) {
            //System.err.println("Attr.validateAnnotatedType: " + errtree + " type: " + type);

            if (type.isPrimitiveOrVoid()) {
                return;
            }

            JCTree enclTr = errtree;
            Type enclTy = type;

            boolean repeat = true;
            while (repeat) {
                if (enclTr.hasTag(TYPEAPPLY)) {
                    List<Type> tyargs = enclTy.getTypeArguments();
                    List<JCExpression> trargs = ((JCTypeApply)enclTr).getTypeArguments();
                    if (trargs.length() > 0) {
                        // Nothing to do for diamonds
                        if (tyargs.length() == trargs.length()) {
                            for (int i = 0; i < tyargs.length(); ++i) {
                                validateAnnotatedType(trargs.get(i), tyargs.get(i));
                            }
                        }
                        // If the lengths don't match, it's either a diamond
                        // or some nested type that redundantly provides
                        // type arguments in the tree.
                    }

                    // Look at the clazz part of a generic type
                    enclTr = ((JCTree.JCTypeApply)enclTr).clazz;
                }

                if (enclTr.hasTag(SELECT)) {
                    enclTr = ((JCTree.JCFieldAccess)enclTr).getExpression();
                    if (enclTy != null &&
                            !enclTy.hasTag(NONE)) {
                        enclTy = enclTy.getEnclosingType();
                    }
                } else if (enclTr.hasTag(ANNOTATED_TYPE)) {
                    JCAnnotatedType at = (JCTree.JCAnnotatedType) enclTr;
                    if (enclTy == null || enclTy.hasTag(NONE)) {
                        if (at.getAnnotations().size() == 1) {
                            log.error(at.underlyingType.pos(), Errors.CantTypeAnnotateScoping1(at.getAnnotations().head.attribute));
                        } else {
                            ListBuffer<Attribute.Compound> comps = new ListBuffer<>();
                            for (JCAnnotation an : at.getAnnotations()) {
                                comps.add(an.attribute);
                            }
                            log.error(at.underlyingType.pos(), Errors.CantTypeAnnotateScoping(comps.toList()));
                        }
                        repeat = false;
                    }
                    enclTr = at.underlyingType;
                    // enclTy doesn't need to be changed
                } else if (enclTr.hasTag(IDENT)) {
                    repeat = false;
                } else if (enclTr.hasTag(JCTree.Tag.WILDCARD)) {
                    JCWildcard wc = (JCWildcard) enclTr;
                    if (wc.getKind() == JCTree.Kind.EXTENDS_WILDCARD ||
                            wc.getKind() == JCTree.Kind.SUPER_WILDCARD) {
                        validateAnnotatedType(wc.getBound(), wc.getBound().type);
                    } else {
                        // Nothing to do for UNBOUND
                    }
                    repeat = false;
                } else if (enclTr.hasTag(TYPEARRAY)) {
                    JCArrayTypeTree art = (JCArrayTypeTree) enclTr;
                    validateAnnotatedType(art.getType(), art.elemtype.type);
                    repeat = false;
                } else if (enclTr.hasTag(TYPEUNION)) {
                    JCTypeUnion ut = (JCTypeUnion) enclTr;
                    for (JCTree t : ut.getTypeAlternatives()) {
                        validateAnnotatedType(t, t.type);
                    }
                    repeat = false;
                } else if (enclTr.hasTag(TYPEINTERSECTION)) {
                    JCTypeIntersection it = (JCTypeIntersection) enclTr;
                    for (JCTree t : it.getBounds()) {
                        validateAnnotatedType(t, t.type);
                    }
                    repeat = false;
                } else if (enclTr.getKind() == JCTree.Kind.PRIMITIVE_TYPE ||
                           enclTr.getKind() == JCTree.Kind.ERRONEOUS) {
                    repeat = false;
                } else {
                    Assert.error("Unexpected tree: " + enclTr + " with kind: " + enclTr.getKind() +
                            " within: "+ errtree + " with kind: " + errtree.getKind());
                }
            }
        }

        private void checkForDeclarationAnnotations(List<? extends JCAnnotation> annotations,
                Symbol sym) {
            // Ensure that no declaration annotations are present.
            // Note that a tree type might be an AnnotatedType with
            // empty annotations, if only declaration annotations were given.
            // This method will raise an error for such a type.
            for (JCAnnotation ai : annotations) {
                if (!ai.type.isErroneous() &&
                        typeAnnotations.annotationTargetType(ai.attribute, sym) == TypeAnnotations.AnnotationType.DECLARATION) {
                    log.error(ai.pos(), Errors.AnnotationTypeNotApplicableToType(ai.type));
                }
            }
        }
    }

    // <editor-fold desc="post-attribution visitor">

    /**
     * Handle missing types/symbols in an AST. This routine is useful when
     * the compiler has encountered some errors (which might have ended up
     * terminating attribution abruptly); if the compiler is used in fail-over
     * mode (e.g. by an IDE) and the AST contains semantic errors, this routine
     * prevents NPE to be propagated during subsequent compilation steps.
     */
    public void postAttr(JCTree tree) {
        new PostAttrAnalyzer().scan(tree);
    }

    class PostAttrAnalyzer extends TreeScanner {

        private void initTypeIfNeeded(JCTree that) {
            if (that.type == null) {
                if (that.hasTag(METHODDEF)) {
                    that.type = dummyMethodType((JCMethodDecl)that);
                } else {
                    that.type = syms.unknownType;
                }
            }
        }

        /* Construct a dummy method type. If we have a method declaration,
         * and the declared return type is void, then use that return type
         * instead of UNKNOWN to avoid spurious error messages in lambda
         * bodies (see:JDK-8041704).
         */
        private Type dummyMethodType(JCMethodDecl md) {
            Type restype = syms.unknownType;
            if (md != null && md.restype != null && md.restype.hasTag(TYPEIDENT)) {
                JCPrimitiveTypeTree prim = (JCPrimitiveTypeTree)md.restype;
                if (prim.typetag == VOID)
                    restype = syms.voidType;
            }
            return new MethodType(List.nil(), restype,
                                  List.nil(), syms.methodClass);
        }
        private Type dummyMethodType() {
            return dummyMethodType(null);
        }

        @Override
        public void scan(JCTree tree) {
            if (tree == null) return;
            if (tree instanceof JCExpression) {
                initTypeIfNeeded(tree);
            }
            super.scan(tree);
        }

        @Override
        public void visitIdent(JCIdent that) {
            if (that.sym == null) {
                that.sym = syms.unknownSymbol;
            }
        }

        @Override
        public void visitSelect(JCFieldAccess that) {
            if (that.sym == null) {
                that.sym = syms.unknownSymbol;
            }
            super.visitSelect(that);
        }

        @Override
        public void visitClassDef(JCClassDecl that) {
            initTypeIfNeeded(that);
            if (that.sym == null) {
                that.sym = new ClassSymbol(0, that.name, that.type, syms.noSymbol);
            }
            super.visitClassDef(that);
        }

        @Override
        public void visitMethodDef(JCMethodDecl that) {
            initTypeIfNeeded(that);
            if (that.sym == null) {
                that.sym = new MethodSymbol(0, that.name, that.type, syms.noSymbol);
            }
            super.visitMethodDef(that);
        }

        @Override
        public void visitVarDef(JCVariableDecl that) {
            initTypeIfNeeded(that);
            if (that.sym == null) {
                that.sym = new VarSymbol(0, that.name, that.type, syms.noSymbol);
                that.sym.adr = 0;
            }
            if (that.vartype == null) {
                that.vartype = make.at(Position.NOPOS).Erroneous();
            }
            super.visitVarDef(that);
        }

        @Override
        public void visitBindingPattern(JCBindingPattern that) {
            if (that.symbol == null) {
                that.symbol = new BindingSymbol(that.name, that.type, syms.noSymbol);
                that.symbol.adr = 0;
            }
            super.visitBindingPattern(that);
        }

        @Override
        public void visitNewClass(JCNewClass that) {
            if (that.constructor == null) {
                that.constructor = new MethodSymbol(0, names.init,
                        dummyMethodType(), syms.noSymbol);
            }
            if (that.constructorType == null) {
                that.constructorType = syms.unknownType;
            }
            super.visitNewClass(that);
        }

        @Override
        public void visitAssignop(JCAssignOp that) {
            if (that.operator == null) {
                that.operator = new OperatorSymbol(names.empty, dummyMethodType(),
                        -1, syms.noSymbol);
            }
            super.visitAssignop(that);
        }

        @Override
        public void visitBinary(JCBinary that) {
            if (that.operator == null) {
                that.operator = new OperatorSymbol(names.empty, dummyMethodType(),
                        -1, syms.noSymbol);
            }
            super.visitBinary(that);
        }

        @Override
        public void visitUnary(JCUnary that) {
            if (that.operator == null) {
                that.operator = new OperatorSymbol(names.empty, dummyMethodType(),
                        -1, syms.noSymbol);
            }
            super.visitUnary(that);
        }

        @Override
        public void visitReference(JCMemberReference that) {
            super.visitReference(that);
            if (that.sym == null) {
                that.sym = new MethodSymbol(0, names.empty, dummyMethodType(),
                        syms.noSymbol);
            }
        }
    }
    // </editor-fold>

    public void setPackageSymbols(JCExpression pid, Symbol pkg) {
        new TreeScanner() {
            Symbol packge = pkg;
            @Override
            public void visitIdent(JCIdent that) {
                that.sym = packge;
            }

            @Override
            public void visitSelect(JCFieldAccess that) {
                that.sym = packge;
                packge = packge.owner;
                super.visitSelect(that);
            }
        }.scan(pid);
    }

}<|MERGE_RESOLUTION|>--- conflicted
+++ resolved
@@ -29,11 +29,7 @@
 
 import java.util.*;
 import java.util.function.BiConsumer;
-<<<<<<< HEAD
 import java.util.stream.Stream;
-=======
-import java.util.stream.Collectors;
->>>>>>> 88b98e20
 
 import javax.lang.model.element.ElementKind;
 import javax.tools.JavaFileObject;
@@ -4003,44 +3999,6 @@
 
     @Override
     public void visitDeconstructionPattern(JCDeconstructionPattern tree) {
-<<<<<<< HEAD
-        tree.type = attribType(tree.deconstructor, env);
-        Type site = types.removeWildcards(tree.type);
-        List<Type> expectedRecordTypes;
-        if (site.tsym.kind == Kind.TYP && ((ClassSymbol) site.tsym).isRecord()) {
-            ClassSymbol record = (ClassSymbol) site.tsym;
-            expectedRecordTypes = record.getRecordComponents().stream().map(rc -> types.memberType(site, rc)).collect(List.collector());
-            tree.record = record;
-        } else {
-            log.error(tree.pos(), Errors.DeconstructionPatternOnlyRecords(site.tsym));
-            expectedRecordTypes = Stream.generate(() -> Type.noType)
-                                .limit(tree.nested.size())
-                                .collect(List.collector());
-        }
-        ListBuffer<BindingSymbol> outBindings = new ListBuffer<>();
-        List<Type> recordTypes = expectedRecordTypes;
-        List<JCPattern> nestedPatterns = tree.nested;
-        while (recordTypes.nonEmpty() && nestedPatterns.nonEmpty()) {
-            boolean nestedIsVarPattern = nestedPatterns.head.hasTag(BINDINGPATTERN) &&
-                                         ((JCBindingPattern) nestedPatterns.head).vartype == null;
-            attribExpr(nestedPatterns.head, env, nestedIsVarPattern ? recordTypes.head : Type.noType);
-            verifyCastable(nestedPatterns.head.pos(), recordTypes.head, nestedPatterns.head.type);
-            outBindings.addAll(matchBindings.bindingsWhenTrue);
-            nestedPatterns = nestedPatterns.tail;
-            recordTypes = recordTypes.tail;
-        }
-        if (recordTypes.nonEmpty() || nestedPatterns.nonEmpty()) {
-            while (nestedPatterns.nonEmpty()) {
-                attribExpr(nestedPatterns.head, env, Type.noType);
-                nestedPatterns = nestedPatterns.tail;
-            }
-            List<Type> nestedTypes =
-                    tree.nested.stream().map(p -> p.type).collect(List.collector());
-            log.error(tree.pos(),
-                      Errors.IncorrectNumberOfNestedPatterns(expectedRecordTypes,
-                                                             nestedTypes));
-        }
-=======
         Type site = tree.type = attribType(tree.deconstructor, env);
         ListBuffer<Type> components = new ListBuffer<>();
         Map<JCPattern, MatchBindings> nestedBindings = new HashMap<>();
@@ -4092,9 +4050,17 @@
             //TODO: error:
         }
 //        //TODO: some checks....
->>>>>>> 88b98e20
         result = tree.type;
         matchBindings = new MatchBindings(outBindings.toList(), List.nil());
+    }
+
+    private boolean isSubTypesIgnoreNone(List<Type> ts, List<Type> ss) {
+        while (ts.tail != null && ss.tail != null &&
+               (ts.head == Type.noType || types.isSubtype(ts.head, ss.head))) {
+            ts = ts.tail;
+            ss = ss.tail;
+        }
+        return ts.tail == null && ss.tail == null;
     }
 
     private boolean verifyCastable(DiagnosticPosition pos, Type exprtype, Type clazztype) {
