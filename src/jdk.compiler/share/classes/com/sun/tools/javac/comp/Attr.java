/*
 * Copyright (c) 1999, 2019, Oracle and/or its affiliates. All rights reserved.
 * DO NOT ALTER OR REMOVE COPYRIGHT NOTICES OR THIS FILE HEADER.
 *
 * This code is free software; you can redistribute it and/or modify it
 * under the terms of the GNU General Public License version 2 only, as
 * published by the Free Software Foundation.  Oracle designates this
 * particular file as subject to the "Classpath" exception as provided
 * by Oracle in the LICENSE file that accompanied this code.
 *
 * This code is distributed in the hope that it will be useful, but WITHOUT
 * ANY WARRANTY; without even the implied warranty of MERCHANTABILITY or
 * FITNESS FOR A PARTICULAR PURPOSE.  See the GNU General Public License
 * version 2 for more details (a copy is included in the LICENSE file that
 * accompanied this code).
 *
 * You should have received a copy of the GNU General Public License version
 * 2 along with this work; if not, write to the Free Software Foundation,
 * Inc., 51 Franklin St, Fifth Floor, Boston, MA 02110-1301 USA.
 *
 * Please contact Oracle, 500 Oracle Parkway, Redwood Shores, CA 94065 USA
 * or visit www.oracle.com if you need additional information or have any
 * questions.
 */

package com.sun.tools.javac.comp;

import sun.invoke.util.BytecodeName;

import java.util.*;
import java.util.function.BiConsumer;
import java.util.stream.Collectors;

import javax.lang.model.element.ElementKind;
import javax.tools.JavaFileObject;

import com.sun.source.tree.CaseTree;
import com.sun.source.tree.IdentifierTree;
import com.sun.source.tree.MemberReferenceTree.ReferenceMode;
import com.sun.source.tree.MemberSelectTree;
import com.sun.source.tree.TreeVisitor;
import com.sun.source.util.SimpleTreeVisitor;
import com.sun.tools.javac.code.*;
import com.sun.tools.javac.code.Lint.LintCategory;
import com.sun.tools.javac.code.Scope.WriteableScope;
import com.sun.tools.javac.code.Source.Feature;
import com.sun.tools.javac.code.Symbol.*;
import com.sun.tools.javac.code.Type.*;
import com.sun.tools.javac.code.TypeMetadata.Annotations;
import com.sun.tools.javac.code.Types.FunctionDescriptorLookupError;
import com.sun.tools.javac.comp.ArgumentAttr.LocalCacheContext;
import com.sun.tools.javac.comp.Check.CheckContext;
import com.sun.tools.javac.comp.DeferredAttr.AttrMode;
import com.sun.tools.javac.comp.MatchBindingsComputer.BindingSymbol;
import com.sun.tools.javac.jvm.*;
import static com.sun.tools.javac.resources.CompilerProperties.Fragments.Diamond;
import static com.sun.tools.javac.resources.CompilerProperties.Fragments.DiamondInvalidArg;
import static com.sun.tools.javac.resources.CompilerProperties.Fragments.DiamondInvalidArgs;
import com.sun.tools.javac.resources.CompilerProperties.Errors;
import com.sun.tools.javac.resources.CompilerProperties.Fragments;
import com.sun.tools.javac.resources.CompilerProperties.Warnings;
import com.sun.tools.javac.tree.*;
import com.sun.tools.javac.tree.JCTree.*;
import com.sun.tools.javac.tree.JCTree.JCLiteralPattern.LiteralPatternKind;
import com.sun.tools.javac.tree.JCTree.JCPolyExpression.*;
import com.sun.tools.javac.util.*;
import com.sun.tools.javac.util.DefinedBy.Api;
import com.sun.tools.javac.util.JCDiagnostic.DiagnosticPosition;
import com.sun.tools.javac.util.JCDiagnostic.Error;
import com.sun.tools.javac.util.JCDiagnostic.Fragment;
import com.sun.tools.javac.util.JCDiagnostic.Warning;
import com.sun.tools.javac.util.List;

import static com.sun.tools.javac.code.Flags.*;
import static com.sun.tools.javac.code.Flags.ANNOTATION;
import static com.sun.tools.javac.code.Flags.BLOCK;
import static com.sun.tools.javac.code.Kinds.*;
import static com.sun.tools.javac.code.Kinds.Kind.*;
import static com.sun.tools.javac.code.TypeTag.*;
import static com.sun.tools.javac.code.TypeTag.WILDCARD;
<<<<<<< HEAD
import com.sun.tools.javac.tree.JCTree.GenericSwitch.SwitchKind;
import com.sun.tools.javac.comp.Analyzer.AnalyzerMode;
=======
>>>>>>> 5bcd6488
import static com.sun.tools.javac.tree.JCTree.Tag.*;
import com.sun.tools.javac.util.JCDiagnostic.DiagnosticFlag;

/** This is the main context-dependent analysis phase in GJC. It
 *  encompasses name resolution, type checking and constant folding as
 *  subtasks. Some subtasks involve auxiliary classes.
 *  @see Check
 *  @see Resolve
 *  @see ConstFold
 *  @see Infer
 *
 *  <p><b>This is NOT part of any supported API.
 *  If you write code that depends on this, you do so at your own risk.
 *  This code and its internal interfaces are subject to change or
 *  deletion without notice.</b>
 */
public class Attr extends JCTree.Visitor {
    protected static final Context.Key<Attr> attrKey = new Context.Key<>();

    final Names names;
    final Log log;
    final Symtab syms;
    final Resolve rs;
    final Operators operators;
    final Infer infer;
    final Analyzer analyzer;
    final DeferredAttr deferredAttr;
    final Check chk;
    final Flow flow;
    final MemberEnter memberEnter;
    final TypeEnter typeEnter;
    final TreeMaker make;
    final ConstFold cfolder;
    final Enter enter;
    final Target target;
    final Types types;
    final Preview preview;
    final JCDiagnostic.Factory diags;
    final TypeAnnotations typeAnnotations;
    final DeferredLintHandler deferredLintHandler;
    final TypeEnvs typeEnvs;
    final Dependencies dependencies;
    final Annotate annotate;
    final ArgumentAttr argumentAttr;
<<<<<<< HEAD
=======
    final ClassReader reader;
>>>>>>> 5bcd6488
    final MatchBindingsComputer matchBindingsComputer;

    public static Attr instance(Context context) {
        Attr instance = context.get(attrKey);
        if (instance == null)
            instance = new Attr(context);
        return instance;
    }

    protected Attr(Context context) {
        context.put(attrKey, this);

        names = Names.instance(context);
        log = Log.instance(context);
        syms = Symtab.instance(context);
        rs = Resolve.instance(context);
        operators = Operators.instance(context);
        chk = Check.instance(context);
        flow = Flow.instance(context);
        memberEnter = MemberEnter.instance(context);
        typeEnter = TypeEnter.instance(context);
        make = TreeMaker.instance(context);
        enter = Enter.instance(context);
        infer = Infer.instance(context);
        analyzer = Analyzer.instance(context);
        deferredAttr = DeferredAttr.instance(context);
        cfolder = ConstFold.instance(context);
        target = Target.instance(context);
        types = Types.instance(context);
        preview = Preview.instance(context);
        diags = JCDiagnostic.Factory.instance(context);
        annotate = Annotate.instance(context);
        typeAnnotations = TypeAnnotations.instance(context);
        deferredLintHandler = DeferredLintHandler.instance(context);
        typeEnvs = TypeEnvs.instance(context);
        dependencies = Dependencies.instance(context);
        argumentAttr = ArgumentAttr.instance(context);
<<<<<<< HEAD
=======
        reader = ClassReader.instance(context);
>>>>>>> 5bcd6488
        matchBindingsComputer = MatchBindingsComputer.instance(context);

        Options options = Options.instance(context);

        Source source = Source.instance(context);
        allowPoly = Feature.POLY.allowedInSource(source);
        allowTypeAnnos = Feature.TYPE_ANNOTATIONS.allowedInSource(source);
        allowLambda = Feature.LAMBDA.allowedInSource(source);
        allowDefaultMethods = Feature.DEFAULT_METHODS.allowedInSource(source);
        allowStaticInterfaceMethods = Feature.STATIC_INTERFACE_METHODS.allowedInSource(source);
        allowReifiableTypesInInstanceof =
                Feature.REIFIABLE_TYPES_INSTANCEOF.allowedInSource(source) &&
                (!preview.isPreview(Feature.REIFIABLE_TYPES_INSTANCEOF) || preview.isEnabled());
        sourceName = source.name;
        useBeforeDeclarationWarning = options.isSet("useBeforeDeclarationWarning");

        statInfo = new ResultInfo(KindSelector.NIL, Type.noType);
        varAssignmentInfo = new ResultInfo(KindSelector.ASG, Type.noType);
        unknownExprInfo = new ResultInfo(KindSelector.VAL, Type.noType);
        methodAttrInfo = new MethodAttrInfo();
        unknownTypeInfo = new ResultInfo(KindSelector.TYP, Type.noType);
        unknownTypeExprInfo = new ResultInfo(KindSelector.VAL_TYP, Type.noType);
        recoveryInfo = new RecoveryInfo(deferredAttr.emptyDeferredAttrContext);
    }

    /** Switch: support target-typing inference
     */
    boolean allowPoly;

    /** Switch: support type annotations.
     */
    boolean allowTypeAnnos;

    /** Switch: support lambda expressions ?
     */
    boolean allowLambda;

    /** Switch: support default methods ?
     */
    boolean allowDefaultMethods;

    /** Switch: static interface methods enabled?
     */
    boolean allowStaticInterfaceMethods;

    /** Switch: reifiable types in instanceof enabled?
     */
    boolean allowReifiableTypesInInstanceof;

    /**
     * Switch: warn about use of variable before declaration?
     * RFE: 6425594
     */
    boolean useBeforeDeclarationWarning;

    /**
     * Switch: name of source level; used for error reporting.
     */
    String sourceName;

    /** Check kind and type of given tree against protokind and prototype.
     *  If check succeeds, store type in tree and return it.
     *  If check fails, store errType in tree and return it.
     *  No checks are performed if the prototype is a method type.
     *  It is not necessary in this case since we know that kind and type
     *  are correct.
     *
     *  @param tree     The tree whose kind and type is checked
     *  @param found    The computed type of the tree
     *  @param ownkind  The computed kind of the tree
     *  @param resultInfo  The expected result of the tree
     */
    Type check(final JCTree tree,
               final Type found,
               final KindSelector ownkind,
               final ResultInfo resultInfo) {
        InferenceContext inferenceContext = resultInfo.checkContext.inferenceContext();
        Type owntype;
        boolean shouldCheck = !found.hasTag(ERROR) &&
                !resultInfo.pt.hasTag(METHOD) &&
                !resultInfo.pt.hasTag(FORALL);
        if (shouldCheck && !ownkind.subset(resultInfo.pkind)) {
            log.error(tree.pos(),
                      Errors.UnexpectedType(resultInfo.pkind.kindNames(),
                                            ownkind.kindNames()));
            owntype = types.createErrorType(found);
        } else if (allowPoly && inferenceContext.free(found)) {
            //delay the check if there are inference variables in the found type
            //this means we are dealing with a partially inferred poly expression
            owntype = shouldCheck ? resultInfo.pt : found;
            if (resultInfo.checkMode.installPostInferenceHook()) {
                inferenceContext.addFreeTypeListener(List.of(found),
                        instantiatedContext -> {
                            ResultInfo pendingResult =
                                    resultInfo.dup(inferenceContext.asInstType(resultInfo.pt));
                            check(tree, inferenceContext.asInstType(found), ownkind, pendingResult);
                        });
            }
        } else {
            owntype = shouldCheck ?
            resultInfo.check(tree, found) :
            found;
        }
        if (resultInfo.checkMode.updateTreeType()) {
            tree.type = owntype;
        }
        return owntype;
    }

    /** Is given blank final variable assignable, i.e. in a scope where it
     *  may be assigned to even though it is final?
     *  @param v      The blank final variable.
     *  @param env    The current environment.
     */
    boolean isAssignableAsBlankFinal(VarSymbol v, Env<AttrContext> env) {
        Symbol owner = env.info.scope.owner;
           // owner refers to the innermost variable, method or
           // initializer block declaration at this point.
        return
            v.owner == owner
            ||
            ((owner.name == names.init ||    // i.e. we are in a constructor
              owner.kind == VAR ||           // i.e. we are in a variable initializer
              (owner.flags() & BLOCK) != 0)  // i.e. we are in an initializer block
             &&
             v.owner == owner.owner
             &&
             ((v.flags() & STATIC) != 0) == Resolve.isStatic(env));
    }

    /** Check that variable can be assigned to.
     *  @param pos    The current source code position.
     *  @param v      The assigned variable
     *  @param base   If the variable is referred to in a Select, the part
     *                to the left of the `.', null otherwise.
     *  @param env    The current environment.
     */
    void checkAssignable(DiagnosticPosition pos, VarSymbol v, JCTree base, Env<AttrContext> env) {
        if (v.name == names._this) {
            log.error(pos, Errors.CantAssignValToThis);
        } else if ((v.flags() & FINAL) != 0 &&
            ((v.flags() & HASINIT) != 0
             ||
             !((base == null ||
               TreeInfo.isThisQualifier(base)) &&
               isAssignableAsBlankFinal(v, env)))) {
            if (v.isResourceVariable()) { //TWR resource
                log.error(pos, Errors.TryResourceMayNotBeAssigned(v));
            } else if ((v.flags() & MATCH_BINDING) != 0) {
                log.error(pos, Errors.PatternBindingMayNotBeAssigned(v));
            } else {
                log.error(pos, Errors.CantAssignValToFinalVar(v));
            }
        }
    }

    /** Does tree represent a static reference to an identifier?
     *  It is assumed that tree is either a SELECT or an IDENT.
     *  We have to weed out selects from non-type names here.
     *  @param tree    The candidate tree.
     */
    boolean isStaticReference(JCTree tree) {
        if (tree.hasTag(SELECT)) {
            Symbol lsym = TreeInfo.symbol(((JCFieldAccess) tree).selected);
            if (lsym == null || lsym.kind != TYP) {
                return false;
            }
        }
        return true;
    }

    /** Is this symbol a type?
     */
    static boolean isType(Symbol sym) {
        return sym != null && sym.kind == TYP;
    }

    /** The current `this' symbol.
     *  @param env    The current environment.
     */
    Symbol thisSym(DiagnosticPosition pos, Env<AttrContext> env) {
        return rs.resolveSelf(pos, env, env.enclClass.sym, names._this);
    }

    /** Attribute a parsed identifier.
     * @param tree Parsed identifier name
     * @param topLevel The toplevel to use
     */
    public Symbol attribIdent(JCTree tree, JCCompilationUnit topLevel) {
        Env<AttrContext> localEnv = enter.topLevelEnv(topLevel);
        localEnv.enclClass = make.ClassDef(make.Modifiers(0),
                                           syms.errSymbol.name,
                                           null, null, null, null);
        localEnv.enclClass.sym = syms.errSymbol;
        return attribIdent(tree, localEnv);
    }

    /** Attribute a parsed identifier.
     * @param tree Parsed identifier name
     * @param env The env to use
     */
    public Symbol attribIdent(JCTree tree, Env<AttrContext> env) {
        return tree.accept(identAttributer, env);
    }
    // where
        private TreeVisitor<Symbol,Env<AttrContext>> identAttributer = new IdentAttributer();
        private class IdentAttributer extends SimpleTreeVisitor<Symbol,Env<AttrContext>> {
            @Override @DefinedBy(Api.COMPILER_TREE)
            public Symbol visitMemberSelect(MemberSelectTree node, Env<AttrContext> env) {
                Symbol site = visit(node.getExpression(), env);
                if (site.kind == ERR || site.kind == ABSENT_TYP || site.kind == HIDDEN)
                    return site;
                Name name = (Name)node.getIdentifier();
                if (site.kind == PCK) {
                    env.toplevel.packge = (PackageSymbol)site;
                    return rs.findIdentInPackage(null, env, (TypeSymbol)site, name,
                            KindSelector.TYP_PCK);
                } else {
                    env.enclClass.sym = (ClassSymbol)site;
                    return rs.findMemberType(env, site.asType(), name, (TypeSymbol)site);
                }
            }

            @Override @DefinedBy(Api.COMPILER_TREE)
            public Symbol visitIdentifier(IdentifierTree node, Env<AttrContext> env) {
                return rs.findIdent(null, env, (Name)node.getName(), KindSelector.TYP_PCK);
            }
        }

    public Type coerce(Type etype, Type ttype) {
        return cfolder.coerce(etype, ttype);
    }

    public Type attribType(JCTree node, TypeSymbol sym) {
        Env<AttrContext> env = typeEnvs.get(sym);
        Env<AttrContext> localEnv = env.dup(node, env.info.dup());
        return attribTree(node, localEnv, unknownTypeInfo);
    }

    public Type attribImportQualifier(JCImport tree, Env<AttrContext> env) {
        // Attribute qualifying package or class.
        JCFieldAccess s = (JCFieldAccess)tree.qualid;
        return attribTree(s.selected, env,
                          new ResultInfo(tree.staticImport ?
                                         KindSelector.TYP : KindSelector.TYP_PCK,
                       Type.noType));
    }

    public Env<AttrContext> attribExprToTree(JCTree expr, Env<AttrContext> env, JCTree tree) {
        return attribToTree(expr, env, tree, unknownExprInfo);
    }

    public Env<AttrContext> attribStatToTree(JCTree stmt, Env<AttrContext> env, JCTree tree) {
        return attribToTree(stmt, env, tree, statInfo);
    }

    private Env<AttrContext> attribToTree(JCTree root, Env<AttrContext> env, JCTree tree, ResultInfo resultInfo) {
        breakTree = tree;
        JavaFileObject prev = log.useSource(env.toplevel.sourcefile);
        try {
            deferredAttr.attribSpeculative(root, env, resultInfo,
                    null, DeferredAttr.AttributionMode.ANALYZER,
                    argumentAttr.withLocalCacheContext());
        } catch (BreakAttr b) {
            return b.env;
        } catch (AssertionError ae) {
            if (ae.getCause() instanceof BreakAttr) {
                return ((BreakAttr)(ae.getCause())).env;
            } else {
                throw ae;
            }
        } finally {
            breakTree = null;
            log.useSource(prev);
        }
        return env;
    }

    private JCTree breakTree = null;

    private static class BreakAttr extends RuntimeException {
        static final long serialVersionUID = -6924771130405446405L;
        private transient Env<AttrContext> env;
        private BreakAttr(Env<AttrContext> env) {
            this.env = env;
        }
    }

    /**
     * Mode controlling behavior of Attr.Check
     */
    enum CheckMode {

        NORMAL,

        /**
         * Mode signalling 'fake check' - skip tree update. A side-effect of this mode is
         * that the captured var cache in {@code InferenceContext} will be used in read-only
         * mode when performing inference checks.
         */
        NO_TREE_UPDATE {
            @Override
            public boolean updateTreeType() {
                return false;
            }
        },
        /**
         * Mode signalling that caller will manage free types in tree decorations.
         */
        NO_INFERENCE_HOOK {
            @Override
            public boolean installPostInferenceHook() {
                return false;
            }
        };

        public boolean updateTreeType() {
            return true;
        }
        public boolean installPostInferenceHook() {
            return true;
        }
    }


    class ResultInfo {
        final KindSelector pkind;
        final Type pt;
        final CheckContext checkContext;
        final CheckMode checkMode;

        ResultInfo(KindSelector pkind, Type pt) {
            this(pkind, pt, chk.basicHandler, CheckMode.NORMAL);
        }

        ResultInfo(KindSelector pkind, Type pt, CheckMode checkMode) {
            this(pkind, pt, chk.basicHandler, checkMode);
        }

        protected ResultInfo(KindSelector pkind,
                             Type pt, CheckContext checkContext) {
            this(pkind, pt, checkContext, CheckMode.NORMAL);
        }

        protected ResultInfo(KindSelector pkind,
                             Type pt, CheckContext checkContext, CheckMode checkMode) {
            this.pkind = pkind;
            this.pt = pt;
            this.checkContext = checkContext;
            this.checkMode = checkMode;
        }

        /**
         * Should {@link Attr#attribTree} use the {@ArgumentAttr} visitor instead of this one?
         * @param tree The tree to be type-checked.
         * @return true if {@ArgumentAttr} should be used.
         */
        protected boolean needsArgumentAttr(JCTree tree) { return false; }

        protected Type check(final DiagnosticPosition pos, final Type found) {
            return chk.checkType(pos, found, pt, checkContext);
        }

        protected ResultInfo dup(Type newPt) {
            return new ResultInfo(pkind, newPt, checkContext, checkMode);
        }

        protected ResultInfo dup(CheckContext newContext) {
            return new ResultInfo(pkind, pt, newContext, checkMode);
        }

        protected ResultInfo dup(Type newPt, CheckContext newContext) {
            return new ResultInfo(pkind, newPt, newContext, checkMode);
        }

        protected ResultInfo dup(Type newPt, CheckContext newContext, CheckMode newMode) {
            return new ResultInfo(pkind, newPt, newContext, newMode);
        }

        protected ResultInfo dup(CheckMode newMode) {
            return new ResultInfo(pkind, pt, checkContext, newMode);
        }

        @Override
        public String toString() {
            if (pt != null) {
                return pt.toString();
            } else {
                return "";
            }
        }
    }

    class MethodAttrInfo extends ResultInfo {
        public MethodAttrInfo() {
            this(chk.basicHandler);
        }

        public MethodAttrInfo(CheckContext checkContext) {
            super(KindSelector.VAL, Infer.anyPoly, checkContext);
        }

        @Override
        protected boolean needsArgumentAttr(JCTree tree) {
            return true;
        }

        protected ResultInfo dup(Type newPt) {
            throw new IllegalStateException();
        }

        protected ResultInfo dup(CheckContext newContext) {
            return new MethodAttrInfo(newContext);
        }

        protected ResultInfo dup(Type newPt, CheckContext newContext) {
            throw new IllegalStateException();
        }

        protected ResultInfo dup(Type newPt, CheckContext newContext, CheckMode newMode) {
            throw new IllegalStateException();
        }

        protected ResultInfo dup(CheckMode newMode) {
            throw new IllegalStateException();
        }
    }

    class RecoveryInfo extends ResultInfo {

        public RecoveryInfo(final DeferredAttr.DeferredAttrContext deferredAttrContext) {
            this(deferredAttrContext, Type.recoveryType);
        }

        public RecoveryInfo(final DeferredAttr.DeferredAttrContext deferredAttrContext, Type pt) {
            super(KindSelector.VAL, pt, new Check.NestedCheckContext(chk.basicHandler) {
                @Override
                public DeferredAttr.DeferredAttrContext deferredAttrContext() {
                    return deferredAttrContext;
                }
                @Override
                public boolean compatible(Type found, Type req, Warner warn) {
                    return true;
                }
                @Override
                public void report(DiagnosticPosition pos, JCDiagnostic details) {
                    if (pt == Type.recoveryType) {
                        chk.basicHandler.report(pos, details);
                    }
                }
            });
        }
    }

    final ResultInfo statInfo;
    final ResultInfo varAssignmentInfo;
    final ResultInfo methodAttrInfo;
    final ResultInfo unknownExprInfo;
    final ResultInfo unknownTypeInfo;
    final ResultInfo unknownTypeExprInfo;
    final ResultInfo recoveryInfo;

    Type pt() {
        return resultInfo.pt;
    }

    KindSelector pkind() {
        return resultInfo.pkind;
    }

/* ************************************************************************
 * Visitor methods
 *************************************************************************/

    /** Visitor argument: the current environment.
     */
    Env<AttrContext> env;

    /** Visitor argument: the currently expected attribution result.
     */
    ResultInfo resultInfo;

    /** Visitor result: the computed type.
     */
    Type result;

    /** Visitor method: attribute a tree, catching any completion failure
     *  exceptions. Return the tree's type.
     *
     *  @param tree    The tree to be visited.
     *  @param env     The environment visitor argument.
     *  @param resultInfo   The result info visitor argument.
     */
    Type attribTree(JCTree tree, Env<AttrContext> env, ResultInfo resultInfo) {
        Env<AttrContext> prevEnv = this.env;
        ResultInfo prevResult = this.resultInfo;
        try {
            this.env = env;
            this.resultInfo = resultInfo;
            if (resultInfo.needsArgumentAttr(tree)) {
                result = argumentAttr.attribArg(tree, env);
            } else {
                tree.accept(this);
            }
            if (tree == breakTree &&
                    resultInfo.checkContext.deferredAttrContext().mode == AttrMode.CHECK) {
                breakTreeFound(copyEnv(env));
            }
            return result;
        } catch (CompletionFailure ex) {
            tree.type = syms.errType;
            return chk.completionError(tree.pos(), ex);
        } finally {
            this.env = prevEnv;
            this.resultInfo = prevResult;
        }
    }

    protected void breakTreeFound(Env<AttrContext> env) {
        throw new BreakAttr(env);
    }

    Env<AttrContext> copyEnv(Env<AttrContext> env) {
        Env<AttrContext> newEnv =
                env.dup(env.tree, env.info.dup(copyScope(env.info.scope)));
        if (newEnv.outer != null) {
            newEnv.outer = copyEnv(newEnv.outer);
        }
        return newEnv;
    }

    WriteableScope copyScope(WriteableScope sc) {
        WriteableScope newScope = WriteableScope.create(sc.owner);
        List<Symbol> elemsList = List.nil();
        for (Symbol sym : sc.getSymbols()) {
            elemsList = elemsList.prepend(sym);
        }
        for (Symbol s : elemsList) {
            newScope.enter(s);
        }
        return newScope;
    }

    /** Derived visitor method: attribute an expression tree.
     */
    public Type attribExpr(JCTree tree, Env<AttrContext> env, Type pt) {
        return attribTree(tree, env, new ResultInfo(KindSelector.VAL, !pt.hasTag(ERROR) ? pt : Type.noType));
    }

    /** Derived visitor method: attribute an expression tree with
     *  no constraints on the computed type.
     */
    public Type attribExpr(JCTree tree, Env<AttrContext> env) {
        return attribTree(tree, env, unknownExprInfo);
    }

    /** Derived visitor method: attribute a type tree.
     */
    public Type attribType(JCTree tree, Env<AttrContext> env) {
        Type result = attribType(tree, env, Type.noType);
        return result;
    }

    /** Derived visitor method: attribute a type tree.
     */
    Type attribType(JCTree tree, Env<AttrContext> env, Type pt) {
        Type result = attribTree(tree, env, new ResultInfo(KindSelector.TYP, pt));
        return result;
    }

    /** Derived visitor method: attribute a statement or definition tree.
     */
    public Type attribStat(JCTree tree, Env<AttrContext> env) {
        Env<AttrContext> analyzeEnv = analyzer.copyEnvIfNeeded(tree, env);
        Type result = attribTree(tree, env, statInfo);
        analyzer.analyzeIfNeeded(tree, analyzeEnv);
        return result;
    }

    /** Attribute a list of expressions, returning a list of types.
     */
    List<Type> attribExprs(List<JCExpression> trees, Env<AttrContext> env, Type pt) {
        ListBuffer<Type> ts = new ListBuffer<>();
        for (List<JCExpression> l = trees; l.nonEmpty(); l = l.tail)
            ts.append(attribExpr(l.head, env, pt));
        return ts.toList();
    }

    /** Attribute a list of statements, returning nothing.
     */
    <T extends JCTree> void attribStats(List<T> trees, Env<AttrContext> env) {
        for (List<T> l = trees; l.nonEmpty(); l = l.tail)
            attribStat(l.head, env);
    }

    /** Attribute the arguments in a method call, returning the method kind.
     */
    KindSelector attribArgs(KindSelector initialKind, List<JCExpression> trees, Env<AttrContext> env, ListBuffer<Type> argtypes) {
        KindSelector kind = initialKind;
        for (JCExpression arg : trees) {
            Type argtype = chk.checkNonVoid(arg, attribTree(arg, env, allowPoly ? methodAttrInfo : unknownExprInfo));
            if (argtype.hasTag(DEFERRED)) {
                kind = KindSelector.of(KindSelector.POLY, kind);
            }
            argtypes.append(argtype);
        }
        return kind;
    }

    /** Attribute a type argument list, returning a list of types.
     *  Caller is responsible for calling checkRefTypes.
     */
    List<Type> attribAnyTypes(List<JCExpression> trees, Env<AttrContext> env) {
        ListBuffer<Type> argtypes = new ListBuffer<>();
        for (List<JCExpression> l = trees; l.nonEmpty(); l = l.tail)
            argtypes.append(attribType(l.head, env));
        return argtypes.toList();
    }

    /** Attribute a type argument list, returning a list of types.
     *  Check that all the types are references.
     */
    List<Type> attribTypes(List<JCExpression> trees, Env<AttrContext> env) {
        List<Type> types = attribAnyTypes(trees, env);
        return chk.checkRefTypes(trees, types);
    }

    /**
     * Attribute type variables (of generic classes or methods).
     * Compound types are attributed later in attribBounds.
     * @param typarams the type variables to enter
     * @param env      the current environment
     */
    void attribTypeVariables(List<JCTypeParameter> typarams, Env<AttrContext> env, boolean checkCyclic) {
        for (JCTypeParameter tvar : typarams) {
            TypeVar a = (TypeVar)tvar.type;
            a.tsym.flags_field |= UNATTRIBUTED;
            a.setUpperBound(Type.noType);
            if (!tvar.bounds.isEmpty()) {
                List<Type> bounds = List.of(attribType(tvar.bounds.head, env));
                for (JCExpression bound : tvar.bounds.tail)
                    bounds = bounds.prepend(attribType(bound, env));
                types.setBounds(a, bounds.reverse());
            } else {
                // if no bounds are given, assume a single bound of
                // java.lang.Object.
                types.setBounds(a, List.of(syms.objectType));
            }
            a.tsym.flags_field &= ~UNATTRIBUTED;
        }
        if (checkCyclic) {
            for (JCTypeParameter tvar : typarams) {
                chk.checkNonCyclic(tvar.pos(), (TypeVar)tvar.type);
            }
        }
    }

    /**
     * Attribute the type references in a list of annotations.
     */
    void attribAnnotationTypes(List<JCAnnotation> annotations,
                               Env<AttrContext> env) {
        for (List<JCAnnotation> al = annotations; al.nonEmpty(); al = al.tail) {
            JCAnnotation a = al.head;
            attribType(a.annotationType, env);
        }
    }

    /**
     * Attribute a "lazy constant value".
     *  @param env         The env for the const value
     *  @param variable    The initializer for the const value
     *  @param type        The expected type, or null
     *  @see VarSymbol#setLazyConstValue
     */
    public Object attribLazyConstantValue(Env<AttrContext> env,
                                      JCVariableDecl variable,
                                      Type type) {

        DiagnosticPosition prevLintPos
                = deferredLintHandler.setPos(variable.pos());

        final JavaFileObject prevSource = log.useSource(env.toplevel.sourcefile);
        try {
            Type itype = attribExpr(variable.init, env, type);
            if (variable.isImplicitlyTyped()) {
                //fixup local variable type
                type = variable.type = variable.sym.type = chk.checkLocalVarType(variable, itype.baseType(), variable.name);
            }
            if (itype.constValue() != null) {
                return coerce(itype, type).constValue();
            } else {
                return null;
            }
        } finally {
            log.useSource(prevSource);
            deferredLintHandler.setPos(prevLintPos);
        }
    }

    /** Attribute type reference in an `extends' or `implements' clause.
     *  Supertypes of anonymous inner classes are usually already attributed.
     *
     *  @param tree              The tree making up the type reference.
     *  @param env               The environment current at the reference.
     *  @param classExpected     true if only a class is expected here.
     *  @param interfaceExpected true if only an interface is expected here.
     */
    Type attribBase(JCTree tree,
                    Env<AttrContext> env,
                    boolean classExpected,
                    boolean interfaceExpected,
                    boolean checkExtensible) {
        Type t = tree.type != null ?
            tree.type :
            attribType(tree, env);
        return checkBase(t, tree, env, classExpected, interfaceExpected, checkExtensible);
    }
    Type checkBase(Type t,
                   JCTree tree,
                   Env<AttrContext> env,
                   boolean classExpected,
                   boolean interfaceExpected,
                   boolean checkExtensible) {
        final DiagnosticPosition pos = tree.hasTag(TYPEAPPLY) ?
                (((JCTypeApply) tree).clazz).pos() : tree.pos();
        if (t.tsym.isAnonymous()) {
            log.error(pos, Errors.CantInheritFromAnon);
            return types.createErrorType(t);
        }
        if (t.isErroneous())
            return t;
        if (t.hasTag(TYPEVAR) && !classExpected && !interfaceExpected) {
            // check that type variable is already visible
            if (t.getUpperBound() == null) {
                log.error(pos, Errors.IllegalForwardRef);
                return types.createErrorType(t);
            }
        } else {
            t = chk.checkClassType(pos, t, checkExtensible);
        }
        if (interfaceExpected && (t.tsym.flags() & INTERFACE) == 0) {
            log.error(pos, Errors.IntfExpectedHere);
            // return errType is necessary since otherwise there might
            // be undetected cycles which cause attribution to loop
            return types.createErrorType(t);
        } else if (checkExtensible &&
                   classExpected &&
                   (t.tsym.flags() & INTERFACE) != 0) {
            log.error(pos, Errors.NoIntfExpectedHere);
            return types.createErrorType(t);
        }
        if (checkExtensible &&
            ((t.tsym.flags() & FINAL) != 0)) {
            log.error(pos,
                      Errors.CantInheritFromFinal(t.tsym));
        }
        chk.checkNonCyclic(pos, t);
        return t;
    }

    Type attribIdentAsEnumType(Env<AttrContext> env, JCIdent id) {
        Assert.check((env.enclClass.sym.flags() & ENUM) != 0);
        id.type = env.info.scope.owner.enclClass().type;
        id.sym = env.info.scope.owner.enclClass();
        return id.type;
    }

    public void visitClassDef(JCClassDecl tree) {
        Optional<ArgumentAttr.LocalCacheContext> localCacheContext =
                Optional.ofNullable(env.info.attributionMode.isSpeculative ?
                        argumentAttr.withLocalCacheContext() : null);
        try {
            // Local and anonymous classes have not been entered yet, so we need to
            // do it now.
            if (env.info.scope.owner.kind.matches(KindSelector.VAL_MTH)) {
                enter.classEnter(tree, env);
            } else {
                // If this class declaration is part of a class level annotation,
                // as in @MyAnno(new Object() {}) class MyClass {}, enter it in
                // order to simplify later steps and allow for sensible error
                // messages.
                if (env.tree.hasTag(NEWCLASS) && TreeInfo.isInAnnotation(env, tree))
                    enter.classEnter(tree, env);
            }

            ClassSymbol c = tree.sym;
            if (c == null) {
                // exit in case something drastic went wrong during enter.
                result = null;
            } else {
                // make sure class has been completed:
                c.complete();

                // If this class appears as an anonymous class
                // in a superclass constructor call
                // disable implicit outer instance from being passed.
                // (This would be an illegal access to "this before super").
                if (env.info.isSelfCall &&
                        env.tree.hasTag(NEWCLASS)) {
                    c.flags_field |= NOOUTERTHIS;
                }
                attribClass(tree.pos(), c);
                result = tree.type = c.type;
            }
        } finally {
            localCacheContext.ifPresent(LocalCacheContext::leave);
        }
    }

    public void visitMethodDef(JCMethodDecl tree) {
        MethodSymbol m = tree.sym;
        boolean isDefaultMethod = (m.flags() & DEFAULT) != 0;

        Lint lint = env.info.lint.augment(m);
        Lint prevLint = chk.setLint(lint);
        MethodSymbol prevMethod = chk.setMethod(m);
        try {
            deferredLintHandler.flush(tree.pos());
            chk.checkDeprecatedAnnotation(tree.pos(), m);


            // Create a new environment with local scope
            // for attributing the method.
            Env<AttrContext> localEnv = memberEnter.methodEnv(tree, env);
            localEnv.info.lint = lint;

            attribStats(tree.typarams, localEnv);

            // If we override any other methods, check that we do so properly.
            // JLS ???
            if (m.isStatic()) {
                chk.checkHideClashes(tree.pos(), env.enclClass.type, m);
            } else {
                chk.checkOverrideClashes(tree.pos(), env.enclClass.type, m);
            }
            chk.checkOverride(env, tree, m);

            if (isDefaultMethod && types.overridesObjectMethod(m.enclClass(), m)) {
                log.error(tree, Errors.DefaultOverridesObjectMember(m.name, Kinds.kindName(m.location()), m.location()));
            }

            // Enter all type parameters into the local method scope.
            for (List<JCTypeParameter> l = tree.typarams; l.nonEmpty(); l = l.tail)
                localEnv.info.scope.enterIfAbsent(l.head.type.tsym);

            ClassSymbol owner = env.enclClass.sym;
            if ((owner.flags() & ANNOTATION) != 0 &&
                    (tree.params.nonEmpty() ||
                    tree.recvparam != null))
                log.error(tree.params.nonEmpty() ?
                        tree.params.head.pos() :
                        tree.recvparam.pos(),
                        Errors.IntfAnnotationMembersCantHaveParams);

            // Attribute all value parameters.
            for (List<JCVariableDecl> l = tree.params; l.nonEmpty(); l = l.tail) {
                attribStat(l.head, localEnv);
            }

            chk.checkVarargsMethodDecl(localEnv, tree);

            // Check that type parameters are well-formed.
            chk.validate(tree.typarams, localEnv);

            // Check that result type is well-formed.
            if (tree.restype != null && !tree.restype.type.hasTag(VOID))
                chk.validate(tree.restype, localEnv);

            // Check that receiver type is well-formed.
            if (tree.recvparam != null) {
                // Use a new environment to check the receiver parameter.
                // Otherwise I get "might not have been initialized" errors.
                // Is there a better way?
                Env<AttrContext> newEnv = memberEnter.methodEnv(tree, env);
                attribType(tree.recvparam, newEnv);
                chk.validate(tree.recvparam, newEnv);
            }

            if (env.enclClass.sym.isRecord() && tree.sym.owner.kind == TYP) {
                // lets find if this method is an accessor
                Optional<? extends RecordComponent> recordComponent = env.enclClass.sym.getRecordComponents().stream()
                        .filter(rc -> rc.accessor == tree.sym && (rc.accessor.flags_field & GENERATED_MEMBER) == 0).findFirst();
                if (recordComponent.isPresent()) {
                    // the method is a user defined accessor lets check that everything is fine
                    if (!tree.sym.isPublic()) {
                        log.error(tree, Errors.InvalidAccessorMethodInRecord(env.enclClass.sym, Fragments.MethodMustBePublic));
                    }
                    if (!types.isSameType(tree.sym.type.getReturnType(), recordComponent.get().type)) {
                        log.error(tree, Errors.InvalidAccessorMethodInRecord(env.enclClass.sym,
                                Fragments.AccessorReturnTypeDoesntMatch(tree.sym, recordComponent.get())));
                    }
                    if (tree.sym.type.asMethodType().thrown != null && !tree.sym.type.asMethodType().thrown.isEmpty()) {
                        log.error(tree,
                                Errors.InvalidAccessorMethodInRecord(env.enclClass.sym, Fragments.AccessorMethodCantThrowException));
                    }
                    if (!tree.typarams.isEmpty()) {
                        log.error(tree,
                                Errors.InvalidAccessorMethodInRecord(env.enclClass.sym, Fragments.AccessorMethodMustNotBeGeneric));
                    }
                    if (tree.sym.isStatic()) {
                        log.error(tree,
                                Errors.InvalidAccessorMethodInRecord(env.enclClass.sym, Fragments.AccessorMethodMustNotBeStatic));
                    }
                }

                if (tree.name == names.init) {
                    // if this a constructor other than the canonical one
                    if ((tree.sym.flags_field & RECORD) == 0) {
                        JCMethodInvocation app = TreeInfo.firstConstructorCall(tree);
                        if (app == null ||
                                TreeInfo.name(app.meth) != names._this ||
                                !checkFirstConstructorStat(app, tree, false)) {
                            log.error(tree, Errors.FirstStatementMustBeCallToAnotherConstructor);
                        }
                    } else {
                        // but if it is the canonical:

                        // if user generated, then it shouldn't explicitly invoke any other constructor
                        if ((tree.sym.flags_field & GENERATEDCONSTR) == 0) {
                            JCMethodInvocation app = TreeInfo.firstConstructorCall(tree);
                            if (app != null &&
                                    (TreeInfo.name(app.meth) == names._this ||
                                            TreeInfo.name(app.meth) == names._super) &&
                                    checkFirstConstructorStat(app, tree, false)) {
                                log.error(tree, Errors.InvalidCanonicalConstructorInRecord(
                                        Fragments.Canonical, tree.sym,
                                        Fragments.CanonicalMustNotContainExplicitConstructorInvocation));
                            }
                        }

                        // also we want to check that no type variables have been defined
                        if (!tree.typarams.isEmpty()) {
                            log.error(tree, Errors.InvalidCanonicalConstructorInRecord(
                                    Fragments.Canonical, tree.sym, Fragments.CanonicalMustNotDeclareTypeVariables));
                        }

                        /* and now we need to check that the constructor's arguments are exactly the same as those of the
                         * record components
                         */
                        List<Type> recordComponentTypes = TreeInfo.recordFields(env.enclClass).map(vd -> vd.sym.type);
                        for (JCVariableDecl param: tree.params) {
                            if (!types.isSameType(param.type, recordComponentTypes.head)) {
                                log.error(param, Errors.InvalidCanonicalConstructorInRecord(
                                        Fragments.Canonical, tree.sym, Fragments.TypeMustBeIdenticalToCorrespondingRecordComponentType));
                            }
                            recordComponentTypes = recordComponentTypes.tail;
                        }
                    }
                }
            }

            // annotation method checks
            if ((owner.flags() & ANNOTATION) != 0) {
                // annotation method cannot have throws clause
                if (tree.thrown.nonEmpty()) {
                    log.error(tree.thrown.head.pos(),
                              Errors.ThrowsNotAllowedInIntfAnnotation);
                }
                // annotation method cannot declare type-parameters
                if (tree.typarams.nonEmpty()) {
                    log.error(tree.typarams.head.pos(),
                              Errors.IntfAnnotationMembersCantHaveTypeParams);
                }
                // validate annotation method's return type (could be an annotation type)
                chk.validateAnnotationType(tree.restype);
                // ensure that annotation method does not clash with members of Object/Annotation
                chk.validateAnnotationMethod(tree.pos(), m);
            }

            for (List<JCExpression> l = tree.thrown; l.nonEmpty(); l = l.tail)
                chk.checkType(l.head.pos(), l.head.type, syms.throwableType);

            if (tree.body == null) {
                // Empty bodies are only allowed for
                // abstract, native, or interface methods, or for methods
                // in a retrofit signature class.
                if (tree.defaultValue != null) {
                    if ((owner.flags() & ANNOTATION) == 0)
                        log.error(tree.pos(),
                                  Errors.DefaultAllowedInIntfAnnotationMember);
                }
                if (isDefaultMethod || (tree.sym.flags() & (ABSTRACT | NATIVE)) == 0)
                    log.error(tree.pos(), Errors.MissingMethBodyOrDeclAbstract);
            } else if ((tree.sym.flags() & (ABSTRACT|DEFAULT|PRIVATE)) == ABSTRACT) {
                if ((owner.flags() & INTERFACE) != 0) {
                    log.error(tree.body.pos(), Errors.IntfMethCantHaveBody);
                } else {
                    log.error(tree.pos(), Errors.AbstractMethCantHaveBody);
                }
            } else if ((tree.mods.flags & NATIVE) != 0) {
                log.error(tree.pos(), Errors.NativeMethCantHaveBody);
            } else {
                // Add an implicit super() call unless an explicit call to
                // super(...) or this(...) is given
                // or we are compiling class java.lang.Object.
                if (tree.name == names.init && owner.type != syms.objectType) {
                    JCBlock body = tree.body;
                    if (body.stats.isEmpty() ||
                            TreeInfo.getConstructorInvocationName(body.stats, names) == names.empty) {
                        JCStatement supCall = make.at(body.pos).Exec(make.Apply(List.nil(),
                                make.Ident(names._super), make.Idents(List.nil())));
                        body.stats = body.stats.prepend(supCall);
                    } else if ((env.enclClass.sym.flags() & ENUM) != 0 &&
                            (tree.mods.flags & GENERATEDCONSTR) == 0 &&
                            TreeInfo.isSuperCall(body.stats.head)) {
                        // enum constructors are not allowed to call super
                        // directly, so make sure there aren't any super calls
                        // in enum constructors, except in the compiler
                        // generated one.
                        log.error(tree.body.stats.head.pos(),
                                  Errors.CallToSuperNotAllowedInEnumCtor(env.enclClass.sym));
                    }
                    if (env.enclClass.sym.isRecord() && (tree.sym.flags_field & RECORD) != 0) { // we are seeing the canonical constructor
                        List<Name> recordComponentNames = TreeInfo.recordFields(env.enclClass).map(vd -> vd.sym.name);
                        List<Name> initParamNames = tree.sym.params.map(p -> p.name);
                        if (!initParamNames.equals(recordComponentNames)) {
                            log.error(tree, Errors.InvalidCanonicalConstructorInRecord(
                                    Fragments.Canonical, env.enclClass.sym, Fragments.CanonicalWithNameMismatch));
                        }
                        if (!tree.sym.isPublic()) {
                            log.error(tree, Errors.InvalidCanonicalConstructorInRecord(
                                    TreeInfo.isCompactConstructor(tree) ? Fragments.Compact : Fragments.Canonical,
                                    env.enclClass.sym, Fragments.CanonicalConstructorMustBePublic));
                        }
                        if (tree.sym.type.asMethodType().thrown != null && !tree.sym.type.asMethodType().thrown.isEmpty()) {
                            log.error(tree,
                                    Errors.InvalidCanonicalConstructorInRecord(
                                            TreeInfo.isCompactConstructor(tree) ? Fragments.Compact : Fragments.Canonical,
                                            env.enclClass.sym, Fragments.ThrowsClauseNotAllowedForCanonicalConstructor));
                        }
                    }
                }

                // Attribute all type annotations in the body
                annotate.queueScanTreeAndTypeAnnotate(tree.body, localEnv, m, null);
                annotate.flush();

                // Attribute method body.
                attribStat(tree.body, localEnv);
            }

            localEnv.info.scope.leave();
            result = tree.type = m.type;
        } finally {
            chk.setLint(prevLint);
            chk.setMethod(prevMethod);
        }
    }

    public void visitVarDef(JCVariableDecl tree) {
        // Local variables have not been entered yet, so we need to do it now:
        if (env.info.scope.owner.kind == MTH || env.info.scope.owner.kind == VAR) {
            if (tree.sym != null) {
                // parameters have already been entered
                env.info.scope.enter(tree.sym);
            } else {
                if (tree.isImplicitlyTyped() && (tree.getModifiers().flags & PARAMETER) == 0) {
                    if (tree.init == null) {
                        //cannot use 'var' without initializer
                        log.error(tree, Errors.CantInferLocalVarType(tree.name, Fragments.LocalMissingInit));
                        tree.vartype = make.Erroneous();
                    } else {
                        Fragment msg = canInferLocalVarType(tree);
                        if (msg != null) {
                            //cannot use 'var' with initializer which require an explicit target
                            //(e.g. lambda, method reference, array initializer).
                            log.error(tree, Errors.CantInferLocalVarType(tree.name, msg));
                            tree.vartype = make.Erroneous();
                        }
                    }
                }
                try {
                    annotate.blockAnnotations();
                    memberEnter.memberEnter(tree, env);
                } finally {
                    annotate.unblockAnnotations();
                }
            }
        } else {
            if (tree.init != null) {
                // Field initializer expression need to be entered.
                annotate.queueScanTreeAndTypeAnnotate(tree.init, env, tree.sym, tree.pos());
                annotate.flush();
            }
        }

        VarSymbol v = tree.sym;
        Lint lint = env.info.lint.augment(v);
        Lint prevLint = chk.setLint(lint);

        // Check that the variable's declared type is well-formed.
        boolean isImplicitLambdaParameter = env.tree.hasTag(LAMBDA) &&
                ((JCLambda)env.tree).paramKind == JCLambda.ParameterKind.IMPLICIT &&
                (tree.sym.flags() & PARAMETER) != 0;
        chk.validate(tree.vartype, env, !isImplicitLambdaParameter && !tree.isImplicitlyTyped());

        try {
            v.getConstValue(); // ensure compile-time constant initializer is evaluated
            deferredLintHandler.flush(tree.pos());
            chk.checkDeprecatedAnnotation(tree.pos(), v);

            if (tree.init != null) {
                if ((v.flags_field & FINAL) == 0 ||
                    !memberEnter.needsLazyConstValue(tree.init)) {
                    // Not a compile-time constant
                    // Attribute initializer in a new environment
                    // with the declared variable as owner.
                    // Check that initializer conforms to variable's declared type.
                    Env<AttrContext> initEnv = memberEnter.initEnv(tree, env);
                    initEnv.info.lint = lint;
                    // In order to catch self-references, we set the variable's
                    // declaration position to maximal possible value, effectively
                    // marking the variable as undefined.
                    initEnv.info.enclVar = v;
                    attribExpr(tree.init, initEnv, v.type);
                    if (tree.isImplicitlyTyped()) {
                        //fixup local variable type
                        v.type = chk.checkLocalVarType(tree, tree.init.type.baseType(), tree.name);
                    }
                }
                if (tree.isImplicitlyTyped()) {
                    setSyntheticVariableType(tree, v.type);
                }
            }
            result = tree.type = v.type;
            if (env.enclClass.sym.isRecord() && tree.sym.owner.kind == TYP && !v.isStatic()) {
                if (isNonArgsMethodInObject(v.name)) {
                    log.error(tree, Errors.IllegalRecordComponentName(v));
                }
            }
        }
        finally {
            chk.setLint(prevLint);
        }
    }

    private boolean isNonArgsMethodInObject(Name name) {
        for (Symbol s : syms.objectType.tsym.members().getSymbolsByName(name, s -> s.kind == MTH)) {
            if (s.type.getParameterTypes().isEmpty()) {
                return true;
            }
        }
        return false;
    }

    Fragment canInferLocalVarType(JCVariableDecl tree) {
        LocalInitScanner lis = new LocalInitScanner();
        lis.scan(tree.init);
        return lis.badInferenceMsg;
    }

    static class LocalInitScanner extends TreeScanner {
        Fragment badInferenceMsg = null;
        boolean needsTarget = true;

        @Override
        public void visitNewArray(JCNewArray tree) {
            if (tree.elemtype == null && needsTarget) {
                badInferenceMsg = Fragments.LocalArrayMissingTarget;
            }
        }

        @Override
        public void visitLambda(JCLambda tree) {
            if (needsTarget) {
                badInferenceMsg = Fragments.LocalLambdaMissingTarget;
            }
        }

        @Override
        public void visitTypeCast(JCTypeCast tree) {
            boolean prevNeedsTarget = needsTarget;
            try {
                needsTarget = false;
                super.visitTypeCast(tree);
            } finally {
                needsTarget = prevNeedsTarget;
            }
        }

        @Override
        public void visitReference(JCMemberReference tree) {
            if (needsTarget) {
                badInferenceMsg = Fragments.LocalMrefMissingTarget;
            }
        }

        @Override
        public void visitNewClass(JCNewClass tree) {
            boolean prevNeedsTarget = needsTarget;
            try {
                needsTarget = false;
                super.visitNewClass(tree);
            } finally {
                needsTarget = prevNeedsTarget;
            }
        }

        @Override
        public void visitApply(JCMethodInvocation tree) {
            boolean prevNeedsTarget = needsTarget;
            try {
                needsTarget = false;
                super.visitApply(tree);
            } finally {
                needsTarget = prevNeedsTarget;
            }
        }
    }

    public void visitSkip(JCSkip tree) {
        result = null;
    }

    public void visitBlock(JCBlock tree) {
        if (env.info.scope.owner.kind == TYP || env.info.scope.owner.kind == ERR) {
            // Block is a static or instance initializer;
            // let the owner of the environment be a freshly
            // created BLOCK-method.
            Symbol fakeOwner =
                new MethodSymbol(tree.flags | BLOCK |
                    env.info.scope.owner.flags() & STRICTFP, names.empty, null,
                    env.info.scope.owner);
            final Env<AttrContext> localEnv =
                env.dup(tree, env.info.dup(env.info.scope.dupUnshared(fakeOwner)));

            if ((tree.flags & STATIC) != 0) localEnv.info.staticLevel++;
            // Attribute all type annotations in the block
            annotate.queueScanTreeAndTypeAnnotate(tree, localEnv, localEnv.info.scope.owner, null);
            annotate.flush();
            attribStats(tree.stats, localEnv);

            {
                // Store init and clinit type annotations with the ClassSymbol
                // to allow output in Gen.normalizeDefs.
                ClassSymbol cs = (ClassSymbol)env.info.scope.owner;
                List<Attribute.TypeCompound> tas = localEnv.info.scope.owner.getRawTypeAttributes();
                if ((tree.flags & STATIC) != 0) {
                    cs.appendClassInitTypeAttributes(tas);
                } else {
                    cs.appendInitTypeAttributes(tas);
                }
            }
        } else {
            // Create a new local environment with a local scope.
            Env<AttrContext> localEnv =
                env.dup(tree, env.info.dup(env.info.scope.dup()));
            try {
                attribStats(tree.stats, localEnv);
            } finally {
                localEnv.info.scope.leave();
            }
        }
        result = null;
    }

    public void visitDoLoop(JCDoWhileLoop tree) {
        attribStat(tree.body, env.dup(tree));
        attribExpr(tree.cond, env, syms.booleanType);
        if (!breaksOutOf(tree, tree.body)) {
<<<<<<< HEAD
=======
            //include condition's body when false after the while, if cannot get out of the loop
>>>>>>> 5bcd6488
            List<BindingSymbol> bindings = matchBindingsComputer.getMatchBindings(tree.cond, false);

            bindings.forEach(env.info.scope::enter);
            bindings.forEach(BindingSymbol::preserveBinding);
        }
        result = null;
    }

    public void visitWhileLoop(JCWhileLoop tree) {
        attribExpr(tree.cond, env, syms.booleanType);
<<<<<<< HEAD
        // include x.T in while's body
=======
        // include condition's bindings when true in the body:
>>>>>>> 5bcd6488
        Env<AttrContext> whileEnv = bindingEnv(env, matchBindingsComputer.getMatchBindings(tree.cond, true));
        try {
            attribStat(tree.body, whileEnv.dup(tree));
        } finally {
            whileEnv.info.scope.leave();
        }
        if (!breaksOutOf(tree, tree.body)) {
<<<<<<< HEAD
            List<BindingSymbol> bindings = matchBindingsComputer.getMatchBindings(tree.cond, false);
=======
            //include condition's bindings when false after the while, if cannot get out of the loop
            List<BindingSymbol> bindings =
                    matchBindingsComputer.getMatchBindings(tree.cond, false);
>>>>>>> 5bcd6488

            bindings.forEach(env.info.scope::enter);
            bindings.forEach(BindingSymbol::preserveBinding);
        }
        result = null;
    }

    private boolean breaksOutOf(JCTree loop, JCTree body) {
        preFlow(body);
        return flow.breaksOutOf(env, loop, body, make);
    }

    public void visitForLoop(JCForLoop tree) {
        Env<AttrContext> loopEnv =
            env.dup(env.tree, env.info.dup(env.info.scope.dup()));
        try {
            attribStats(tree.init, loopEnv);
            List<BindingSymbol> matchBindings = List.nil();
            if (tree.cond != null) {
                attribExpr(tree.cond, loopEnv, syms.booleanType);
<<<<<<< HEAD
                // include x.T in the evaluation scopes of body & step.
=======
                // include condition's bindings when true in the body and step:
>>>>>>> 5bcd6488
                matchBindings = matchBindingsComputer.getMatchBindings(tree.cond, true);
            }
            Env<AttrContext> bodyEnv = bindingEnv(loopEnv, matchBindings);
            try {
                bodyEnv.tree = tree; // before, we were not in loop!
                attribStats(tree.step, bodyEnv);
                attribStat(tree.body, bodyEnv);
            } finally {
                bodyEnv.info.scope.leave();
            }
            result = null;
        }
        finally {
            loopEnv.info.scope.leave(); // all injected match bindings vanish here.
        }
        if (!breaksOutOf(tree, tree.body)) {
            List<BindingSymbol> bindings = matchBindingsComputer.getMatchBindings(tree.cond, false);

            bindings.forEach(env.info.scope::enter);
            bindings.forEach(BindingSymbol::preserveBinding);
        }
        if (!breaksOutOf(tree, tree.body)) {
            //include condition's body when false after the while, if cannot get out of the loop
            List<BindingSymbol> bindings =
                    matchBindingsComputer.getMatchBindings(tree.cond, false);

            bindings.forEach(env.info.scope::enter);
            bindings.forEach(BindingSymbol::preserveBinding);
        }
    }

    public void visitForeachLoop(JCEnhancedForLoop tree) {
        Env<AttrContext> loopEnv =
            env.dup(env.tree, env.info.dup(env.info.scope.dup()));
        try {
            //the Formal Parameter of a for-each loop is not in the scope when
            //attributing the for-each expression; we mimic this by attributing
            //the for-each expression first (against original scope).
            Type exprType = types.cvarUpperBound(attribExpr(tree.expr, loopEnv));
            chk.checkNonVoid(tree.pos(), exprType);
            Type elemtype = types.elemtype(exprType); // perhaps expr is an array?
            if (elemtype == null) {
                // or perhaps expr implements Iterable<T>?
                Type base = types.asSuper(exprType, syms.iterableType.tsym);
                if (base == null) {
                    log.error(tree.expr.pos(),
                              Errors.ForeachNotApplicableToType(exprType,
                                                                Fragments.TypeReqArrayOrIterable));
                    elemtype = types.createErrorType(exprType);
                } else {
                    List<Type> iterableParams = base.allparams();
                    elemtype = iterableParams.isEmpty()
                        ? syms.objectType
                        : types.wildUpperBound(iterableParams.head);
                }
            }
            if (tree.var.isImplicitlyTyped()) {
                Type inferredType = chk.checkLocalVarType(tree.var, elemtype, tree.var.name);
                setSyntheticVariableType(tree.var, inferredType);
            }
            attribStat(tree.var, loopEnv);
            chk.checkType(tree.expr.pos(), elemtype, tree.var.sym.type);
            loopEnv.tree = tree; // before, we were not in loop!
            attribStat(tree.body, loopEnv);
            result = null;
        }
        finally {
            loopEnv.info.scope.leave();
        }
    }

    public void visitLabelled(JCLabeledStatement tree) {
        // Check that label is not used in an enclosing statement
        Env<AttrContext> env1 = env;
        while (env1 != null && !env1.tree.hasTag(CLASSDEF)) {
            if (env1.tree.hasTag(LABELLED) &&
                ((JCLabeledStatement) env1.tree).label == tree.label) {
                log.error(tree.pos(),
                          Errors.LabelAlreadyInUse(tree.label));
                break;
            }
            env1 = env1.next;
        }

        attribStat(tree.body, env.dup(tree));
        result = null;
    }

    public void visitSwitch(JCSwitch tree) {
        handleSwitch(tree, tree.selector, tree.cases, (t, k) -> ((JCSwitch) t).kind = k, (c, caseEnv) -> {
            attribStats(c.stats, caseEnv);
        });
        result = null;
    }

    public void visitSwitchExpression(JCSwitchExpression tree) {
        tree.polyKind = (pt().hasTag(NONE) && pt() != Type.recoveryType && pt() != Infer.anyPoly) ?
                PolyKind.STANDALONE : PolyKind.POLY;

        if (tree.polyKind == PolyKind.POLY && resultInfo.pt.hasTag(VOID)) {
            //this means we are returning a poly conditional from void-compatible lambda expression
            resultInfo.checkContext.report(tree, diags.fragment(Fragments.SwitchExpressionTargetCantBeVoid));
            result = tree.type = types.createErrorType(resultInfo.pt);
            return;
        }

        ResultInfo condInfo = tree.polyKind == PolyKind.STANDALONE ?
                unknownExprInfo :
                resultInfo.dup(switchExpressionContext(resultInfo.checkContext));

        ListBuffer<DiagnosticPosition> caseTypePositions = new ListBuffer<>();
        ListBuffer<Type> caseTypes = new ListBuffer<>();

        handleSwitch(tree, tree.selector, tree.cases, (t, k) -> ((JCSwitchExpression) t).kind = k, (c, caseEnv) -> {
            caseEnv.info.yieldResult = condInfo;
            attribStats(c.stats, caseEnv);
            new TreeScanner() {
                @Override
                public void visitYield(JCYield brk) {
                    if (brk.target == tree) {
                        caseTypePositions.append(brk.value != null ? brk.value.pos() : brk.pos());
                        caseTypes.append(brk.value != null ? brk.value.type : syms.errType);
                    }
                    super.visitYield(brk);
                }

                @Override public void visitClassDef(JCClassDecl tree) {}
                @Override public void visitLambda(JCLambda tree) {}
            }.scan(c.stats);
        });

        if (tree.cases.isEmpty()) {
            log.error(tree.pos(),
                      Errors.SwitchExpressionEmpty);
        } else if (caseTypes.isEmpty()) {
            log.error(tree.pos(),
                      Errors.SwitchExpressionNoResultExpressions);
        }

        Type owntype = (tree.polyKind == PolyKind.STANDALONE) ? condType(caseTypePositions.toList(), caseTypes.toList()) : pt();

        result = tree.type = check(tree, owntype, KindSelector.VAL, resultInfo);
    }
    //where:
        CheckContext switchExpressionContext(CheckContext checkContext) {
            return new Check.NestedCheckContext(checkContext) {
                //this will use enclosing check context to check compatibility of
                //subexpression against target type; if we are in a method check context,
                //depending on whether boxing is allowed, we could have incompatibilities
                @Override
                public void report(DiagnosticPosition pos, JCDiagnostic details) {
                    enclosingContext.report(pos, diags.fragment(Fragments.IncompatibleTypeInSwitchExpression(details)));
                }
            };
        }

    private void handleSwitch(JCTree switchTree,
                              JCExpression selector,
                              List<JCCase> cases,
                              BiConsumer<JCTree, SwitchKind> kindSetter,
                              BiConsumer<JCCase, Env<AttrContext>> attribCase) {
        Type seltype = attribExpr(selector, env);

        Env<AttrContext> switchEnv =
            env.dup(switchTree, env.info.dup(env.info.scope.dup()));

        try {
            boolean hasPatternCases = cases.stream()
                                           .flatMap(c -> c.pats.stream())
                                           .anyMatch(pat -> pat.constExpression() == null); //XXX: null handling???
            SwitchKind kind;
            if (hasPatternCases) {
                //TODO: check source level
                kind = SwitchKind.MATCHING;
            } else if ((seltype.tsym.flags() & Flags.ENUM) != 0) {
                kind = SwitchKind.ENUM;
            } else if (types.isSameType(seltype, syms.stringType)) {
                kind = SwitchKind.STRING;
            } else if (!types.isAssignable(seltype, syms.intType) &&
                       !types.isSameType(seltype, syms.voidType)) {
                //TODO: check source level
                kind = SwitchKind.MATCHING;
            } else {
                seltype = chk.checkType(selector.pos(), seltype, syms.intType);
                kind = SwitchKind.ORDINARY;
            }
            kindSetter.accept(switchTree, kind);
            // Attribute all cases and
            // check that there are no duplicate case labels or default clauses.
            Set<Object> labels = new HashSet<>(); // The set of case labels.
            boolean hasDefault = false;      // Is there a default label?
<<<<<<< HEAD
            List<BindingSymbol> prevBindings = null;
            @SuppressWarnings("removal")
            CaseKind caseKind = null;
=======
            CaseTree.CaseKind caseKind = null;
>>>>>>> 5bcd6488
            boolean wasError = false;
            for (List<JCCase> l = cases; l.nonEmpty(); l = l.tail) {
                JCCase c = l.head;
                if (caseKind == null) {
                    caseKind = c.caseKind;
                } else if (caseKind != c.caseKind && !wasError) {
                    log.error(c.pos(),
                              Errors.SwitchMixingCaseTypes);
                    wasError = true;
                }
                List<BindingSymbol> matchBindings = prevBindings;
                if (c.getPatterns().nonEmpty()) {
                    for (JCPattern pat : c.getPatterns()) {
                        if (TreeInfo.isNull(pat)) {
                            log.error(pat.pos(),
                                      Errors.SwitchNullNotAllowed);
                            continue;
                        }
                        switch (kind) {
                            case MATCHING:
                                ResultInfo castInfo = unknownExprInfo;
                                if (pat.getTag() == BINDINGPATTERN) {
                                    JCBindingPattern bindingPattern = (JCBindingPattern) pat;
                                    if (bindingPattern.vartype == null)
                                        castInfo = castInfo(seltype);
                                }
                                Type patType = attribTree(pat, switchEnv, castInfo);
                                chk.checkCastable(selector.pos(), seltype, patType);
                                if (pat.getTag() == LITERALPATTERN && !labels.add(patType.constValue())) {
                                    log.error(c.pos(), Errors.DuplicateCaseLabel);
                                }
                                break;
                            case ENUM:
                                Symbol sym = enumConstant(pat.constExpression(), seltype);
                                if (sym == null) {
                                    log.error(pat.constExpression().pos(), Errors.EnumLabelMustBeUnqualifiedEnum);
                                } else if (!labels.add(sym)) {
                                    log.error(c.pos(), Errors.DuplicateCaseLabel);
                                }
                                break;
                            default:
                                Type pattype = attribExpr(pat.constExpression(), switchEnv, seltype);
                                if (!pattype.hasTag(ERROR)) {
                                    if (pattype.constValue() == null) {
                                        log.error(pat.constExpression().pos(),
                                                  (kind == SwitchKind.STRING ? Errors.StringConstReq
                                                                                  : Errors.ConstExprReq));
                                    } else if (!labels.add(pattype.constValue())) {
                                        log.error(c.pos(), Errors.DuplicateCaseLabel);
                                    }
                                }
                                break;
                        }
                        matchBindings = matchBindingsComputer.getMatchBindings(pat, true, matchBindings);
                    }
                } else {
                    if (hasDefault) {
                        log.error(c.pos(), Errors.DuplicateDefaultLabel);
                    } else {
                        hasDefault = true;
                    }
                    matchBindings = matchBindingsComputer.getMatchBindings(null, true, matchBindings);
                }

                Env<AttrContext> caseEnv = bindingEnv(switchEnv, matchBindings);

                caseEnv.tree = c;

                try {
                    attribCase.accept(c, caseEnv);
                } finally {
                    caseEnv.info.scope.leave();
                }
<<<<<<< HEAD

                c.completesNormally = flow.aliveAfter(caseEnv, c, make);
                prevBindings = c.completesNormally ? matchBindings : null;
=======
                addVars(c.stats, switchEnv.info.scope);
>>>>>>> 5bcd6488
            }
        } finally {
            switchEnv.info.scope.leave();
        }
    }
    // where
        /** Add any variables defined in stats to the switch scope. */
        private static void addVars(List<JCStatement> stats, WriteableScope switchScope) {
            for (;stats.nonEmpty(); stats = stats.tail) {
                JCTree stat = stats.head;
                if (stat.hasTag(VARDEF))
                    switchScope.enter(((JCVariableDecl) stat).sym);
            }
        }
    // where
    /** Return the selected enumeration constant symbol, or null. */
    private Symbol enumConstant(JCTree tree, Type enumType) {
        if (tree.hasTag(IDENT)) {
            JCIdent ident = (JCIdent)tree;
            Name name = ident.name;
            for (Symbol sym : enumType.tsym.members().getSymbolsByName(name)) {
                if (sym.kind == VAR) {
                    Symbol s = ident.sym = sym;
                    ((VarSymbol)s).getConstValue(); // ensure initializer is evaluated
                    ident.type = s.type;
                    return ((s.flags_field & Flags.ENUM) == 0)
                        ? null : s;
                }
            }
        }
        return null;
    }

    public void visitSynchronized(JCSynchronized tree) {
        chk.checkRefType(tree.pos(), attribExpr(tree.lock, env));
        attribStat(tree.body, env);
        result = null;
    }

    public void visitTry(JCTry tree) {
        // Create a new local environment with a local
        Env<AttrContext> localEnv = env.dup(tree, env.info.dup(env.info.scope.dup()));
        try {
            boolean isTryWithResource = tree.resources.nonEmpty();
            // Create a nested environment for attributing the try block if needed
            Env<AttrContext> tryEnv = isTryWithResource ?
                env.dup(tree, localEnv.info.dup(localEnv.info.scope.dup())) :
                localEnv;
            try {
                // Attribute resource declarations
                for (JCTree resource : tree.resources) {
                    CheckContext twrContext = new Check.NestedCheckContext(resultInfo.checkContext) {
                        @Override
                        public void report(DiagnosticPosition pos, JCDiagnostic details) {
                            chk.basicHandler.report(pos, diags.fragment(Fragments.TryNotApplicableToType(details)));
                        }
                    };
                    ResultInfo twrResult =
                        new ResultInfo(KindSelector.VAR,
                                       syms.autoCloseableType,
                                       twrContext);
                    if (resource.hasTag(VARDEF)) {
                        attribStat(resource, tryEnv);
                        twrResult.check(resource, resource.type);

                        //check that resource type cannot throw InterruptedException
                        checkAutoCloseable(resource.pos(), localEnv, resource.type);

                        VarSymbol var = ((JCVariableDecl) resource).sym;
                        var.setData(ElementKind.RESOURCE_VARIABLE);
                    } else {
                        attribTree(resource, tryEnv, twrResult);
                    }
                }
                // Attribute body
                attribStat(tree.body, tryEnv);
            } finally {
                if (isTryWithResource)
                    tryEnv.info.scope.leave();
            }

            // Attribute catch clauses
            for (List<JCCatch> l = tree.catchers; l.nonEmpty(); l = l.tail) {
                JCCatch c = l.head;
                Env<AttrContext> catchEnv =
                    localEnv.dup(c, localEnv.info.dup(localEnv.info.scope.dup()));
                try {
                    Type ctype = attribStat(c.param, catchEnv);
                    if (TreeInfo.isMultiCatch(c)) {
                        //multi-catch parameter is implicitly marked as final
                        c.param.sym.flags_field |= FINAL | UNION;
                    }
                    if (c.param.sym.kind == VAR) {
                        c.param.sym.setData(ElementKind.EXCEPTION_PARAMETER);
                    }
                    chk.checkType(c.param.vartype.pos(),
                                  chk.checkClassType(c.param.vartype.pos(), ctype),
                                  syms.throwableType);
                    attribStat(c.body, catchEnv);
                } finally {
                    catchEnv.info.scope.leave();
                }
            }

            // Attribute finalizer
            if (tree.finalizer != null) attribStat(tree.finalizer, localEnv);
            result = null;
        }
        finally {
            localEnv.info.scope.leave();
        }
    }

    void checkAutoCloseable(DiagnosticPosition pos, Env<AttrContext> env, Type resource) {
        if (!resource.isErroneous() &&
            types.asSuper(resource, syms.autoCloseableType.tsym) != null &&
            !types.isSameType(resource, syms.autoCloseableType)) { // Don't emit warning for AutoCloseable itself
            Symbol close = syms.noSymbol;
            Log.DiagnosticHandler discardHandler = new Log.DiscardDiagnosticHandler(log);
            try {
                close = rs.resolveQualifiedMethod(pos,
                        env,
                        types.skipTypeVars(resource, false),
                        names.close,
                        List.nil(),
                        List.nil());
            }
            finally {
                log.popDiagnosticHandler(discardHandler);
            }
            if (close.kind == MTH &&
                    close.overrides(syms.autoCloseableClose, resource.tsym, types, true) &&
                    chk.isHandled(syms.interruptedExceptionType, types.memberType(resource, close).getThrownTypes()) &&
                    env.info.lint.isEnabled(LintCategory.TRY)) {
                log.warning(LintCategory.TRY, pos, Warnings.TryResourceThrowsInterruptedExc(resource));
            }
        }
    }

    public void visitConditional(JCConditional tree) {
        Type condtype = attribExpr(tree.cond, env, syms.booleanType);

        tree.polyKind = (!allowPoly ||
                pt().hasTag(NONE) && pt() != Type.recoveryType && pt() != Infer.anyPoly ||
                isBooleanOrNumeric(env, tree)) ?
                PolyKind.STANDALONE : PolyKind.POLY;

        if (tree.polyKind == PolyKind.POLY && resultInfo.pt.hasTag(VOID)) {
            //this means we are returning a poly conditional from void-compatible lambda expression
            resultInfo.checkContext.report(tree, diags.fragment(Fragments.ConditionalTargetCantBeVoid));
            result = tree.type = types.createErrorType(resultInfo.pt);
            return;
        }

        ResultInfo condInfo = tree.polyKind == PolyKind.STANDALONE ?
                unknownExprInfo :
                resultInfo.dup(conditionalContext(resultInfo.checkContext));

<<<<<<< HEAD
        /*  if e = "x ? y : z", then:
                include x.T in y
                include x.F in z
        */
=======

        // x ? y : z
        // include x's bindings when true in y
        // include x's bindings when false in z
>>>>>>> 5bcd6488

        Type truetype;
        Env<AttrContext> trueEnv = bindingEnv(env, matchBindingsComputer.getMatchBindings(tree.cond, true));
        try {
            truetype = attribTree(tree.truepart, trueEnv, condInfo);
        } finally {
            trueEnv.info.scope.leave();
        }

        Type falsetype;
        Env<AttrContext> falseEnv = bindingEnv(env, matchBindingsComputer.getMatchBindings(tree.cond, false));
        try {
            falsetype = attribTree(tree.falsepart, falseEnv, condInfo);
        } finally {
            falseEnv.info.scope.leave();
        }

        Type owntype = (tree.polyKind == PolyKind.STANDALONE) ?
                condType(List.of(tree.truepart.pos(), tree.falsepart.pos()),
                         List.of(truetype, falsetype)) : pt();
        if (condtype.constValue() != null &&
                truetype.constValue() != null &&
                falsetype.constValue() != null &&
                !owntype.hasTag(NONE)) {
            //constant folding
            owntype = cfolder.coerce(condtype.isTrue() ? truetype : falsetype, owntype);
        }
        result = check(tree, owntype, KindSelector.VAL, resultInfo);
    }
    //where
        private boolean isBooleanOrNumeric(Env<AttrContext> env, JCExpression tree) {
            switch (tree.getTag()) {
                case LITERAL: return ((JCLiteral)tree).typetag.isSubRangeOf(DOUBLE) ||
                              ((JCLiteral)tree).typetag == BOOLEAN ||
                              ((JCLiteral)tree).typetag == BOT;
                case LAMBDA: case REFERENCE: return false;
                case PARENS: return isBooleanOrNumeric(env, ((JCParens)tree).expr);
                case CONDEXPR:
                    JCConditional condTree = (JCConditional)tree;
                    return isBooleanOrNumeric(env, condTree.truepart) &&
                            isBooleanOrNumeric(env, condTree.falsepart);
                case APPLY:
                    JCMethodInvocation speculativeMethodTree =
                            (JCMethodInvocation)deferredAttr.attribSpeculative(
                                    tree, env, unknownExprInfo,
                                    argumentAttr.withLocalCacheContext());
                    Symbol msym = TreeInfo.symbol(speculativeMethodTree.meth);
                    Type receiverType = speculativeMethodTree.meth.hasTag(IDENT) ?
                            env.enclClass.type :
                            ((JCFieldAccess)speculativeMethodTree.meth).selected.type;
                    Type owntype = types.memberType(receiverType, msym).getReturnType();
                    return primitiveOrBoxed(owntype);
                case NEWCLASS:
                    JCExpression className =
                            removeClassParams.translate(((JCNewClass)tree).clazz);
                    JCExpression speculativeNewClassTree =
                            (JCExpression)deferredAttr.attribSpeculative(
                                    className, env, unknownTypeInfo,
                                    argumentAttr.withLocalCacheContext());
                    return primitiveOrBoxed(speculativeNewClassTree.type);
                default:
                    Type speculativeType = deferredAttr.attribSpeculative(tree, env, unknownExprInfo,
                            argumentAttr.withLocalCacheContext()).type;
                    return primitiveOrBoxed(speculativeType);
            }
        }
        //where
            boolean primitiveOrBoxed(Type t) {
                return (!t.hasTag(TYPEVAR) && types.unboxedTypeOrType(t).isPrimitive());
            }

            TreeTranslator removeClassParams = new TreeTranslator() {
                @Override
                public void visitTypeApply(JCTypeApply tree) {
                    result = translate(tree.clazz);
                }
            };

        CheckContext conditionalContext(CheckContext checkContext) {
            return new Check.NestedCheckContext(checkContext) {
                //this will use enclosing check context to check compatibility of
                //subexpression against target type; if we are in a method check context,
                //depending on whether boxing is allowed, we could have incompatibilities
                @Override
                public void report(DiagnosticPosition pos, JCDiagnostic details) {
                    enclosingContext.report(pos, diags.fragment(Fragments.IncompatibleTypeInConditional(details)));
                }
            };
        }

        /** Compute the type of a conditional expression, after
         *  checking that it exists.  See JLS 15.25. Does not take into
         *  account the special case where condition and both arms
         *  are constants.
         *
         *  @param pos      The source position to be used for error
         *                  diagnostics.
         *  @param thentype The type of the expression's then-part.
         *  @param elsetype The type of the expression's else-part.
         */
        Type condType(List<DiagnosticPosition> positions, List<Type> condTypes) {
            if (condTypes.isEmpty()) {
                return syms.objectType; //TODO: how to handle?
            }
            Type first = condTypes.head;
            // If same type, that is the result
            if (condTypes.tail.stream().allMatch(t -> types.isSameType(first, t)))
                return first.baseType();

            List<Type> unboxedTypes = condTypes.stream()
                                               .map(t -> t.isPrimitive() ? t : types.unboxedType(t))
                                               .collect(List.collector());

            // Otherwise, if both arms can be converted to a numeric
            // type, return the least numeric type that fits both arms
            // (i.e. return larger of the two, or return int if one
            // arm is short, the other is char).
            if (unboxedTypes.stream().allMatch(t -> t.isPrimitive())) {
                // If one arm has an integer subrange type (i.e., byte,
                // short, or char), and the other is an integer constant
                // that fits into the subrange, return the subrange type.
                for (Type type : unboxedTypes) {
                    if (!type.getTag().isStrictSubRangeOf(INT)) {
                        continue;
                    }
                    if (unboxedTypes.stream().filter(t -> t != type).allMatch(t -> t.hasTag(INT) && types.isAssignable(t, type)))
                        return type.baseType();
                }

                for (TypeTag tag : primitiveTags) {
                    Type candidate = syms.typeOfTag[tag.ordinal()];
                    if (unboxedTypes.stream().allMatch(t -> types.isSubtype(t, candidate))) {
                        return candidate;
                    }
                }
            }

            // Those were all the cases that could result in a primitive
            condTypes = condTypes.stream()
                                 .map(t -> t.isPrimitive() ? types.boxedClass(t).type : t)
                                 .collect(List.collector());

            for (Type type : condTypes) {
                if (condTypes.stream().filter(t -> t != type).allMatch(t -> types.isAssignable(t, type)))
                    return type.baseType();
            }

            Iterator<DiagnosticPosition> posIt = positions.iterator();

            condTypes = condTypes.stream()
                                 .map(t -> chk.checkNonVoid(posIt.next(), t))
                                 .collect(List.collector());

            // both are known to be reference types.  The result is
            // lub(thentype,elsetype). This cannot fail, as it will
            // always be possible to infer "Object" if nothing better.
            return types.lub(condTypes.stream().map(t -> t.baseType()).collect(List.collector()));
        }

    final static TypeTag[] primitiveTags = new TypeTag[]{
        BYTE,
        CHAR,
        SHORT,
        INT,
        LONG,
        FLOAT,
        DOUBLE,
        BOOLEAN,
    };

    Env<AttrContext> bindingEnv(Env<AttrContext> env, List<BindingSymbol> bindings) {
        Env<AttrContext> env1 = env.dup(env.tree, env.info.dup(env.info.scope.dup()));
        bindings.forEach(env1.info.scope::enter);
        return env1;
    }

    public void visitIf(JCIf tree) {
        attribExpr(tree.cond, env, syms.booleanType);

<<<<<<< HEAD
        // if (x) { y } [ else z ] include x.T in y; include x.F in z
=======
        // if (x) { y } [ else z ]
        // include x's bindings when true in y
        // include x's bindings when false in z
>>>>>>> 5bcd6488

        List<BindingSymbol> thenBindings = matchBindingsComputer.getMatchBindings(tree.cond, true);
        Env<AttrContext> thenEnv = bindingEnv(env, thenBindings);

        try {
            attribStat(tree.thenpart, thenEnv);
        } finally {
            thenEnv.info.scope.leave();
        }

        preFlow(tree.thenpart);
        boolean aliveAfterThen = flow.aliveAfter(env, tree.thenpart, make);
        boolean aliveAfterElse;
        List<BindingSymbol> elseBindings = matchBindingsComputer.getMatchBindings(tree.cond, false);

        if (tree.elsepart != null) {
            Env<AttrContext> elseEnv = bindingEnv(env, elseBindings);
            try {
                attribStat(tree.elsepart, elseEnv);
            } finally {
                elseEnv.info.scope.leave();
            }
            preFlow(tree.elsepart);
            aliveAfterElse = flow.aliveAfter(env, tree.elsepart, make);
        } else {
            aliveAfterElse = true;
        }

        chk.checkEmptyIf(tree);

        List<BindingSymbol> afterIfBindings = List.nil();

        if (aliveAfterThen && !aliveAfterElse) {
            afterIfBindings = thenBindings;
        } else if (aliveAfterElse && !aliveAfterThen) {
            afterIfBindings = elseBindings;
        }

        afterIfBindings.forEach(env.info.scope::enter);
        afterIfBindings.forEach(BindingSymbol::preserveBinding);

        result = null;
    }

        void preFlow(JCTree tree) {
            new PostAttrAnalyzer() {
                @Override
                public void scan(JCTree tree) {
                    if (tree == null ||
                            (tree.type != null &&
                            tree.type == Type.stuckType)) {
                        //don't touch stuck expressions!
                        return;
                    }
                    super.scan(tree);
                }
            }.scan(tree);
        }

    public void visitExec(JCExpressionStatement tree) {
        //a fresh environment is required for 292 inference to work properly ---
        //see Infer.instantiatePolymorphicSignatureInstance()
        Env<AttrContext> localEnv = env.dup(tree);
        attribExpr(tree.expr, localEnv);
        result = null;
    }

    public void visitBreak(JCBreak tree) {
        tree.target = findJumpTarget(tree.pos(), tree.getTag(), tree.label, env);
        result = null;
    }

    public void visitYield(JCYield tree) {
        if (env.info.yieldResult != null) {
            attribTree(tree.value, env, env.info.yieldResult);
            tree.target = findJumpTarget(tree.pos(), tree.getTag(), names.empty, env);
        } else {
            log.error(tree.pos(), tree.value.hasTag(PARENS)
                    ? Errors.NoSwitchExpressionQualify
                    : Errors.NoSwitchExpression);
            attribTree(tree.value, env, unknownExprInfo);
        }
        result = null;
    }

    public void visitContinue(JCContinue tree) {
        tree.target = findJumpTarget(tree.pos(), tree.getTag(), tree.label, env);
        result = null;
    }
    //where
        /** Return the target of a break, continue or yield statement,
         *  if it exists, report an error if not.
         *  Note: The target of a labelled break or continue is the
         *  (non-labelled) statement tree referred to by the label,
         *  not the tree representing the labelled statement itself.
         *
         *  @param pos     The position to be used for error diagnostics
         *  @param tag     The tag of the jump statement. This is either
         *                 Tree.BREAK or Tree.CONTINUE.
         *  @param label   The label of the jump statement, or null if no
         *                 label is given.
         *  @param env     The environment current at the jump statement.
         */
        private JCTree findJumpTarget(DiagnosticPosition pos,
                                                   JCTree.Tag tag,
                                                   Name label,
                                                   Env<AttrContext> env) {
            Pair<JCTree, Error> jumpTarget = findJumpTargetNoError(tag, label, env);

            if (jumpTarget.snd != null) {
                log.error(pos, jumpTarget.snd);
            }

            return jumpTarget.fst;
        }
        /** Return the target of a break or continue statement, if it exists,
         *  report an error if not.
         *  Note: The target of a labelled break or continue is the
         *  (non-labelled) statement tree referred to by the label,
         *  not the tree representing the labelled statement itself.
         *
         *  @param tag     The tag of the jump statement. This is either
         *                 Tree.BREAK or Tree.CONTINUE.
         *  @param label   The label of the jump statement, or null if no
         *                 label is given.
         *  @param env     The environment current at the jump statement.
         */
        private Pair<JCTree, JCDiagnostic.Error> findJumpTargetNoError(JCTree.Tag tag,
                                                                       Name label,
                                                                       Env<AttrContext> env) {
            // Search environments outwards from the point of jump.
            Env<AttrContext> env1 = env;
            JCDiagnostic.Error pendingError = null;
            LOOP:
            while (env1 != null) {
                switch (env1.tree.getTag()) {
                    case LABELLED:
                        JCLabeledStatement labelled = (JCLabeledStatement)env1.tree;
                        if (label == labelled.label) {
                            // If jump is a continue, check that target is a loop.
                            if (tag == CONTINUE) {
                                if (!labelled.body.hasTag(DOLOOP) &&
                                        !labelled.body.hasTag(WHILELOOP) &&
                                        !labelled.body.hasTag(FORLOOP) &&
                                        !labelled.body.hasTag(FOREACHLOOP)) {
                                    pendingError = Errors.NotLoopLabel(label);
                                }
                                // Found labelled statement target, now go inwards
                                // to next non-labelled tree.
                                return Pair.of(TreeInfo.referencedStatement(labelled), pendingError);
                            } else {
                                return Pair.of(labelled, pendingError);
                            }
                        }
                        break;
                    case DOLOOP:
                    case WHILELOOP:
                    case FORLOOP:
                    case FOREACHLOOP:
                        if (label == null) return Pair.of(env1.tree, pendingError);
                        break;
                    case SWITCH:
                        if (label == null && tag == BREAK) return Pair.of(env1.tree, null);
                        break;
                    case SWITCH_EXPRESSION:
                        if (tag == YIELD) {
                            return Pair.of(env1.tree, null);
                        } else if (tag == BREAK) {
                            pendingError = Errors.BreakOutsideSwitchExpression;
                        } else {
                            pendingError = Errors.ContinueOutsideSwitchExpression;
                        }
                        break;
                    case LAMBDA:
                    case METHODDEF:
                    case CLASSDEF:
                        break LOOP;
                    default:
                }
                env1 = env1.next;
            }
            if (label != null)
                return Pair.of(null, Errors.UndefLabel(label));
            else if (pendingError != null)
                return Pair.of(null, pendingError);
            else if (tag == CONTINUE)
                return Pair.of(null, Errors.ContOutsideLoop);
            else
                return Pair.of(null, Errors.BreakOutsideSwitchLoop);
        }

    public void visitReturn(JCReturn tree) {
        // Check that there is an enclosing method which is
        // nested within than the enclosing class.
        if (env.info.returnResult == null) {
            log.error(tree.pos(), Errors.RetOutsideMeth);
        } else if (env.info.yieldResult != null) {
            log.error(tree.pos(), Errors.ReturnOutsideSwitchExpression);
        } else if (!env.info.isLambda &&
                !env.info.isNewClass &&
                env.enclMethod != null &&
                TreeInfo.isCompactConstructor(env.enclMethod)) {
            log.error(env.enclMethod,
                    Errors.InvalidCanonicalConstructorInRecord(Fragments.Compact, env.enclMethod.sym, Fragments.CanonicalCantHaveReturnStatement));
        } else {
            // Attribute return expression, if it exists, and check that
            // it conforms to result type of enclosing method.
            if (tree.expr != null) {
                if (env.info.returnResult.pt.hasTag(VOID)) {
                    env.info.returnResult.checkContext.report(tree.expr.pos(),
                              diags.fragment(Fragments.UnexpectedRetVal));
                }
                attribTree(tree.expr, env, env.info.returnResult);
            } else if (!env.info.returnResult.pt.hasTag(VOID) &&
                    !env.info.returnResult.pt.hasTag(NONE)) {
                env.info.returnResult.checkContext.report(tree.pos(),
                              diags.fragment(Fragments.MissingRetVal(env.info.returnResult.pt)));
            }
        }
        result = null;
    }

    public void visitThrow(JCThrow tree) {
        Type owntype = attribExpr(tree.expr, env, allowPoly ? Type.noType : syms.throwableType);
        if (allowPoly) {
            chk.checkType(tree, owntype, syms.throwableType);
        }
        result = null;
    }

    public void visitAssert(JCAssert tree) {
        attribExpr(tree.cond, env, syms.booleanType);
        if (tree.detail != null) {
            chk.checkNonVoid(tree.detail.pos(), attribExpr(tree.detail, env));
        }
        result = null;
    }

     /** Visitor method for method invocations.
     *  NOTE: The method part of an application will have in its type field
     *        the return type of the method, not the method's type itself!
     */
    public void visitApply(JCMethodInvocation tree) {
        // The local environment of a method application is
        // a new environment nested in the current one.
        Env<AttrContext> localEnv = env.dup(tree, env.info.dup());

        // The types of the actual method arguments.
        List<Type> argtypes;

        // The types of the actual method type arguments.
        List<Type> typeargtypes = null;

        Name methName = TreeInfo.name(tree.meth);

        boolean isConstructorCall =
            methName == names._this || methName == names._super;

        ListBuffer<Type> argtypesBuf = new ListBuffer<>();
        if (isConstructorCall) {
            // We are seeing a ...this(...) or ...super(...) call.
            // Check that this is the first statement in a constructor.
            if (checkFirstConstructorStat(tree, env.enclMethod, true)) {

                // Record the fact
                // that this is a constructor call (using isSelfCall).
                localEnv.info.isSelfCall = true;

                // Attribute arguments, yielding list of argument types.
                KindSelector kind = attribArgs(KindSelector.MTH, tree.args, localEnv, argtypesBuf);
                argtypes = argtypesBuf.toList();
                typeargtypes = attribTypes(tree.typeargs, localEnv);

                // Variable `site' points to the class in which the called
                // constructor is defined.
                Type site = env.enclClass.sym.type;
                if (methName == names._super) {
                    if (site == syms.objectType) {
                        log.error(tree.meth.pos(), Errors.NoSuperclass(site));
                        site = types.createErrorType(syms.objectType);
                    } else {
                        site = types.supertype(site);
                    }
                }

                if (site.hasTag(CLASS)) {
                    Type encl = site.getEnclosingType();
                    while (encl != null && encl.hasTag(TYPEVAR))
                        encl = encl.getUpperBound();
                    if (encl.hasTag(CLASS)) {
                        // we are calling a nested class

                        if (tree.meth.hasTag(SELECT)) {
                            JCTree qualifier = ((JCFieldAccess) tree.meth).selected;

                            // We are seeing a prefixed call, of the form
                            //     <expr>.super(...).
                            // Check that the prefix expression conforms
                            // to the outer instance type of the class.
                            chk.checkRefType(qualifier.pos(),
                                             attribExpr(qualifier, localEnv,
                                                        encl));
                        } else if (methName == names._super) {
                            // qualifier omitted; check for existence
                            // of an appropriate implicit qualifier.
                            rs.resolveImplicitThis(tree.meth.pos(),
                                                   localEnv, site, true);
                        }
                    } else if (tree.meth.hasTag(SELECT)) {
                        log.error(tree.meth.pos(),
                                  Errors.IllegalQualNotIcls(site.tsym));
                    }

                    // if we're calling a java.lang.Enum constructor,
                    // prefix the implicit String and int parameters
                    if (site.tsym == syms.enumSym)
                        argtypes = argtypes.prepend(syms.intType).prepend(syms.stringType);

                    // Resolve the called constructor under the assumption
                    // that we are referring to a superclass instance of the
                    // current instance (JLS ???).
                    boolean selectSuperPrev = localEnv.info.selectSuper;
                    localEnv.info.selectSuper = true;
                    localEnv.info.pendingResolutionPhase = null;
                    Symbol sym = rs.resolveConstructor(
                        tree.meth.pos(), localEnv, site, argtypes, typeargtypes);
                    localEnv.info.selectSuper = selectSuperPrev;

                    // Set method symbol to resolved constructor...
                    TreeInfo.setSymbol(tree.meth, sym);

                    // ...and check that it is legal in the current context.
                    // (this will also set the tree's type)
                    Type mpt = newMethodTemplate(resultInfo.pt, argtypes, typeargtypes);
                    checkId(tree.meth, site, sym, localEnv,
                            new ResultInfo(kind, mpt));
                }
                // Otherwise, `site' is an error type and we do nothing
            }
            result = tree.type = syms.voidType;
        } else {
            // Otherwise, we are seeing a regular method call.
            // Attribute the arguments, yielding list of argument types, ...
            KindSelector kind = attribArgs(KindSelector.VAL, tree.args, localEnv, argtypesBuf);
            argtypes = argtypesBuf.toList();
            typeargtypes = attribAnyTypes(tree.typeargs, localEnv);

            // ... and attribute the method using as a prototype a methodtype
            // whose formal argument types is exactly the list of actual
            // arguments (this will also set the method symbol).
            Type mpt = newMethodTemplate(resultInfo.pt, argtypes, typeargtypes);
            localEnv.info.pendingResolutionPhase = null;
            Type mtype = attribTree(tree.meth, localEnv, new ResultInfo(kind, mpt, resultInfo.checkContext));

            // Compute the result type.
            Type restype = mtype.getReturnType();
            if (restype.hasTag(WILDCARD))
                throw new AssertionError(mtype);

            Type qualifier = (tree.meth.hasTag(SELECT))
                    ? ((JCFieldAccess) tree.meth).selected.type
                    : env.enclClass.sym.type;
            Symbol msym = TreeInfo.symbol(tree.meth);
            restype = adjustMethodReturnType(msym, qualifier, methName, argtypes, restype);

            chk.checkRefTypes(tree.typeargs, typeargtypes);

            // Check that value of resulting type is admissible in the
            // current context.  Also, capture the return type
            Type capturedRes = resultInfo.checkContext.inferenceContext().cachedCapture(tree, restype, true);
            result = check(tree, capturedRes, KindSelector.VAL, resultInfo);
        }
        chk.validate(tree.typeargs, localEnv);
    }
    //where
        Type adjustMethodReturnType(Symbol msym, Type qualifierType, Name methodName, List<Type> argtypes, Type restype) {
            if (msym != null &&
                    msym.owner == syms.objectType.tsym &&
                    methodName == names.getClass &&
                    argtypes.isEmpty()) {
                // as a special case, x.getClass() has type Class<? extends |X|>
                return new ClassType(restype.getEnclosingType(),
                        List.of(new WildcardType(types.erasure(qualifierType),
                                BoundKind.EXTENDS,
                                syms.boundClass)),
                        restype.tsym,
                        restype.getMetadata());
            } else if (msym != null &&
                    msym.owner == syms.arrayClass &&
                    methodName == names.clone &&
                    types.isArray(qualifierType)) {
                // as a special case, array.clone() has a result that is
                // the same as static type of the array being cloned
                return qualifierType;
            } else {
                return restype;
            }
        }

        /** Check that given application node appears as first statement
         *  in a constructor call.
         *  @param tree          The application node
         *  @param enclMethod    The enclosing method of the application.
         *  @param error         Should an error be issued?
         */
        boolean checkFirstConstructorStat(JCMethodInvocation tree, JCMethodDecl enclMethod, boolean error) {
            if (enclMethod != null && enclMethod.name == names.init) {
                JCBlock body = enclMethod.body;
                if (body.stats.head.hasTag(EXEC) &&
                    ((JCExpressionStatement) body.stats.head).expr == tree)
                    return true;
            }
            if (error) {
                log.error(tree.pos(),
                        Errors.CallMustBeFirstStmtInCtor(TreeInfo.name(tree.meth)));
            }
            return false;
        }

        /** Obtain a method type with given argument types.
         */
        Type newMethodTemplate(Type restype, List<Type> argtypes, List<Type> typeargtypes) {
            MethodType mt = new MethodType(argtypes, restype, List.nil(), syms.methodClass);
            return (typeargtypes == null) ? mt : (Type)new ForAll(typeargtypes, mt);
        }

    public void visitNewClass(final JCNewClass tree) {
        Type owntype = types.createErrorType(tree.type);

        // The local environment of a class creation is
        // a new environment nested in the current one.
        Env<AttrContext> localEnv = env.dup(tree, env.info.dup());

        // The anonymous inner class definition of the new expression,
        // if one is defined by it.
        JCClassDecl cdef = tree.def;

        // If enclosing class is given, attribute it, and
        // complete class name to be fully qualified
        JCExpression clazz = tree.clazz; // Class field following new
        JCExpression clazzid;            // Identifier in class field
        JCAnnotatedType annoclazzid;     // Annotated type enclosing clazzid
        annoclazzid = null;

        if (clazz.hasTag(TYPEAPPLY)) {
            clazzid = ((JCTypeApply) clazz).clazz;
            if (clazzid.hasTag(ANNOTATED_TYPE)) {
                annoclazzid = (JCAnnotatedType) clazzid;
                clazzid = annoclazzid.underlyingType;
            }
        } else {
            if (clazz.hasTag(ANNOTATED_TYPE)) {
                annoclazzid = (JCAnnotatedType) clazz;
                clazzid = annoclazzid.underlyingType;
            } else {
                clazzid = clazz;
            }
        }

        JCExpression clazzid1 = clazzid; // The same in fully qualified form

        if (tree.encl != null) {
            // We are seeing a qualified new, of the form
            //    <expr>.new C <...> (...) ...
            // In this case, we let clazz stand for the name of the
            // allocated class C prefixed with the type of the qualifier
            // expression, so that we can
            // resolve it with standard techniques later. I.e., if
            // <expr> has type T, then <expr>.new C <...> (...)
            // yields a clazz T.C.
            Type encltype = chk.checkRefType(tree.encl.pos(),
                                             attribExpr(tree.encl, env));
            // TODO 308: in <expr>.new C, do we also want to add the type annotations
            // from expr to the combined type, or not? Yes, do this.
            clazzid1 = make.at(clazz.pos).Select(make.Type(encltype),
                                                 ((JCIdent) clazzid).name);

            EndPosTable endPosTable = this.env.toplevel.endPositions;
            endPosTable.storeEnd(clazzid1, tree.getEndPosition(endPosTable));
            if (clazz.hasTag(ANNOTATED_TYPE)) {
                JCAnnotatedType annoType = (JCAnnotatedType) clazz;
                List<JCAnnotation> annos = annoType.annotations;

                if (annoType.underlyingType.hasTag(TYPEAPPLY)) {
                    clazzid1 = make.at(tree.pos).
                        TypeApply(clazzid1,
                                  ((JCTypeApply) clazz).arguments);
                }

                clazzid1 = make.at(tree.pos).
                    AnnotatedType(annos, clazzid1);
            } else if (clazz.hasTag(TYPEAPPLY)) {
                clazzid1 = make.at(tree.pos).
                    TypeApply(clazzid1,
                              ((JCTypeApply) clazz).arguments);
            }

            clazz = clazzid1;
        }

        // Attribute clazz expression and store
        // symbol + type back into the attributed tree.
        Type clazztype;

        try {
            env.info.isNewClass = true;
            clazztype = TreeInfo.isEnumInit(env.tree) ?
                attribIdentAsEnumType(env, (JCIdent)clazz) :
                attribType(clazz, env);
        } finally {
            env.info.isNewClass = false;
        }

        clazztype = chk.checkDiamond(tree, clazztype);
        chk.validate(clazz, localEnv);
        if (tree.encl != null) {
            // We have to work in this case to store
            // symbol + type back into the attributed tree.
            tree.clazz.type = clazztype;
            TreeInfo.setSymbol(clazzid, TreeInfo.symbol(clazzid1));
            clazzid.type = ((JCIdent) clazzid).sym.type;
            if (annoclazzid != null) {
                annoclazzid.type = clazzid.type;
            }
            if (!clazztype.isErroneous()) {
                if (cdef != null && clazztype.tsym.isInterface()) {
                    log.error(tree.encl.pos(), Errors.AnonClassImplIntfNoQualForNew);
                } else if (clazztype.tsym.isStatic()) {
                    log.error(tree.encl.pos(), Errors.QualifiedNewOfStaticClass(clazztype.tsym));
                }
            }
        } else if (!clazztype.tsym.isInterface() &&
                   clazztype.getEnclosingType().hasTag(CLASS)) {
            // Check for the existence of an apropos outer instance
            rs.resolveImplicitThis(tree.pos(), env, clazztype);
        }

        // Attribute constructor arguments.
        ListBuffer<Type> argtypesBuf = new ListBuffer<>();
        final KindSelector pkind =
            attribArgs(KindSelector.VAL, tree.args, localEnv, argtypesBuf);
        List<Type> argtypes = argtypesBuf.toList();
        List<Type> typeargtypes = attribTypes(tree.typeargs, localEnv);

        if (clazztype.hasTag(CLASS) || clazztype.hasTag(ERROR)) {
            // Enums may not be instantiated except implicitly
            if ((clazztype.tsym.flags_field & Flags.ENUM) != 0 &&
                (!env.tree.hasTag(VARDEF) ||
                 (((JCVariableDecl) env.tree).mods.flags & Flags.ENUM) == 0 ||
                 ((JCVariableDecl) env.tree).init != tree))
                log.error(tree.pos(), Errors.EnumCantBeInstantiated);

            boolean isSpeculativeDiamondInferenceRound = TreeInfo.isDiamond(tree) &&
                    resultInfo.checkContext.deferredAttrContext().mode == DeferredAttr.AttrMode.SPECULATIVE;
            boolean skipNonDiamondPath = false;
            // Check that class is not abstract
            if (cdef == null && !isSpeculativeDiamondInferenceRound && // class body may be nulled out in speculative tree copy
                (clazztype.tsym.flags() & (ABSTRACT | INTERFACE)) != 0) {
                log.error(tree.pos(),
                          Errors.AbstractCantBeInstantiated(clazztype.tsym));
                skipNonDiamondPath = true;
            } else if (cdef != null && clazztype.tsym.isInterface()) {
                // Check that no constructor arguments are given to
                // anonymous classes implementing an interface
                if (!argtypes.isEmpty())
                    log.error(tree.args.head.pos(), Errors.AnonClassImplIntfNoArgs);

                if (!typeargtypes.isEmpty())
                    log.error(tree.typeargs.head.pos(), Errors.AnonClassImplIntfNoTypeargs);

                // Error recovery: pretend no arguments were supplied.
                argtypes = List.nil();
                typeargtypes = List.nil();
                skipNonDiamondPath = true;
            }
            if (TreeInfo.isDiamond(tree)) {
                ClassType site = new ClassType(clazztype.getEnclosingType(),
                            clazztype.tsym.type.getTypeArguments(),
                                               clazztype.tsym,
                                               clazztype.getMetadata());

                Env<AttrContext> diamondEnv = localEnv.dup(tree);
                diamondEnv.info.selectSuper = cdef != null || tree.classDeclRemoved();
                diamondEnv.info.pendingResolutionPhase = null;

                //if the type of the instance creation expression is a class type
                //apply method resolution inference (JLS 15.12.2.7). The return type
                //of the resolved constructor will be a partially instantiated type
                Symbol constructor = rs.resolveDiamond(tree.pos(),
                            diamondEnv,
                            site,
                            argtypes,
                            typeargtypes);
                tree.constructor = constructor.baseSymbol();

                final TypeSymbol csym = clazztype.tsym;
                ResultInfo diamondResult = new ResultInfo(pkind, newMethodTemplate(resultInfo.pt, argtypes, typeargtypes),
                        diamondContext(tree, csym, resultInfo.checkContext), CheckMode.NO_TREE_UPDATE);
                Type constructorType = tree.constructorType = types.createErrorType(clazztype);
                constructorType = checkId(tree, site,
                        constructor,
                        diamondEnv,
                        diamondResult);

                tree.clazz.type = types.createErrorType(clazztype);
                if (!constructorType.isErroneous()) {
                    tree.clazz.type = clazz.type = constructorType.getReturnType();
                    tree.constructorType = types.createMethodTypeWithReturn(constructorType, syms.voidType);
                }
                clazztype = chk.checkClassType(tree.clazz, tree.clazz.type, true);
            }

            // Resolve the called constructor under the assumption
            // that we are referring to a superclass instance of the
            // current instance (JLS ???).
            else if (!skipNonDiamondPath) {
                //the following code alters some of the fields in the current
                //AttrContext - hence, the current context must be dup'ed in
                //order to avoid downstream failures
                Env<AttrContext> rsEnv = localEnv.dup(tree);
                rsEnv.info.selectSuper = cdef != null;
                rsEnv.info.pendingResolutionPhase = null;
                tree.constructor = rs.resolveConstructor(
                    tree.pos(), rsEnv, clazztype, argtypes, typeargtypes);
                if (cdef == null) { //do not check twice!
                    tree.constructorType = checkId(tree,
                            clazztype,
                            tree.constructor,
                            rsEnv,
                            new ResultInfo(pkind, newMethodTemplate(syms.voidType, argtypes, typeargtypes), CheckMode.NO_TREE_UPDATE));
                    if (rsEnv.info.lastResolveVarargs())
                        Assert.check(tree.constructorType.isErroneous() || tree.varargsElement != null);
                }
            }

            if (cdef != null) {
                visitAnonymousClassDefinition(tree, clazz, clazztype, cdef, localEnv, argtypes, typeargtypes, pkind);
                return;
            }

            if (tree.constructor != null && tree.constructor.kind == MTH)
                owntype = clazztype;
        }
        result = check(tree, owntype, KindSelector.VAL, resultInfo);
        InferenceContext inferenceContext = resultInfo.checkContext.inferenceContext();
        if (tree.constructorType != null && inferenceContext.free(tree.constructorType)) {
            //we need to wait for inference to finish and then replace inference vars in the constructor type
            inferenceContext.addFreeTypeListener(List.of(tree.constructorType),
                    instantiatedContext -> {
                        tree.constructorType = instantiatedContext.asInstType(tree.constructorType);
                    });
        }
        chk.validate(tree.typeargs, localEnv);
    }

        // where
        private void visitAnonymousClassDefinition(JCNewClass tree, JCExpression clazz, Type clazztype,
                                                   JCClassDecl cdef, Env<AttrContext> localEnv,
                                                   List<Type> argtypes, List<Type> typeargtypes,
                                                   KindSelector pkind) {
            // We are seeing an anonymous class instance creation.
            // In this case, the class instance creation
            // expression
            //
            //    E.new <typeargs1>C<typargs2>(args) { ... }
            //
            // is represented internally as
            //
            //    E . new <typeargs1>C<typargs2>(args) ( class <empty-name> { ... } )  .
            //
            // This expression is then *transformed* as follows:
            //
            // (1) add an extends or implements clause
            // (2) add a constructor.
            //
            // For instance, if C is a class, and ET is the type of E,
            // the expression
            //
            //    E.new <typeargs1>C<typargs2>(args) { ... }
            //
            // is translated to (where X is a fresh name and typarams is the
            // parameter list of the super constructor):
            //
            //   new <typeargs1>X(<*nullchk*>E, args) where
            //     X extends C<typargs2> {
            //       <typarams> X(ET e, args) {
            //         e.<typeargs1>super(args)
            //       }
            //       ...
            //     }
            InferenceContext inferenceContext = resultInfo.checkContext.inferenceContext();
            final boolean isDiamond = TreeInfo.isDiamond(tree);
            if (isDiamond
                    && ((tree.constructorType != null && inferenceContext.free(tree.constructorType))
                    || (tree.clazz.type != null && inferenceContext.free(tree.clazz.type)))) {
                final ResultInfo resultInfoForClassDefinition = this.resultInfo;
                inferenceContext.addFreeTypeListener(List.of(tree.constructorType, tree.clazz.type),
                        instantiatedContext -> {
                            tree.constructorType = instantiatedContext.asInstType(tree.constructorType);
                            tree.clazz.type = clazz.type = instantiatedContext.asInstType(clazz.type);
                            ResultInfo prevResult = this.resultInfo;
                            try {
                                this.resultInfo = resultInfoForClassDefinition;
                                visitAnonymousClassDefinition(tree, clazz, clazz.type, cdef,
                                                            localEnv, argtypes, typeargtypes, pkind);
                            } finally {
                                this.resultInfo = prevResult;
                            }
                        });
            } else {
                if (isDiamond && clazztype.hasTag(CLASS)) {
                    List<Type> invalidDiamondArgs = chk.checkDiamondDenotable((ClassType)clazztype);
                    if (!clazztype.isErroneous() && invalidDiamondArgs.nonEmpty()) {
                        // One or more types inferred in the previous steps is non-denotable.
                        Fragment fragment = Diamond(clazztype.tsym);
                        log.error(tree.clazz.pos(),
                                Errors.CantApplyDiamond1(
                                        fragment,
                                        invalidDiamondArgs.size() > 1 ?
                                                DiamondInvalidArgs(invalidDiamondArgs, fragment) :
                                                DiamondInvalidArg(invalidDiamondArgs, fragment)));
                    }
                    // For <>(){}, inferred types must also be accessible.
                    for (Type t : clazztype.getTypeArguments()) {
                        rs.checkAccessibleType(env, t);
                    }
                }

                // If we already errored, be careful to avoid a further avalanche. ErrorType answers
                // false for isInterface call even when the original type is an interface.
                boolean implementing = clazztype.tsym.isInterface() ||
                        clazztype.isErroneous() && !clazztype.getOriginalType().hasTag(NONE) &&
                        clazztype.getOriginalType().tsym.isInterface();

                if (implementing) {
                    cdef.implementing = List.of(clazz);
                } else {
                    cdef.extending = clazz;
                }

                if (resultInfo.checkContext.deferredAttrContext().mode == DeferredAttr.AttrMode.CHECK &&
                    isSerializable(clazztype)) {
                    localEnv.info.isSerializable = true;
                }

                attribStat(cdef, localEnv);

                List<Type> finalargtypes;
                // If an outer instance is given,
                // prefix it to the constructor arguments
                // and delete it from the new expression
                if (tree.encl != null && !clazztype.tsym.isInterface()) {
                    finalargtypes = argtypes.prepend(tree.encl.type);
                } else {
                    finalargtypes = argtypes;
                }

                // Reassign clazztype and recompute constructor. As this necessarily involves
                // another attribution pass for deferred types in the case of <>, replicate
                // them. Original arguments have right decorations already.
                if (isDiamond && pkind.contains(KindSelector.POLY)) {
                    finalargtypes = finalargtypes.map(deferredAttr.deferredCopier);
                }

                clazztype = clazztype.hasTag(ERROR) ? types.createErrorType(cdef.sym.type)
                                                    : cdef.sym.type;
                Symbol sym = tree.constructor = rs.resolveConstructor(
                        tree.pos(), localEnv, clazztype, finalargtypes, typeargtypes);
                Assert.check(!sym.kind.isResolutionError());
                tree.constructor = sym;
                tree.constructorType = checkId(tree,
                        clazztype,
                        tree.constructor,
                        localEnv,
                        new ResultInfo(pkind, newMethodTemplate(syms.voidType, finalargtypes, typeargtypes), CheckMode.NO_TREE_UPDATE));
            }
            Type owntype = (tree.constructor != null && tree.constructor.kind == MTH) ?
                                clazztype : types.createErrorType(tree.type);
            result = check(tree, owntype, KindSelector.VAL, resultInfo.dup(CheckMode.NO_INFERENCE_HOOK));
            chk.validate(tree.typeargs, localEnv);
        }

        CheckContext diamondContext(JCNewClass clazz, TypeSymbol tsym, CheckContext checkContext) {
            return new Check.NestedCheckContext(checkContext) {
                @Override
                public void report(DiagnosticPosition _unused, JCDiagnostic details) {
                    enclosingContext.report(clazz.clazz,
                            diags.fragment(Fragments.CantApplyDiamond1(Fragments.Diamond(tsym), details)));
                }
            };
        }

    /** Make an attributed null check tree.
     */
    public JCExpression makeNullCheck(JCExpression arg) {
        // optimization: new Outer() can never be null; skip null check
        if (arg.getTag() == NEWCLASS)
            return arg;
        // optimization: X.this is never null; skip null check
        Name name = TreeInfo.name(arg);
        if (name == names._this || name == names._super) return arg;

        JCTree.Tag optag = NULLCHK;
        JCUnary tree = make.at(arg.pos).Unary(optag, arg);
        tree.operator = operators.resolveUnary(arg, optag, arg.type);
        tree.type = arg.type;
        return tree;
    }

    public void visitNewArray(JCNewArray tree) {
        Type owntype = types.createErrorType(tree.type);
        Env<AttrContext> localEnv = env.dup(tree);
        Type elemtype;
        if (tree.elemtype != null) {
            elemtype = attribType(tree.elemtype, localEnv);
            chk.validate(tree.elemtype, localEnv);
            owntype = elemtype;
            for (List<JCExpression> l = tree.dims; l.nonEmpty(); l = l.tail) {
                attribExpr(l.head, localEnv, syms.intType);
                owntype = new ArrayType(owntype, syms.arrayClass);
            }
        } else {
            // we are seeing an untyped aggregate { ... }
            // this is allowed only if the prototype is an array
            if (pt().hasTag(ARRAY)) {
                elemtype = types.elemtype(pt());
            } else {
                if (!pt().hasTag(ERROR) &&
                        (env.info.enclVar == null || !env.info.enclVar.type.isErroneous())) {
                    log.error(tree.pos(),
                              Errors.IllegalInitializerForType(pt()));
                }
                elemtype = types.createErrorType(pt());
            }
        }
        if (tree.elems != null) {
            attribExprs(tree.elems, localEnv, elemtype);
            owntype = new ArrayType(elemtype, syms.arrayClass);
        }
        if (!types.isReifiable(elemtype))
            log.error(tree.pos(), Errors.GenericArrayCreation);
        result = check(tree, owntype, KindSelector.VAL, resultInfo);
    }

    /*
     * A lambda expression can only be attributed when a target-type is available.
     * In addition, if the target-type is that of a functional interface whose
     * descriptor contains inference variables in argument position the lambda expression
     * is 'stuck' (see DeferredAttr).
     */
    @Override
    public void visitLambda(final JCLambda that) {
        boolean wrongContext = false;
        if (pt().isErroneous() || (pt().hasTag(NONE) && pt() != Type.recoveryType)) {
            if (pt().hasTag(NONE) && (env.info.enclVar == null || !env.info.enclVar.type.isErroneous())) {
                //lambda only allowed in assignment or method invocation/cast context
                log.error(that.pos(), Errors.UnexpectedLambda);
            }
            resultInfo = recoveryInfo;
            wrongContext = true;
        }
        //create an environment for attribution of the lambda expression
        final Env<AttrContext> localEnv = lambdaEnv(that, env);
        boolean needsRecovery =
                resultInfo.checkContext.deferredAttrContext().mode == DeferredAttr.AttrMode.CHECK;
        try {
            if (needsRecovery && isSerializable(pt())) {
                localEnv.info.isSerializable = true;
                localEnv.info.isSerializableLambda = true;
            }
            localEnv.info.isLambda = true;
            List<Type> explicitParamTypes = null;
            if (that.paramKind == JCLambda.ParameterKind.EXPLICIT) {
                //attribute lambda parameters
                attribStats(that.params, localEnv);
                explicitParamTypes = TreeInfo.types(that.params);
            }

            TargetInfo targetInfo = getTargetInfo(that, resultInfo, explicitParamTypes);
            Type currentTarget = targetInfo.target;
            Type lambdaType = targetInfo.descriptor;

            if (currentTarget.isErroneous()) {
                result = that.type = currentTarget;
                return;
            }

            setFunctionalInfo(localEnv, that, pt(), lambdaType, currentTarget, resultInfo.checkContext);

            if (lambdaType.hasTag(FORALL)) {
                //lambda expression target desc cannot be a generic method
                Fragment msg = Fragments.InvalidGenericLambdaTarget(lambdaType,
                                                                    kindName(currentTarget.tsym),
                                                                    currentTarget.tsym);
                resultInfo.checkContext.report(that, diags.fragment(msg));
                result = that.type = types.createErrorType(pt());
                return;
            }

            if (that.paramKind == JCLambda.ParameterKind.IMPLICIT) {
                //add param type info in the AST
                List<Type> actuals = lambdaType.getParameterTypes();
                List<JCVariableDecl> params = that.params;

                boolean arityMismatch = false;

                while (params.nonEmpty()) {
                    if (actuals.isEmpty()) {
                        //not enough actuals to perform lambda parameter inference
                        arityMismatch = true;
                    }
                    //reset previously set info
                    Type argType = arityMismatch ?
                            syms.errType :
                            actuals.head;
                    if (params.head.isImplicitlyTyped()) {
                        setSyntheticVariableType(params.head, argType);
                    }
                    params.head.sym = null;
                    actuals = actuals.isEmpty() ?
                            actuals :
                            actuals.tail;
                    params = params.tail;
                }

                //attribute lambda parameters
                attribStats(that.params, localEnv);

                if (arityMismatch) {
                    resultInfo.checkContext.report(that, diags.fragment(Fragments.IncompatibleArgTypesInLambda));
                        result = that.type = types.createErrorType(currentTarget);
                        return;
                }
            }

            //from this point on, no recovery is needed; if we are in assignment context
            //we will be able to attribute the whole lambda body, regardless of errors;
            //if we are in a 'check' method context, and the lambda is not compatible
            //with the target-type, it will be recovered anyway in Attr.checkId
            needsRecovery = false;

            ResultInfo bodyResultInfo = localEnv.info.returnResult =
                    lambdaBodyResult(that, lambdaType, resultInfo);

            if (that.getBodyKind() == JCLambda.BodyKind.EXPRESSION) {
                attribTree(that.getBody(), localEnv, bodyResultInfo);
            } else {
                JCBlock body = (JCBlock)that.body;
                if (body == breakTree &&
                        resultInfo.checkContext.deferredAttrContext().mode == AttrMode.CHECK) {
                    breakTreeFound(copyEnv(localEnv));
                }
                attribStats(body.stats, localEnv);
            }

            result = check(that, currentTarget, KindSelector.VAL, resultInfo);

            boolean isSpeculativeRound =
                    resultInfo.checkContext.deferredAttrContext().mode == DeferredAttr.AttrMode.SPECULATIVE;

            preFlow(that);
            flow.analyzeLambda(env, that, make, isSpeculativeRound);

            that.type = currentTarget; //avoids recovery at this stage
            checkLambdaCompatible(that, lambdaType, resultInfo.checkContext);

            if (!isSpeculativeRound) {
                //add thrown types as bounds to the thrown types free variables if needed:
                if (resultInfo.checkContext.inferenceContext().free(lambdaType.getThrownTypes())) {
                    List<Type> inferredThrownTypes = flow.analyzeLambdaThrownTypes(env, that, make);
                    if(!checkExConstraints(inferredThrownTypes, lambdaType.getThrownTypes(), resultInfo.checkContext.inferenceContext())) {
                        log.error(that, Errors.IncompatibleThrownTypesInMref(lambdaType.getThrownTypes()));
                    }
                }

                checkAccessibleTypes(that, localEnv, resultInfo.checkContext.inferenceContext(), lambdaType, currentTarget);
            }
            result = wrongContext ? that.type = types.createErrorType(pt())
                                  : check(that, currentTarget, KindSelector.VAL, resultInfo);
        } catch (Types.FunctionDescriptorLookupError ex) {
            JCDiagnostic cause = ex.getDiagnostic();
            resultInfo.checkContext.report(that, cause);
            result = that.type = types.createErrorType(pt());
            return;
        } catch (CompletionFailure cf) {
            chk.completionError(that.pos(), cf);
        } catch (Throwable t) {
            //when an unexpected exception happens, avoid attempts to attribute the same tree again
            //as that would likely cause the same exception again.
            needsRecovery = false;
            throw t;
        } finally {
            localEnv.info.scope.leave();
            if (needsRecovery) {
                attribTree(that, env, recoveryInfo);
            }
        }
    }
    //where
        class TargetInfo {
            Type target;
            Type descriptor;

            public TargetInfo(Type target, Type descriptor) {
                this.target = target;
                this.descriptor = descriptor;
            }
        }

        TargetInfo getTargetInfo(JCPolyExpression that, ResultInfo resultInfo, List<Type> explicitParamTypes) {
            Type lambdaType;
            Type currentTarget = resultInfo.pt;
            if (resultInfo.pt != Type.recoveryType) {
                /* We need to adjust the target. If the target is an
                 * intersection type, for example: SAM & I1 & I2 ...
                 * the target will be updated to SAM
                 */
                currentTarget = targetChecker.visit(currentTarget, that);
                if (!currentTarget.isIntersection()) {
                    if (explicitParamTypes != null) {
                        currentTarget = infer.instantiateFunctionalInterface(that,
                                currentTarget, explicitParamTypes, resultInfo.checkContext);
                    }
                    currentTarget = types.removeWildcards(currentTarget);
                    lambdaType = types.findDescriptorType(currentTarget);
                } else {
                    IntersectionClassType ict = (IntersectionClassType)currentTarget;
                    ListBuffer<Type> components = new ListBuffer<>();
                    for (Type bound : ict.getExplicitComponents()) {
                        if (explicitParamTypes != null) {
                            try {
                                bound = infer.instantiateFunctionalInterface(that,
                                        bound, explicitParamTypes, resultInfo.checkContext);
                            } catch (FunctionDescriptorLookupError t) {
                                // do nothing
                            }
                        }
                        bound = types.removeWildcards(bound);
                        components.add(bound);
                    }
                    currentTarget = types.makeIntersectionType(components.toList());
                    currentTarget.tsym.flags_field |= INTERFACE;
                    lambdaType = types.findDescriptorType(currentTarget);
                }

            } else {
                currentTarget = Type.recoveryType;
                lambdaType = fallbackDescriptorType(that);
            }
            if (that.hasTag(LAMBDA) && lambdaType.hasTag(FORALL)) {
                //lambda expression target desc cannot be a generic method
                Fragment msg = Fragments.InvalidGenericLambdaTarget(lambdaType,
                                                                    kindName(currentTarget.tsym),
                                                                    currentTarget.tsym);
                resultInfo.checkContext.report(that, diags.fragment(msg));
                currentTarget = types.createErrorType(pt());
            }
            return new TargetInfo(currentTarget, lambdaType);
        }

        void preFlow(JCLambda tree) {
            new PostAttrAnalyzer() {
                @Override
                public void scan(JCTree tree) {
                    if (tree == null ||
                            (tree.type != null &&
                            tree.type == Type.stuckType)) {
                        //don't touch stuck expressions!
                        return;
                    }
                    super.scan(tree);
                }

                @Override
                public void visitClassDef(JCClassDecl that) {
                    // or class declaration trees!
                }

                public void visitLambda(JCLambda that) {
                    // or lambda expressions!
                }
            }.scan(tree.body);
        }

        Types.MapVisitor<DiagnosticPosition> targetChecker = new Types.MapVisitor<DiagnosticPosition>() {

            @Override
            public Type visitClassType(ClassType t, DiagnosticPosition pos) {
                return t.isIntersection() ?
                        visitIntersectionClassType((IntersectionClassType)t, pos) : t;
            }

            public Type visitIntersectionClassType(IntersectionClassType ict, DiagnosticPosition pos) {
                types.findDescriptorSymbol(makeNotionalInterface(ict, pos));
                return ict;
            }

            private TypeSymbol makeNotionalInterface(IntersectionClassType ict, DiagnosticPosition pos) {
                ListBuffer<Type> targs = new ListBuffer<>();
                ListBuffer<Type> supertypes = new ListBuffer<>();
                for (Type i : ict.interfaces_field) {
                    if (i.isParameterized()) {
                        targs.appendList(i.tsym.type.allparams());
                    }
                    supertypes.append(i.tsym.type);
                }
                IntersectionClassType notionalIntf = types.makeIntersectionType(supertypes.toList());
                notionalIntf.allparams_field = targs.toList();
                notionalIntf.tsym.flags_field |= INTERFACE;
                return notionalIntf.tsym;
            }
        };

        private Type fallbackDescriptorType(JCExpression tree) {
            switch (tree.getTag()) {
                case LAMBDA:
                    JCLambda lambda = (JCLambda)tree;
                    List<Type> argtypes = List.nil();
                    for (JCVariableDecl param : lambda.params) {
                        argtypes = param.vartype != null && param.vartype.type != null ?
                                argtypes.append(param.vartype.type) :
                                argtypes.append(syms.errType);
                    }
                    return new MethodType(argtypes, Type.recoveryType,
                            List.of(syms.throwableType), syms.methodClass);
                case REFERENCE:
                    return new MethodType(List.nil(), Type.recoveryType,
                            List.of(syms.throwableType), syms.methodClass);
                default:
                    Assert.error("Cannot get here!");
            }
            return null;
        }

        private void checkAccessibleTypes(final DiagnosticPosition pos, final Env<AttrContext> env,
                final InferenceContext inferenceContext, final Type... ts) {
            checkAccessibleTypes(pos, env, inferenceContext, List.from(ts));
        }

        private void checkAccessibleTypes(final DiagnosticPosition pos, final Env<AttrContext> env,
                final InferenceContext inferenceContext, final List<Type> ts) {
            if (inferenceContext.free(ts)) {
                inferenceContext.addFreeTypeListener(ts,
                        solvedContext -> checkAccessibleTypes(pos, env, solvedContext, solvedContext.asInstTypes(ts)));
            } else {
                for (Type t : ts) {
                    rs.checkAccessibleType(env, t);
                }
            }
        }

        /**
         * Lambda/method reference have a special check context that ensures
         * that i.e. a lambda return type is compatible with the expected
         * type according to both the inherited context and the assignment
         * context.
         */
        class FunctionalReturnContext extends Check.NestedCheckContext {

            FunctionalReturnContext(CheckContext enclosingContext) {
                super(enclosingContext);
            }

            @Override
            public boolean compatible(Type found, Type req, Warner warn) {
                //return type must be compatible in both current context and assignment context
                return chk.basicHandler.compatible(inferenceContext().asUndetVar(found), inferenceContext().asUndetVar(req), warn);
            }

            @Override
            public void report(DiagnosticPosition pos, JCDiagnostic details) {
                enclosingContext.report(pos, diags.fragment(Fragments.IncompatibleRetTypeInLambda(details)));
            }
        }

        class ExpressionLambdaReturnContext extends FunctionalReturnContext {

            JCExpression expr;
            boolean expStmtExpected;

            ExpressionLambdaReturnContext(JCExpression expr, CheckContext enclosingContext) {
                super(enclosingContext);
                this.expr = expr;
            }

            @Override
            public void report(DiagnosticPosition pos, JCDiagnostic details) {
                if (expStmtExpected) {
                    enclosingContext.report(pos, diags.fragment(Fragments.StatExprExpected));
                } else {
                    super.report(pos, details);
                }
            }

            @Override
            public boolean compatible(Type found, Type req, Warner warn) {
                //a void return is compatible with an expression statement lambda
                if (req.hasTag(VOID)) {
                    expStmtExpected = true;
                    return TreeInfo.isExpressionStatement(expr);
                } else {
                    return super.compatible(found, req, warn);
                }
            }
        }

        ResultInfo lambdaBodyResult(JCLambda that, Type descriptor, ResultInfo resultInfo) {
            FunctionalReturnContext funcContext = that.getBodyKind() == JCLambda.BodyKind.EXPRESSION ?
                    new ExpressionLambdaReturnContext((JCExpression)that.getBody(), resultInfo.checkContext) :
                    new FunctionalReturnContext(resultInfo.checkContext);

            return descriptor.getReturnType() == Type.recoveryType ?
                    recoveryInfo :
                    new ResultInfo(KindSelector.VAL,
                            descriptor.getReturnType(), funcContext);
        }

        /**
        * Lambda compatibility. Check that given return types, thrown types, parameter types
        * are compatible with the expected functional interface descriptor. This means that:
        * (i) parameter types must be identical to those of the target descriptor; (ii) return
        * types must be compatible with the return type of the expected descriptor.
        */
        void checkLambdaCompatible(JCLambda tree, Type descriptor, CheckContext checkContext) {
            Type returnType = checkContext.inferenceContext().asUndetVar(descriptor.getReturnType());

            //return values have already been checked - but if lambda has no return
            //values, we must ensure that void/value compatibility is correct;
            //this amounts at checking that, if a lambda body can complete normally,
            //the descriptor's return type must be void
            if (tree.getBodyKind() == JCLambda.BodyKind.STATEMENT && tree.canCompleteNormally &&
                    !returnType.hasTag(VOID) && returnType != Type.recoveryType) {
                Fragment msg =
                        Fragments.IncompatibleRetTypeInLambda(Fragments.MissingRetVal(returnType));
                checkContext.report(tree,
                                    diags.fragment(msg));
            }

            List<Type> argTypes = checkContext.inferenceContext().asUndetVars(descriptor.getParameterTypes());
            if (!types.isSameTypes(argTypes, TreeInfo.types(tree.params))) {
                checkContext.report(tree, diags.fragment(Fragments.IncompatibleArgTypesInLambda));
            }
        }

        /* Map to hold 'fake' clinit methods. If a lambda is used to initialize a
         * static field and that lambda has type annotations, these annotations will
         * also be stored at these fake clinit methods.
         *
         * LambdaToMethod also use fake clinit methods so they can be reused.
         * Also as LTM is a phase subsequent to attribution, the methods from
         * clinits can be safely removed by LTM to save memory.
         */
        private Map<ClassSymbol, MethodSymbol> clinits = new HashMap<>();

        public MethodSymbol removeClinit(ClassSymbol sym) {
            return clinits.remove(sym);
        }

        /* This method returns an environment to be used to attribute a lambda
         * expression.
         *
         * The owner of this environment is a method symbol. If the current owner
         * is not a method, for example if the lambda is used to initialize
         * a field, then if the field is:
         *
         * - an instance field, we use the first constructor.
         * - a static field, we create a fake clinit method.
         */
        public Env<AttrContext> lambdaEnv(JCLambda that, Env<AttrContext> env) {
            Env<AttrContext> lambdaEnv;
            Symbol owner = env.info.scope.owner;
            if (owner.kind == VAR && owner.owner.kind == TYP) {
                //field initializer
                ClassSymbol enclClass = owner.enclClass();
                Symbol newScopeOwner = env.info.scope.owner;
                /* if the field isn't static, then we can get the first constructor
                 * and use it as the owner of the environment. This is what
                 * LTM code is doing to look for type annotations so we are fine.
                 */
                if ((owner.flags() & STATIC) == 0) {
                    for (Symbol s : enclClass.members_field.getSymbolsByName(names.init)) {
                        newScopeOwner = s;
                        break;
                    }
                } else {
                    /* if the field is static then we need to create a fake clinit
                     * method, this method can later be reused by LTM.
                     */
                    MethodSymbol clinit = clinits.get(enclClass);
                    if (clinit == null) {
                        Type clinitType = new MethodType(List.nil(),
                                syms.voidType, List.nil(), syms.methodClass);
                        clinit = new MethodSymbol(STATIC | SYNTHETIC | PRIVATE,
                                names.clinit, clinitType, enclClass);
                        clinit.params = List.nil();
                        clinits.put(enclClass, clinit);
                    }
                    newScopeOwner = clinit;
                }
                lambdaEnv = env.dup(that, env.info.dup(env.info.scope.dupUnshared(newScopeOwner)));
            } else {
                lambdaEnv = env.dup(that, env.info.dup(env.info.scope.dup()));
            }
            lambdaEnv.info.yieldResult = null;
            return lambdaEnv;
        }

    @Override
    public void visitReference(final JCMemberReference that) {
        if (pt().isErroneous() || (pt().hasTag(NONE) && pt() != Type.recoveryType)) {
            if (pt().hasTag(NONE) && (env.info.enclVar == null || !env.info.enclVar.type.isErroneous())) {
                //method reference only allowed in assignment or method invocation/cast context
                log.error(that.pos(), Errors.UnexpectedMref);
            }
            result = that.type = types.createErrorType(pt());
            return;
        }
        final Env<AttrContext> localEnv = env.dup(that);
        try {
            //attribute member reference qualifier - if this is a constructor
            //reference, the expected kind must be a type
            Type exprType = attribTree(that.expr, env, memberReferenceQualifierResult(that));

            if (that.getMode() == JCMemberReference.ReferenceMode.NEW) {
                exprType = chk.checkConstructorRefType(that.expr, exprType);
                if (!exprType.isErroneous() &&
                    exprType.isRaw() &&
                    that.typeargs != null) {
                    log.error(that.expr.pos(),
                              Errors.InvalidMref(Kinds.kindName(that.getMode()),
                                                 Fragments.MrefInferAndExplicitParams));
                    exprType = types.createErrorType(exprType);
                }
            }

            if (exprType.isErroneous()) {
                //if the qualifier expression contains problems,
                //give up attribution of method reference
                result = that.type = exprType;
                return;
            }

            if (TreeInfo.isStaticSelector(that.expr, names)) {
                //if the qualifier is a type, validate it; raw warning check is
                //omitted as we don't know at this stage as to whether this is a
                //raw selector (because of inference)
                chk.validate(that.expr, env, false);
            } else {
                Symbol lhsSym = TreeInfo.symbol(that.expr);
                localEnv.info.selectSuper = lhsSym != null && lhsSym.name == names._super;
            }
            //attrib type-arguments
            List<Type> typeargtypes = List.nil();
            if (that.typeargs != null) {
                typeargtypes = attribTypes(that.typeargs, localEnv);
            }

            boolean isTargetSerializable =
                    resultInfo.checkContext.deferredAttrContext().mode == DeferredAttr.AttrMode.CHECK &&
                    isSerializable(pt());
            TargetInfo targetInfo = getTargetInfo(that, resultInfo, null);
            Type currentTarget = targetInfo.target;
            Type desc = targetInfo.descriptor;

            setFunctionalInfo(localEnv, that, pt(), desc, currentTarget, resultInfo.checkContext);
            List<Type> argtypes = desc.getParameterTypes();
            Resolve.MethodCheck referenceCheck = rs.resolveMethodCheck;

            if (resultInfo.checkContext.inferenceContext().free(argtypes)) {
                referenceCheck = rs.new MethodReferenceCheck(resultInfo.checkContext.inferenceContext());
            }

            Pair<Symbol, Resolve.ReferenceLookupHelper> refResult = null;
            List<Type> saved_undet = resultInfo.checkContext.inferenceContext().save();
            try {
                refResult = rs.resolveMemberReference(localEnv, that, that.expr.type,
                        that.name, argtypes, typeargtypes, targetInfo.descriptor, referenceCheck,
                        resultInfo.checkContext.inferenceContext(), rs.basicReferenceChooser);
            } finally {
                resultInfo.checkContext.inferenceContext().rollback(saved_undet);
            }

            Symbol refSym = refResult.fst;
            Resolve.ReferenceLookupHelper lookupHelper = refResult.snd;

            /** this switch will need to go away and be replaced by the new RESOLUTION_TARGET testing
             *  JDK-8075541
             */
            if (refSym.kind != MTH) {
                boolean targetError;
                switch (refSym.kind) {
                    case ABSENT_MTH:
                    case MISSING_ENCL:
                        targetError = false;
                        break;
                    case WRONG_MTH:
                    case WRONG_MTHS:
                    case AMBIGUOUS:
                    case HIDDEN:
                    case STATICERR:
                        targetError = true;
                        break;
                    default:
                        Assert.error("unexpected result kind " + refSym.kind);
                        targetError = false;
                }

                JCDiagnostic detailsDiag = ((Resolve.ResolveError)refSym.baseSymbol())
                        .getDiagnostic(JCDiagnostic.DiagnosticType.FRAGMENT,
                                that, exprType.tsym, exprType, that.name, argtypes, typeargtypes);

                JCDiagnostic diag = diags.create(log.currentSource(), that,
                        targetError ?
                            Fragments.InvalidMref(Kinds.kindName(that.getMode()), detailsDiag) :
                            Errors.InvalidMref(Kinds.kindName(that.getMode()), detailsDiag));

                if (targetError && currentTarget == Type.recoveryType) {
                    //a target error doesn't make sense during recovery stage
                    //as we don't know what actual parameter types are
                    result = that.type = currentTarget;
                    return;
                } else {
                    if (targetError) {
                        resultInfo.checkContext.report(that, diag);
                    } else {
                        log.report(diag);
                    }
                    result = that.type = types.createErrorType(currentTarget);
                    return;
                }
            }

            that.sym = refSym.isConstructor() ? refSym.baseSymbol() : refSym;
            that.kind = lookupHelper.referenceKind(that.sym);
            that.ownerAccessible = rs.isAccessible(localEnv, that.sym.enclClass());

            if (desc.getReturnType() == Type.recoveryType) {
                // stop here
                result = that.type = currentTarget;
                return;
            }

            if (!env.info.attributionMode.isSpeculative && that.getMode() == JCMemberReference.ReferenceMode.NEW) {
                Type enclosingType = exprType.getEnclosingType();
                if (enclosingType != null && enclosingType.hasTag(CLASS)) {
                    // Check for the existence of an appropriate outer instance
                    rs.resolveImplicitThis(that.pos(), env, exprType);
                }
            }

            if (resultInfo.checkContext.deferredAttrContext().mode == AttrMode.CHECK) {

                if (that.getMode() == ReferenceMode.INVOKE &&
                        TreeInfo.isStaticSelector(that.expr, names) &&
                        that.kind.isUnbound() &&
                        lookupHelper.site.isRaw()) {
                    chk.checkRaw(that.expr, localEnv);
                }

                if (that.sym.isStatic() && TreeInfo.isStaticSelector(that.expr, names) &&
                        exprType.getTypeArguments().nonEmpty()) {
                    //static ref with class type-args
                    log.error(that.expr.pos(),
                              Errors.InvalidMref(Kinds.kindName(that.getMode()),
                                                 Fragments.StaticMrefWithTargs));
                    result = that.type = types.createErrorType(currentTarget);
                    return;
                }

                if (!refSym.isStatic() && that.kind == JCMemberReference.ReferenceKind.SUPER) {
                    // Check that super-qualified symbols are not abstract (JLS)
                    rs.checkNonAbstract(that.pos(), that.sym);
                }

                if (isTargetSerializable) {
                    chk.checkAccessFromSerializableElement(that, true);
                }
            }

            ResultInfo checkInfo =
                    resultInfo.dup(newMethodTemplate(
                        desc.getReturnType().hasTag(VOID) ? Type.noType : desc.getReturnType(),
                        that.kind.isUnbound() ? argtypes.tail : argtypes, typeargtypes),
                        new FunctionalReturnContext(resultInfo.checkContext), CheckMode.NO_TREE_UPDATE);

            Type refType = checkId(that, lookupHelper.site, refSym, localEnv, checkInfo);

            if (that.kind.isUnbound() &&
                    resultInfo.checkContext.inferenceContext().free(argtypes.head)) {
                //re-generate inference constraints for unbound receiver
                if (!types.isSubtype(resultInfo.checkContext.inferenceContext().asUndetVar(argtypes.head), exprType)) {
                    //cannot happen as this has already been checked - we just need
                    //to regenerate the inference constraints, as that has been lost
                    //as a result of the call to inferenceContext.save()
                    Assert.error("Can't get here");
                }
            }

            if (!refType.isErroneous()) {
                refType = types.createMethodTypeWithReturn(refType,
                        adjustMethodReturnType(refSym, lookupHelper.site, that.name, checkInfo.pt.getParameterTypes(), refType.getReturnType()));
            }

            //go ahead with standard method reference compatibility check - note that param check
            //is a no-op (as this has been taken care during method applicability)
            boolean isSpeculativeRound =
                    resultInfo.checkContext.deferredAttrContext().mode == DeferredAttr.AttrMode.SPECULATIVE;

            that.type = currentTarget; //avoids recovery at this stage
            checkReferenceCompatible(that, desc, refType, resultInfo.checkContext, isSpeculativeRound);
            if (!isSpeculativeRound) {
                checkAccessibleTypes(that, localEnv, resultInfo.checkContext.inferenceContext(), desc, currentTarget);
            }
            result = check(that, currentTarget, KindSelector.VAL, resultInfo);
        } catch (Types.FunctionDescriptorLookupError ex) {
            JCDiagnostic cause = ex.getDiagnostic();
            resultInfo.checkContext.report(that, cause);
            result = that.type = types.createErrorType(pt());
            return;
        }
    }
    //where
        ResultInfo memberReferenceQualifierResult(JCMemberReference tree) {
            //if this is a constructor reference, the expected kind must be a type
            return new ResultInfo(tree.getMode() == ReferenceMode.INVOKE ?
                                  KindSelector.VAL_TYP : KindSelector.TYP,
                                  Type.noType);
        }


    @SuppressWarnings("fallthrough")
    void checkReferenceCompatible(JCMemberReference tree, Type descriptor, Type refType, CheckContext checkContext, boolean speculativeAttr) {
        InferenceContext inferenceContext = checkContext.inferenceContext();
        Type returnType = inferenceContext.asUndetVar(descriptor.getReturnType());

        Type resType;
        switch (tree.getMode()) {
            case NEW:
                if (!tree.expr.type.isRaw()) {
                    resType = tree.expr.type;
                    break;
                }
            default:
                resType = refType.getReturnType();
        }

        Type incompatibleReturnType = resType;

        if (returnType.hasTag(VOID)) {
            incompatibleReturnType = null;
        }

        if (!returnType.hasTag(VOID) && !resType.hasTag(VOID)) {
            if (resType.isErroneous() ||
                    new FunctionalReturnContext(checkContext).compatible(resType, returnType,
                            checkContext.checkWarner(tree, resType, returnType))) {
                incompatibleReturnType = null;
            }
        }

        if (incompatibleReturnType != null) {
            Fragment msg =
                    Fragments.IncompatibleRetTypeInMref(Fragments.InconvertibleTypes(resType, descriptor.getReturnType()));
            checkContext.report(tree, diags.fragment(msg));
        } else {
            if (inferenceContext.free(refType)) {
                // we need to wait for inference to finish and then replace inference vars in the referent type
                inferenceContext.addFreeTypeListener(List.of(refType),
                        instantiatedContext -> {
                            tree.referentType = instantiatedContext.asInstType(refType);
                        });
            } else {
                tree.referentType = refType;
            }
        }

        if (!speculativeAttr) {
            if (!checkExConstraints(refType.getThrownTypes(), descriptor.getThrownTypes(), inferenceContext)) {
                log.error(tree, Errors.IncompatibleThrownTypesInMref(refType.getThrownTypes()));
            }
        }
    }

    boolean checkExConstraints(
            List<Type> thrownByFuncExpr,
            List<Type> thrownAtFuncType,
            InferenceContext inferenceContext) {
        /** 18.2.5: Otherwise, let E1, ..., En be the types in the function type's throws clause that
         *  are not proper types
         */
        List<Type> nonProperList = thrownAtFuncType.stream()
                .filter(e -> inferenceContext.free(e)).collect(List.collector());
        List<Type> properList = thrownAtFuncType.diff(nonProperList);

        /** Let X1,...,Xm be the checked exception types that the lambda body can throw or
         *  in the throws clause of the invocation type of the method reference's compile-time
         *  declaration
         */
        List<Type> checkedList = thrownByFuncExpr.stream()
                .filter(e -> chk.isChecked(e)).collect(List.collector());

        /** If n = 0 (the function type's throws clause consists only of proper types), then
         *  if there exists some i (1 <= i <= m) such that Xi is not a subtype of any proper type
         *  in the throws clause, the constraint reduces to false; otherwise, the constraint
         *  reduces to true
         */
        ListBuffer<Type> uncaughtByProperTypes = new ListBuffer<>();
        for (Type checked : checkedList) {
            boolean isSubtype = false;
            for (Type proper : properList) {
                if (types.isSubtype(checked, proper)) {
                    isSubtype = true;
                    break;
                }
            }
            if (!isSubtype) {
                uncaughtByProperTypes.add(checked);
            }
        }

        if (nonProperList.isEmpty() && !uncaughtByProperTypes.isEmpty()) {
            return false;
        }

        /** If n > 0, the constraint reduces to a set of subtyping constraints:
         *  for all i (1 <= i <= m), if Xi is not a subtype of any proper type in the
         *  throws clause, then the constraints include, for all j (1 <= j <= n), <Xi <: Ej>
         */
        List<Type> nonProperAsUndet = inferenceContext.asUndetVars(nonProperList);
        uncaughtByProperTypes.forEach(checkedEx -> {
            nonProperAsUndet.forEach(nonProper -> {
                types.isSubtype(checkedEx, nonProper);
            });
        });

        /** In addition, for all j (1 <= j <= n), the constraint reduces to the bound throws Ej
         */
        nonProperAsUndet.stream()
                .filter(t -> t.hasTag(UNDETVAR))
                .forEach(t -> ((UndetVar)t).setThrow());
        return true;
    }

    /**
     * Set functional type info on the underlying AST. Note: as the target descriptor
     * might contain inference variables, we might need to register an hook in the
     * current inference context.
     */
    private void setFunctionalInfo(final Env<AttrContext> env, final JCFunctionalExpression fExpr,
            final Type pt, final Type descriptorType, final Type primaryTarget, final CheckContext checkContext) {
        if (checkContext.inferenceContext().free(descriptorType)) {
            checkContext.inferenceContext().addFreeTypeListener(List.of(pt, descriptorType),
                    inferenceContext -> setFunctionalInfo(env, fExpr, pt, inferenceContext.asInstType(descriptorType),
                    inferenceContext.asInstType(primaryTarget), checkContext));
        } else {
            if (pt.hasTag(CLASS)) {
                fExpr.target = primaryTarget;
            }
            if (checkContext.deferredAttrContext().mode == DeferredAttr.AttrMode.CHECK &&
                    pt != Type.recoveryType) {
                //check that functional interface class is well-formed
                try {
                    /* Types.makeFunctionalInterfaceClass() may throw an exception
                     * when it's executed post-inference. See the listener code
                     * above.
                     */
                    ClassSymbol csym = types.makeFunctionalInterfaceClass(env,
                            names.empty, fExpr.target, ABSTRACT);
                    if (csym != null) {
                        chk.checkImplementations(env.tree, csym, csym);
                        try {
                            //perform an additional functional interface check on the synthetic class,
                            //as there may be spurious errors for raw targets - because of existing issues
                            //with membership and inheritance (see JDK-8074570).
                            csym.flags_field |= INTERFACE;
                            types.findDescriptorType(csym.type);
                        } catch (FunctionDescriptorLookupError err) {
                            resultInfo.checkContext.report(fExpr,
                                    diags.fragment(Fragments.NoSuitableFunctionalIntfInst(fExpr.target)));
                        }
                    }
                } catch (Types.FunctionDescriptorLookupError ex) {
                    JCDiagnostic cause = ex.getDiagnostic();
                    resultInfo.checkContext.report(env.tree, cause);
                }
            }
        }
    }

    public void visitParens(JCParens tree) {
        Type owntype = attribTree(tree.expr, env, resultInfo);
        result = check(tree, owntype, pkind(), resultInfo);
        Symbol sym = TreeInfo.symbol(tree);
        if (sym != null && sym.kind.matches(KindSelector.TYP_PCK))
            log.error(tree.pos(), Errors.IllegalParenthesizedExpression);
    }

    public void visitAssign(JCAssign tree) {
        Type owntype = attribTree(tree.lhs, env.dup(tree), varAssignmentInfo);
        Type capturedType = capture(owntype);
        attribExpr(tree.rhs, env, owntype);
        result = check(tree, capturedType, KindSelector.VAL, resultInfo);
    }

    public void visitAssignop(JCAssignOp tree) {
        // Attribute arguments.
        Type owntype = attribTree(tree.lhs, env, varAssignmentInfo);
        Type operand = attribExpr(tree.rhs, env);
        // Find operator.
        Symbol operator = tree.operator = operators.resolveBinary(tree, tree.getTag().noAssignOp(), owntype, operand);
        if (operator != operators.noOpSymbol &&
                !owntype.isErroneous() &&
                !operand.isErroneous()) {
            chk.checkDivZero(tree.rhs.pos(), operator, operand);
            chk.checkCastable(tree.rhs.pos(),
                              operator.type.getReturnType(),
                              owntype);
        }
        result = check(tree, owntype, KindSelector.VAL, resultInfo);
    }

    public void visitUnary(JCUnary tree) {
        // Attribute arguments.
        Type argtype = (tree.getTag().isIncOrDecUnaryOp())
            ? attribTree(tree.arg, env, varAssignmentInfo)
            : chk.checkNonVoid(tree.arg.pos(), attribExpr(tree.arg, env));

        // Find operator.
        Symbol operator = tree.operator = operators.resolveUnary(tree, tree.getTag(), argtype);
        Type owntype = types.createErrorType(tree.type);
        if (operator != operators.noOpSymbol &&
                !argtype.isErroneous()) {
            owntype = (tree.getTag().isIncOrDecUnaryOp())
                ? tree.arg.type
                : operator.type.getReturnType();
            int opc = ((OperatorSymbol)operator).opcode;

            // If the argument is constant, fold it.
            if (argtype.constValue() != null) {
                Type ctype = cfolder.fold1(opc, argtype);
                if (ctype != null) {
                    owntype = cfolder.coerce(ctype, owntype);
                }
            }
        }
        result = check(tree, owntype, KindSelector.VAL, resultInfo);
    }

    public void visitBinary(JCBinary tree) {
        // Attribute arguments.
        Type left = chk.checkNonVoid(tree.lhs.pos(), attribExpr(tree.lhs, env));
<<<<<<< HEAD
        // If e = "x && y", then, include x.T in y;  If e = "x || y", then, include x.F in y
=======
        // x && y
        // include x's bindings when true in y

        // x || y
        // include x's bindings when false in y

>>>>>>> 5bcd6488
        List<BindingSymbol> matchBindings;
        switch (tree.getTag()) {
            case AND:
                matchBindings = matchBindingsComputer.getMatchBindings(tree.lhs, true);
                break;
            case OR:
                matchBindings = matchBindingsComputer.getMatchBindings(tree.lhs, false);
                break;
            default:
                matchBindings = List.nil();
                break;
        }
        Env<AttrContext> rhsEnv = bindingEnv(env, matchBindings);
        Type right;
        try {
            right = chk.checkNonVoid(tree.rhs.pos(), attribExpr(tree.rhs, rhsEnv));
        } finally {
            rhsEnv.info.scope.leave();
        }

        // Find operator.
        Symbol operator = tree.operator = operators.resolveBinary(tree, tree.getTag(), left, right);
        Type owntype = types.createErrorType(tree.type);
        if (operator != operators.noOpSymbol &&
                !left.isErroneous() &&
                !right.isErroneous()) {
            owntype = operator.type.getReturnType();
            int opc = ((OperatorSymbol)operator).opcode;
            // If both arguments are constants, fold them.
            if (left.constValue() != null && right.constValue() != null) {
                Type ctype = cfolder.fold2(opc, left, right);
                if (ctype != null) {
                    owntype = cfolder.coerce(ctype, owntype);
                }
            }

            // Check that argument types of a reference ==, != are
            // castable to each other, (JLS 15.21).  Note: unboxing
            // comparisons will not have an acmp* opc at this point.
            if ((opc == ByteCodes.if_acmpeq || opc == ByteCodes.if_acmpne)) {
                if (!types.isCastable(left, right, new Warner(tree.pos()))) {
                    log.error(tree.pos(), Errors.IncomparableTypes(left, right));
                }
            }

            chk.checkDivZero(tree.rhs.pos(), operator, right);
        }
        result = check(tree, owntype, KindSelector.VAL, resultInfo);
    }

    public void visitTypeCast(final JCTypeCast tree) {
        Type clazztype = attribType(tree.clazz, env);
        chk.validate(tree.clazz, env, false);
        //a fresh environment is required for 292 inference to work properly ---
        //see Infer.instantiatePolymorphicSignatureInstance()
        Env<AttrContext> localEnv = env.dup(tree);
        //should we propagate the target type?
        final ResultInfo castInfo;
        JCExpression expr = TreeInfo.skipParens(tree.expr);
        boolean isPoly = allowPoly && (expr.hasTag(LAMBDA) || expr.hasTag(REFERENCE));
        if (isPoly) {
            //expression is a poly - we need to propagate target type info
            castInfo = castInfo(clazztype);
        } else {
            //standalone cast - target-type info is not propagated
            castInfo = unknownExprInfo;
        }
        Type exprtype = attribTree(tree.expr, localEnv, castInfo);
        Type owntype = isPoly ? clazztype : chk.checkCastable(tree.expr.pos(), exprtype, clazztype);
        if (exprtype.constValue() != null)
            owntype = cfolder.coerce(exprtype, owntype);
        result = check(tree, capture(owntype), KindSelector.VAL, resultInfo);
        if (!isPoly)
            chk.checkRedundantCast(localEnv, tree);
    }

    public void visitTypeTest(JCInstanceOf tree) {
        Type exprtype = chk.checkNullOrRefType(
                tree.expr.pos(), attribExpr(tree.expr, env));
        Type clazztype;
<<<<<<< HEAD
        if (tree.pattern.getTag() == BINDINGPATTERN) {
            JCBindingPattern bindingPattern = (JCBindingPattern) tree.pattern;
            ResultInfo castInfo = unknownExprInfo;
            if (bindingPattern.vartype == null)
                castInfo = castInfo(exprtype);
            attribTree(tree.pattern, env, castInfo);
            clazztype = tree.pattern.type;
            if (!clazztype.hasTag(TYPEVAR)) {
                JCBindingPattern pattern = (JCBindingPattern) tree.pattern;
=======
        JCTree typeTree;
        if (tree.pattern.getTag() == BINDINGPATTERN) {
            attribTree(tree.pattern, env, unknownExprInfo);
            clazztype = tree.pattern.type;
            JCBindingPattern pattern = (JCBindingPattern) tree.pattern;
            typeTree = pattern.vartype;
            if (!clazztype.hasTag(TYPEVAR)) {
>>>>>>> 5bcd6488
                clazztype = chk.checkClassOrArrayType(pattern.vartype.pos(), clazztype);
            }
        } else {
            clazztype = attribType(tree.pattern, env);
<<<<<<< HEAD
            if (!clazztype.hasTag(TYPEVAR)) {
                clazztype = chk.checkClassOrArrayType(tree.pattern.pos(), clazztype);
            }
            if (!clazztype.isErroneous() && !types.isReifiable(clazztype)) {
                log.error(tree.pattern.pos(), Errors.IllegalGenericTypeForInstof);
                clazztype = types.createErrorType(clazztype);
            }
            chk.validate(tree.pattern, env, false);
        }
=======
            typeTree = tree.pattern;
        }
        if (!clazztype.hasTag(TYPEVAR)) {
            clazztype = chk.checkClassOrArrayType(typeTree.pos(), clazztype);
        }
        if (!clazztype.isErroneous() && !types.isReifiable(clazztype)) {
            boolean valid = false;
            if (allowReifiableTypesInInstanceof) {
                if (preview.isPreview(Feature.REIFIABLE_TYPES_INSTANCEOF)) {
                    preview.warnPreview(tree.expr.pos(), Feature.REIFIABLE_TYPES_INSTANCEOF);
                }
                Warner warner = new Warner();
                if (!types.isCastable(exprtype, clazztype, warner)) {
                    chk.basicHandler.report(tree.expr.pos(),
                                            diags.fragment(Fragments.InconvertibleTypes(exprtype, clazztype)));
                } else if (warner.hasLint(LintCategory.UNCHECKED)) {
                    log.error(tree.expr.pos(),
                              Errors.InstanceofReifiableNotSafe(exprtype, clazztype));
                } else {
                    valid = true;
                }
            } else {
                log.error(typeTree.pos(), Errors.IllegalGenericTypeForInstof);
            }
            if (!valid) {
                clazztype = types.createErrorType(clazztype);
            }
        }
        chk.validate(typeTree, env, false);
>>>>>>> 5bcd6488
        chk.checkCastable(tree.expr.pos(), exprtype, clazztype);
        result = check(tree, syms.booleanType, KindSelector.VAL, resultInfo);
    }

<<<<<<< HEAD
    ResultInfo castInfo(Type target) {
        return target.isErroneous() ?
                unknownExprInfo :
                new ResultInfo(KindSelector.VAL, target,
                        new Check.NestedCheckContext(resultInfo.checkContext) {
                            @Override
                            public boolean compatible(Type found, Type req, Warner warn) {
                                return types.isCastable(found, req, warn);
                            }
                        });
=======
    @Override
    public void visitAnyPattern(JCAnyPattern tree) {
        tree.type = resultInfo.pt;
        result = tree.type;
>>>>>>> 5bcd6488
    }

    public void visitBindingPattern(JCBindingPattern tree) {
        if (tree.vartype != null) {
            ResultInfo varInfo = new ResultInfo(KindSelector.TYP, resultInfo.pt, resultInfo.checkContext);
            tree.type = attribTree(tree.vartype, env, varInfo);
        } else {
            tree.type = resultInfo.pt;
        }
        VarSymbol v = tree.symbol = new BindingSymbol(tree.name, tree.vartype != null ? tree.vartype.type : (tree.type.hasTag(BOT) ? syms.objectType : tree.type), env.info.scope.owner);
        if (chk.checkUnique(tree.pos(), v, env.info.scope)) {
            chk.checkTransparentVar(tree.pos(), v, env.info.scope);
<<<<<<< HEAD
            // env.info.scope.enter(v); // we inject into scopes expressly at various points.
=======
>>>>>>> 5bcd6488
        }
        if (tree.vartype != null) {
            annotate.queueScanTreeAndTypeAnnotate(tree.vartype, env, v, tree.pos());
            annotate.flush();
        }
        result = tree.type;
    }

<<<<<<< HEAD
    public void visitLiteralPattern(JCLiteralPattern tree) {
        Type patType = attribTree(tree.value, env, resultInfo);

        if (tree.value.hasTag(IDENT)) {
            // Pattern is an identifier
            JCIdent ident = (JCIdent)tree.value;
            if (ident.sym.kind==TYP) {
                tree.patternKind = LiteralPatternKind.TYPE;
            } else {
                tree.patternKind = LiteralPatternKind.CONSTANTEXPRESSIONORNULL;
            }
        } else if (tree.value.hasTag(SELECT)) {
            // Pattern is a compound name
            JCFieldAccess ident = (JCFieldAccess)tree.value;
            if (ident.sym.kind==TYP) {
                tree.patternKind = LiteralPatternKind.TYPE;
            } else {
                tree.patternKind = LiteralPatternKind.CONSTANTEXPRESSIONORNULL;
            }
        } else {
            // Pattern must be null literal or a constant expression
            tree.patternKind = LiteralPatternKind.CONSTANTEXPRESSIONORNULL;
            if (!patType.isErroneous() && !patType.hasTag(BOT) && patType.constValue() == null) {
                log.error(tree.pos(), Errors.ConstExprReq);
            }
        }
        tree.type = patType;
=======
    @Override
    public void visitDeconstructionPattern(JCDeconstructionPattern tree) {
        Type site = tree.type = attribType(tree.deconstructor, env);
        ListBuffer<Type> components = new ListBuffer<>();
        for (JCPattern n : tree.nested) {
            if ((n.hasTag(BINDINGPATTERN) && ((JCBindingPattern) n).vartype == null) || n.hasTag(ANYPATTERN)) {
                components.append(Type.noType);
            } else {
                components.append(attribExpr(n, env));
            }
        }
        Iterable<Symbol> patterns = site.tsym.members().getSymbols(sym -> sym.kind == Kind.MTH && sym.name.startsWith(names.fromString("\\%pattern\\%")));
        List<Pair<MethodSymbol, List<Type>>> foundPatterns = List.nil();
        for (Symbol pattern : patterns) {
            String[] parts = BytecodeName.toSourceName(pattern.name.toString()).split("\\$", 4);
            if (!parts[2].contentEquals(site.tsym.name))
                continue;
            ListBuffer<Type> patternComponents = new ListBuffer<>();
            byte[] sig = Convert.string2utf(parts[3]);
            int[] idx = {1};
            while (sig[idx[0]] != ')') {//TODO: handle errors
                patternComponents.append(reader.decodeType(env.toplevel.modle, sig, idx));
            }
            if (isSubTypesIgnoreNone(components.toList(), patternComponents.toList())) {
                //found a pattern:
                foundPatterns = foundPatterns.prepend(Pair.of((MethodSymbol) pattern, patternComponents.toList()));
            }
        }
        if (foundPatterns.size() == 1) {
            tree.extractorResolver = foundPatterns.head.fst;
            List<Type> currentTypes;
            tree.innerTypes = currentTypes = foundPatterns.head.snd;
            //fix var/any patterns:
            for (JCPattern nestedPattern : tree.nested) {
                if (nestedPattern.type == null) {
                    attribExpr(nestedPattern, env, currentTypes.head);
                }
                currentTypes = currentTypes.tail;
            }
        } else {
            //TODO: error:
        }
//        //TODO: some checks....
        result = tree.type;
    }

    private boolean isSubTypesIgnoreNone(List<Type> ts, List<Type> ss) {
        while (ts.tail != null && ss.tail != null &&
               (ts.head == Type.noType || types.isSubtype(ts.head, ss.head))) {
            ts = ts.tail;
            ss = ss.tail;
        }
        return ts.tail == null && ss.tail == null;
>>>>>>> 5bcd6488
    }

    public void visitIndexed(JCArrayAccess tree) {
        Type owntype = types.createErrorType(tree.type);
        Type atype = attribExpr(tree.indexed, env);
        attribExpr(tree.index, env, syms.intType);
        if (types.isArray(atype))
            owntype = types.elemtype(atype);
        else if (!atype.hasTag(ERROR))
            log.error(tree.pos(), Errors.ArrayReqButFound(atype));
        if (!pkind().contains(KindSelector.VAL))
            owntype = capture(owntype);
        result = check(tree, owntype, KindSelector.VAR, resultInfo);
    }

    public void visitIdent(JCIdent tree) {
        Symbol sym;

        // Find symbol
        if (pt().hasTag(METHOD) || pt().hasTag(FORALL)) {
            // If we are looking for a method, the prototype `pt' will be a
            // method type with the type of the call's arguments as parameters.
            env.info.pendingResolutionPhase = null;
            sym = rs.resolveMethod(tree.pos(), env, tree.name, pt().getParameterTypes(), pt().getTypeArguments());
        } else if (tree.sym != null && tree.sym.kind != VAR) {
            sym = tree.sym;
        } else {
            sym = rs.resolveIdent(tree.pos(), env, tree.name, pkind());
        }
        tree.sym = sym;

        // (1) Also find the environment current for the class where
        //     sym is defined (`symEnv').
        // Only for pre-tiger versions (1.4 and earlier):
        // (2) Also determine whether we access symbol out of an anonymous
        //     class in a this or super call.  This is illegal for instance
        //     members since such classes don't carry a this$n link.
        //     (`noOuterThisPath').
        Env<AttrContext> symEnv = env;
        boolean noOuterThisPath = false;
        if (env.enclClass.sym.owner.kind != PCK && // we are in an inner class
            sym.kind.matches(KindSelector.VAL_MTH) &&
            sym.owner.kind == TYP &&
            tree.name != names._this && tree.name != names._super) {

            // Find environment in which identifier is defined.
            while (symEnv.outer != null &&
                   !sym.isMemberOf(symEnv.enclClass.sym, types)) {
                if ((symEnv.enclClass.sym.flags() & NOOUTERTHIS) != 0)
                    noOuterThisPath = false;
                symEnv = symEnv.outer;
            }
        }

        // If symbol is a variable, ...
        if (sym.kind == VAR) {
            VarSymbol v = (VarSymbol)sym;

            // ..., evaluate its initializer, if it has one, and check for
            // illegal forward reference.
            checkInit(tree, env, v, false);

            // If we are expecting a variable (as opposed to a value), check
            // that the variable is assignable in the current environment.
            if (KindSelector.ASG.subset(pkind()))
                checkAssignable(tree.pos(), v, null, env);
        }

        // In a constructor body,
        // if symbol is a field or instance method, check that it is
        // not accessed before the supertype constructor is called.
        if ((symEnv.info.isSelfCall || noOuterThisPath) &&
            sym.kind.matches(KindSelector.VAL_MTH) &&
            sym.owner.kind == TYP &&
            (sym.flags() & STATIC) == 0) {
            chk.earlyRefError(tree.pos(), sym.kind == VAR ?
                                          sym : thisSym(tree.pos(), env));
        }
        Env<AttrContext> env1 = env;
        if (sym.kind != ERR && sym.kind != TYP &&
            sym.owner != null && sym.owner != env1.enclClass.sym) {
            // If the found symbol is inaccessible, then it is
            // accessed through an enclosing instance.  Locate this
            // enclosing instance:
            while (env1.outer != null && !rs.isAccessible(env, env1.enclClass.sym.type, sym))
                env1 = env1.outer;
        }

        if (env.info.isSerializable) {
            chk.checkAccessFromSerializableElement(tree, env.info.isSerializableLambda);
        }

        result = checkId(tree, env1.enclClass.sym.type, sym, env, resultInfo);
    }

    public void visitSelect(JCFieldAccess tree) {
        // Determine the expected kind of the qualifier expression.
        KindSelector skind = KindSelector.NIL;
        if (tree.name == names._this || tree.name == names._super ||
                tree.name == names._class)
        {
            skind = KindSelector.TYP;
        } else {
            if (pkind().contains(KindSelector.PCK))
                skind = KindSelector.of(skind, KindSelector.PCK);
            if (pkind().contains(KindSelector.TYP))
                skind = KindSelector.of(skind, KindSelector.TYP, KindSelector.PCK);
            if (pkind().contains(KindSelector.VAL_MTH))
                skind = KindSelector.of(skind, KindSelector.VAL, KindSelector.TYP);
        }

        // Attribute the qualifier expression, and determine its symbol (if any).
        Type site = attribTree(tree.selected, env, new ResultInfo(skind, Type.noType));
        if (!pkind().contains(KindSelector.TYP_PCK))
            site = capture(site); // Capture field access

        // don't allow T.class T[].class, etc
        if (skind == KindSelector.TYP) {
            Type elt = site;
            while (elt.hasTag(ARRAY))
                elt = ((ArrayType)elt).elemtype;
            if (elt.hasTag(TYPEVAR)) {
                log.error(tree.pos(), Errors.TypeVarCantBeDeref);
                result = tree.type = types.createErrorType(tree.name, site.tsym, site);
                tree.sym = tree.type.tsym;
                return ;
            }
        }

        // If qualifier symbol is a type or `super', assert `selectSuper'
        // for the selection. This is relevant for determining whether
        // protected symbols are accessible.
        Symbol sitesym = TreeInfo.symbol(tree.selected);
        boolean selectSuperPrev = env.info.selectSuper;
        env.info.selectSuper =
            sitesym != null &&
            sitesym.name == names._super;

        // Determine the symbol represented by the selection.
        env.info.pendingResolutionPhase = null;
        Symbol sym = selectSym(tree, sitesym, site, env, resultInfo);
        if (sym.kind == VAR && sym.name != names._super && env.info.defaultSuperCallSite != null) {
            log.error(tree.selected.pos(), Errors.NotEnclClass(site.tsym));
            sym = syms.errSymbol;
        }
        if (sym.exists() && !isType(sym) && pkind().contains(KindSelector.TYP_PCK)) {
            site = capture(site);
            sym = selectSym(tree, sitesym, site, env, resultInfo);
        }
        boolean varArgs = env.info.lastResolveVarargs();
        tree.sym = sym;

        if (site.hasTag(TYPEVAR) && !isType(sym) && sym.kind != ERR) {
            site = types.skipTypeVars(site, true);
        }

        // If that symbol is a variable, ...
        if (sym.kind == VAR) {
            VarSymbol v = (VarSymbol)sym;

            // ..., evaluate its initializer, if it has one, and check for
            // illegal forward reference.
            checkInit(tree, env, v, true);

            // If we are expecting a variable (as opposed to a value), check
            // that the variable is assignable in the current environment.
            if (KindSelector.ASG.subset(pkind()))
                checkAssignable(tree.pos(), v, tree.selected, env);
        }

        if (sitesym != null &&
                sitesym.kind == VAR &&
                ((VarSymbol)sitesym).isResourceVariable() &&
                sym.kind == MTH &&
                sym.name.equals(names.close) &&
                sym.overrides(syms.autoCloseableClose, sitesym.type.tsym, types, true) &&
                env.info.lint.isEnabled(LintCategory.TRY)) {
            log.warning(LintCategory.TRY, tree, Warnings.TryExplicitCloseCall);
        }

        // Disallow selecting a type from an expression
        if (isType(sym) && (sitesym == null || !sitesym.kind.matches(KindSelector.TYP_PCK))) {
            tree.type = check(tree.selected, pt(),
                              sitesym == null ?
                                      KindSelector.VAL : sitesym.kind.toSelector(),
                              new ResultInfo(KindSelector.TYP_PCK, pt()));
        }

        if (isType(sitesym)) {
            if (sym.name == names._this) {
                // If `C' is the currently compiled class, check that
                // C.this' does not appear in a call to a super(...)
                if (env.info.isSelfCall &&
                    site.tsym == env.enclClass.sym) {
                    chk.earlyRefError(tree.pos(), sym);
                }
            } else {
                // Check if type-qualified fields or methods are static (JLS)
                if ((sym.flags() & STATIC) == 0 &&
                    sym.name != names._super &&
                    (sym.kind == VAR || sym.kind == MTH)) {
                    rs.accessBase(rs.new StaticError(sym),
                              tree.pos(), site, sym.name, true);
                }
            }
            if (!allowStaticInterfaceMethods && sitesym.isInterface() &&
                    sym.isStatic() && sym.kind == MTH) {
                log.error(DiagnosticFlag.SOURCE_LEVEL, tree.pos(), Feature.STATIC_INTERFACE_METHODS_INVOKE.error(sourceName));
            }
        } else if (sym.kind != ERR &&
                   (sym.flags() & STATIC) != 0 &&
                   sym.name != names._class) {
            // If the qualified item is not a type and the selected item is static, report
            // a warning. Make allowance for the class of an array type e.g. Object[].class)
            chk.warnStatic(tree, Warnings.StaticNotQualifiedByType(sym.kind.kindName(), sym.owner));
        }

        // If we are selecting an instance member via a `super', ...
        if (env.info.selectSuper && (sym.flags() & STATIC) == 0) {

            // Check that super-qualified symbols are not abstract (JLS)
            rs.checkNonAbstract(tree.pos(), sym);

            if (site.isRaw()) {
                // Determine argument types for site.
                Type site1 = types.asSuper(env.enclClass.sym.type, site.tsym);
                if (site1 != null) site = site1;
            }
        }

        if (env.info.isSerializable) {
            chk.checkAccessFromSerializableElement(tree, env.info.isSerializableLambda);
        }

        env.info.selectSuper = selectSuperPrev;
        result = checkId(tree, site, sym, env, resultInfo);
    }
    //where
        /** Determine symbol referenced by a Select expression,
         *
         *  @param tree   The select tree.
         *  @param site   The type of the selected expression,
         *  @param env    The current environment.
         *  @param resultInfo The current result.
         */
        private Symbol selectSym(JCFieldAccess tree,
                                 Symbol location,
                                 Type site,
                                 Env<AttrContext> env,
                                 ResultInfo resultInfo) {
            DiagnosticPosition pos = tree.pos();
            Name name = tree.name;
            switch (site.getTag()) {
            case PACKAGE:
                return rs.accessBase(
                    rs.findIdentInPackage(pos, env, site.tsym, name, resultInfo.pkind),
                    pos, location, site, name, true);
            case ARRAY:
            case CLASS:
                if (resultInfo.pt.hasTag(METHOD) || resultInfo.pt.hasTag(FORALL)) {
                    return rs.resolveQualifiedMethod(
                        pos, env, location, site, name, resultInfo.pt.getParameterTypes(), resultInfo.pt.getTypeArguments());
                } else if (name == names._this || name == names._super) {
                    return rs.resolveSelf(pos, env, site.tsym, name);
                } else if (name == names._class) {
                    // In this case, we have already made sure in
                    // visitSelect that qualifier expression is a type.
                    return syms.getClassField(site, types);
                } else {
                    // We are seeing a plain identifier as selector.
                    Symbol sym = rs.findIdentInType(pos, env, site, name, resultInfo.pkind);
                        sym = rs.accessBase(sym, pos, location, site, name, true);
                    return sym;
                }
            case WILDCARD:
                throw new AssertionError(tree);
            case TYPEVAR:
                // Normally, site.getUpperBound() shouldn't be null.
                // It should only happen during memberEnter/attribBase
                // when determining the super type which *must* be
                // done before attributing the type variables.  In
                // other words, we are seeing this illegal program:
                // class B<T> extends A<T.foo> {}
                Symbol sym = (site.getUpperBound() != null)
                    ? selectSym(tree, location, capture(site.getUpperBound()), env, resultInfo)
                    : null;
                if (sym == null) {
                    log.error(pos, Errors.TypeVarCantBeDeref);
                    return syms.errSymbol;
                } else {
                    Symbol sym2 = (sym.flags() & Flags.PRIVATE) != 0 ?
                        rs.new AccessError(env, site, sym) :
                                sym;
                    rs.accessBase(sym2, pos, location, site, name, true);
                    return sym;
                }
            case ERROR:
                // preserve identifier names through errors
                return types.createErrorType(name, site.tsym, site).tsym;
            default:
                // The qualifier expression is of a primitive type -- only
                // .class is allowed for these.
                if (name == names._class) {
                    // In this case, we have already made sure in Select that
                    // qualifier expression is a type.
                    return syms.getClassField(site, types);
                } else {
                    log.error(pos, Errors.CantDeref(site));
                    return syms.errSymbol;
                }
            }
        }

        /** Determine type of identifier or select expression and check that
         *  (1) the referenced symbol is not deprecated
         *  (2) the symbol's type is safe (@see checkSafe)
         *  (3) if symbol is a variable, check that its type and kind are
         *      compatible with the prototype and protokind.
         *  (4) if symbol is an instance field of a raw type,
         *      which is being assigned to, issue an unchecked warning if its
         *      type changes under erasure.
         *  (5) if symbol is an instance method of a raw type, issue an
         *      unchecked warning if its argument types change under erasure.
         *  If checks succeed:
         *    If symbol is a constant, return its constant type
         *    else if symbol is a method, return its result type
         *    otherwise return its type.
         *  Otherwise return errType.
         *
         *  @param tree       The syntax tree representing the identifier
         *  @param site       If this is a select, the type of the selected
         *                    expression, otherwise the type of the current class.
         *  @param sym        The symbol representing the identifier.
         *  @param env        The current environment.
         *  @param resultInfo    The expected result
         */
        Type checkId(JCTree tree,
                     Type site,
                     Symbol sym,
                     Env<AttrContext> env,
                     ResultInfo resultInfo) {
            return (resultInfo.pt.hasTag(FORALL) || resultInfo.pt.hasTag(METHOD)) ?
                    checkMethodIdInternal(tree, site, sym, env, resultInfo) :
                    checkIdInternal(tree, site, sym, resultInfo.pt, env, resultInfo);
        }

        Type checkMethodIdInternal(JCTree tree,
                     Type site,
                     Symbol sym,
                     Env<AttrContext> env,
                     ResultInfo resultInfo) {
            if (resultInfo.pkind.contains(KindSelector.POLY)) {
                Type pt = resultInfo.pt.map(deferredAttr.new RecoveryDeferredTypeMap(AttrMode.SPECULATIVE, sym, env.info.pendingResolutionPhase));
                Type owntype = checkIdInternal(tree, site, sym, pt, env, resultInfo);
                resultInfo.pt.map(deferredAttr.new RecoveryDeferredTypeMap(AttrMode.CHECK, sym, env.info.pendingResolutionPhase));
                return owntype;
            } else {
                return checkIdInternal(tree, site, sym, resultInfo.pt, env, resultInfo);
            }
        }

        Type checkIdInternal(JCTree tree,
                     Type site,
                     Symbol sym,
                     Type pt,
                     Env<AttrContext> env,
                     ResultInfo resultInfo) {
            if (pt.isErroneous()) {
                return types.createErrorType(site);
            }
            Type owntype; // The computed type of this identifier occurrence.
            switch (sym.kind) {
            case TYP:
                // For types, the computed type equals the symbol's type,
                // except for two situations:
                owntype = sym.type;
                if (owntype.hasTag(CLASS)) {
                    chk.checkForBadAuxiliaryClassAccess(tree.pos(), env, (ClassSymbol)sym);
                    Type ownOuter = owntype.getEnclosingType();

                    // (a) If the symbol's type is parameterized, erase it
                    // because no type parameters were given.
                    // We recover generic outer type later in visitTypeApply.
                    if (owntype.tsym.type.getTypeArguments().nonEmpty()) {
                        owntype = types.erasure(owntype);
                    }

                    // (b) If the symbol's type is an inner class, then
                    // we have to interpret its outer type as a superclass
                    // of the site type. Example:
                    //
                    // class Tree<A> { class Visitor { ... } }
                    // class PointTree extends Tree<Point> { ... }
                    // ...PointTree.Visitor...
                    //
                    // Then the type of the last expression above is
                    // Tree<Point>.Visitor.
                    else if (ownOuter.hasTag(CLASS) && site != ownOuter) {
                        Type normOuter = site;
                        if (normOuter.hasTag(CLASS)) {
                            normOuter = types.asEnclosingSuper(site, ownOuter.tsym);
                        }
                        if (normOuter == null) // perhaps from an import
                            normOuter = types.erasure(ownOuter);
                        if (normOuter != ownOuter)
                            owntype = new ClassType(
                                normOuter, List.nil(), owntype.tsym,
                                owntype.getMetadata());
                    }
                }
                break;
            case VAR:
                VarSymbol v = (VarSymbol)sym;

                if (env.info.enclVar != null
                        && v.type.hasTag(NONE)) {
                    //self reference to implicitly typed variable declaration
                    log.error(TreeInfo.positionFor(v, env.enclClass), Errors.CantInferLocalVarType(v.name, Fragments.LocalSelfRef));
                    return v.type = types.createErrorType(v.type);
                }

                // Test (4): if symbol is an instance field of a raw type,
                // which is being assigned to, issue an unchecked warning if
                // its type changes under erasure.
                if (KindSelector.ASG.subset(pkind()) &&
                    v.owner.kind == TYP &&
                    (v.flags() & STATIC) == 0 &&
                    (site.hasTag(CLASS) || site.hasTag(TYPEVAR))) {
                    Type s = types.asOuterSuper(site, v.owner);
                    if (s != null &&
                        s.isRaw() &&
                        !types.isSameType(v.type, v.erasure(types))) {
                        chk.warnUnchecked(tree.pos(), Warnings.UncheckedAssignToVar(v, s));
                    }
                }
                // The computed type of a variable is the type of the
                // variable symbol, taken as a member of the site type.
                owntype = (sym.owner.kind == TYP &&
                           sym.name != names._this && sym.name != names._super)
                    ? types.memberType(site, sym)
                    : sym.type;

                // If the variable is a constant, record constant value in
                // computed type.
                if (v.getConstValue() != null && isStaticReference(tree))
                    owntype = owntype.constType(v.getConstValue());

                if (resultInfo.pkind == KindSelector.VAL) {
                    owntype = capture(owntype); // capture "names as expressions"
                }
                break;
            case MTH: {
                owntype = checkMethod(site, sym,
                        new ResultInfo(resultInfo.pkind, resultInfo.pt.getReturnType(), resultInfo.checkContext, resultInfo.checkMode),
                        env, TreeInfo.args(env.tree), resultInfo.pt.getParameterTypes(),
                        resultInfo.pt.getTypeArguments());
                break;
            }
            case PCK: case ERR:
                owntype = sym.type;
                break;
            default:
                throw new AssertionError("unexpected kind: " + sym.kind +
                                         " in tree " + tree);
            }

            // Emit a `deprecation' warning if symbol is deprecated.
            // (for constructors (but not for constructor references), the error
            // was given when the constructor was resolved)

            if (sym.name != names.init || tree.hasTag(REFERENCE)) {
                chk.checkDeprecated(tree.pos(), env.info.scope.owner, sym);
                chk.checkSunAPI(tree.pos(), sym);
                chk.checkProfile(tree.pos(), sym);
                chk.checkPreview(tree.pos(), sym);
            }

            // If symbol is a variable, check that its type and
            // kind are compatible with the prototype and protokind.
            return check(tree, owntype, sym.kind.toSelector(), resultInfo);
        }

        /** Check that variable is initialized and evaluate the variable's
         *  initializer, if not yet done. Also check that variable is not
         *  referenced before it is defined.
         *  @param tree    The tree making up the variable reference.
         *  @param env     The current environment.
         *  @param v       The variable's symbol.
         */
        private void checkInit(JCTree tree,
                               Env<AttrContext> env,
                               VarSymbol v,
                               boolean onlyWarning) {
            // A forward reference is diagnosed if the declaration position
            // of the variable is greater than the current tree position
            // and the tree and variable definition occur in the same class
            // definition.  Note that writes don't count as references.
            // This check applies only to class and instance
            // variables.  Local variables follow different scope rules,
            // and are subject to definite assignment checking.
            Env<AttrContext> initEnv = enclosingInitEnv(env);
            if (initEnv != null &&
                (initEnv.info.enclVar == v || v.pos > tree.pos) &&
                v.owner.kind == TYP &&
                v.owner == env.info.scope.owner.enclClass() &&
                ((v.flags() & STATIC) != 0) == Resolve.isStatic(env) &&
                (!env.tree.hasTag(ASSIGN) ||
                 TreeInfo.skipParens(((JCAssign) env.tree).lhs) != tree)) {
                if (!onlyWarning || isStaticEnumField(v)) {
                    Error errkey = (initEnv.info.enclVar == v) ?
                                Errors.IllegalSelfRef : Errors.IllegalForwardRef;
                    log.error(tree.pos(), errkey);
                } else if (useBeforeDeclarationWarning) {
                    Warning warnkey = (initEnv.info.enclVar == v) ?
                                Warnings.SelfRef(v) : Warnings.ForwardRef(v);
                    log.warning(tree.pos(), warnkey);
                }
            }

            v.getConstValue(); // ensure initializer is evaluated

            checkEnumInitializer(tree, env, v);
        }

        /**
         * Returns the enclosing init environment associated with this env (if any). An init env
         * can be either a field declaration env or a static/instance initializer env.
         */
        Env<AttrContext> enclosingInitEnv(Env<AttrContext> env) {
            while (true) {
                switch (env.tree.getTag()) {
                    case VARDEF:
                        JCVariableDecl vdecl = (JCVariableDecl)env.tree;
                        if (vdecl.sym.owner.kind == TYP) {
                            //field
                            return env;
                        }
                        break;
                    case BLOCK:
                        if (env.next.tree.hasTag(CLASSDEF)) {
                            //instance/static initializer
                            return env;
                        }
                        break;
                    case METHODDEF:
                    case CLASSDEF:
                    case TOPLEVEL:
                        return null;
                }
                Assert.checkNonNull(env.next);
                env = env.next;
            }
        }

        /**
         * Check for illegal references to static members of enum.  In
         * an enum type, constructors and initializers may not
         * reference its static members unless they are constant.
         *
         * @param tree    The tree making up the variable reference.
         * @param env     The current environment.
         * @param v       The variable's symbol.
         * @jls 8.9 Enum Types
         */
        private void checkEnumInitializer(JCTree tree, Env<AttrContext> env, VarSymbol v) {
            // JLS:
            //
            // "It is a compile-time error to reference a static field
            // of an enum type that is not a compile-time constant
            // (15.28) from constructors, instance initializer blocks,
            // or instance variable initializer expressions of that
            // type. It is a compile-time error for the constructors,
            // instance initializer blocks, or instance variable
            // initializer expressions of an enum constant e to refer
            // to itself or to an enum constant of the same type that
            // is declared to the right of e."
            if (isStaticEnumField(v)) {
                ClassSymbol enclClass = env.info.scope.owner.enclClass();

                if (enclClass == null || enclClass.owner == null)
                    return;

                // See if the enclosing class is the enum (or a
                // subclass thereof) declaring v.  If not, this
                // reference is OK.
                if (v.owner != enclClass && !types.isSubtype(enclClass.type, v.owner.type))
                    return;

                // If the reference isn't from an initializer, then
                // the reference is OK.
                if (!Resolve.isInitializer(env))
                    return;

                log.error(tree.pos(), Errors.IllegalEnumStaticRef);
            }
        }

        /** Is the given symbol a static, non-constant field of an Enum?
         *  Note: enum literals should not be regarded as such
         */
        private boolean isStaticEnumField(VarSymbol v) {
            return Flags.isEnum(v.owner) &&
                   Flags.isStatic(v) &&
                   !Flags.isConstant(v) &&
                   v.name != names._class;
        }

    /**
     * Check that method arguments conform to its instantiation.
     **/
    public Type checkMethod(Type site,
                            final Symbol sym,
                            ResultInfo resultInfo,
                            Env<AttrContext> env,
                            final List<JCExpression> argtrees,
                            List<Type> argtypes,
                            List<Type> typeargtypes) {
        // Test (5): if symbol is an instance method of a raw type, issue
        // an unchecked warning if its argument types change under erasure.
        if ((sym.flags() & STATIC) == 0 &&
            (site.hasTag(CLASS) || site.hasTag(TYPEVAR))) {
            Type s = types.asOuterSuper(site, sym.owner);
            if (s != null && s.isRaw() &&
                !types.isSameTypes(sym.type.getParameterTypes(),
                                   sym.erasure(types).getParameterTypes())) {
                chk.warnUnchecked(env.tree.pos(), Warnings.UncheckedCallMbrOfRawType(sym, s));
            }
        }

        if (env.info.defaultSuperCallSite != null) {
            for (Type sup : types.interfaces(env.enclClass.type).prepend(types.supertype((env.enclClass.type)))) {
                if (!sup.tsym.isSubClass(sym.enclClass(), types) ||
                        types.isSameType(sup, env.info.defaultSuperCallSite)) continue;
                List<MethodSymbol> icand_sup =
                        types.interfaceCandidates(sup, (MethodSymbol)sym);
                if (icand_sup.nonEmpty() &&
                        icand_sup.head != sym &&
                        icand_sup.head.overrides(sym, icand_sup.head.enclClass(), types, true)) {
                    log.error(env.tree.pos(),
                              Errors.IllegalDefaultSuperCall(env.info.defaultSuperCallSite, Fragments.OverriddenDefault(sym, sup)));
                    break;
                }
            }
            env.info.defaultSuperCallSite = null;
        }

        if (sym.isStatic() && site.isInterface() && env.tree.hasTag(APPLY)) {
            JCMethodInvocation app = (JCMethodInvocation)env.tree;
            if (app.meth.hasTag(SELECT) &&
                    !TreeInfo.isStaticSelector(((JCFieldAccess)app.meth).selected, names)) {
                log.error(env.tree.pos(), Errors.IllegalStaticIntfMethCall(site));
            }
        }

        // Compute the identifier's instantiated type.
        // For methods, we need to compute the instance type by
        // Resolve.instantiate from the symbol's type as well as
        // any type arguments and value arguments.
        Warner noteWarner = new Warner();
        try {
            Type owntype = rs.checkMethod(
                    env,
                    site,
                    sym,
                    resultInfo,
                    argtypes,
                    typeargtypes,
                    noteWarner);

            DeferredAttr.DeferredTypeMap<Void> checkDeferredMap =
                deferredAttr.new DeferredTypeMap<>(DeferredAttr.AttrMode.CHECK, sym, env.info.pendingResolutionPhase);

            argtypes = argtypes.map(checkDeferredMap);

            if (noteWarner.hasNonSilentLint(LintCategory.UNCHECKED)) {
                chk.warnUnchecked(env.tree.pos(), Warnings.UncheckedMethInvocationApplied(kindName(sym),
                        sym.name,
                        rs.methodArguments(sym.type.getParameterTypes()),
                        rs.methodArguments(argtypes.map(checkDeferredMap)),
                        kindName(sym.location()),
                        sym.location()));
                if (resultInfo.pt != Infer.anyPoly ||
                        !owntype.hasTag(METHOD) ||
                        !owntype.isPartial()) {
                    //if this is not a partially inferred method type, erase return type. Otherwise,
                    //erasure is carried out in PartiallyInferredMethodType.check().
                    owntype = new MethodType(owntype.getParameterTypes(),
                            types.erasure(owntype.getReturnType()),
                            types.erasure(owntype.getThrownTypes()),
                            syms.methodClass);
                }
            }

            PolyKind pkind = (sym.type.hasTag(FORALL) &&
                 sym.type.getReturnType().containsAny(((ForAll)sym.type).tvars)) ?
                 PolyKind.POLY : PolyKind.STANDALONE;
            TreeInfo.setPolyKind(env.tree, pkind);

            return (resultInfo.pt == Infer.anyPoly) ?
                    owntype :
                    chk.checkMethod(owntype, sym, env, argtrees, argtypes, env.info.lastResolveVarargs(),
                            resultInfo.checkContext.inferenceContext());
        } catch (Infer.InferenceException ex) {
            //invalid target type - propagate exception outwards or report error
            //depending on the current check context
            resultInfo.checkContext.report(env.tree.pos(), ex.getDiagnostic());
            return types.createErrorType(site);
        } catch (Resolve.InapplicableMethodException ex) {
            final JCDiagnostic diag = ex.getDiagnostic();
            Resolve.InapplicableSymbolError errSym = rs.new InapplicableSymbolError(null) {
                @Override
                protected Pair<Symbol, JCDiagnostic> errCandidate() {
                    return new Pair<>(sym, diag);
                }
            };
            List<Type> argtypes2 = argtypes.map(
                    rs.new ResolveDeferredRecoveryMap(AttrMode.CHECK, sym, env.info.pendingResolutionPhase));
            JCDiagnostic errDiag = errSym.getDiagnostic(JCDiagnostic.DiagnosticType.ERROR,
                    env.tree, sym, site, sym.name, argtypes2, typeargtypes);
            log.report(errDiag);
            return types.createErrorType(site);
        }
    }

    public void visitLiteral(JCLiteral tree) {
        result = check(tree, litType(tree.typetag).constType(tree.value),
                KindSelector.VAL, resultInfo);
    }
    //where
    /** Return the type of a literal with given type tag.
     */
    Type litType(TypeTag tag) {
        return (tag == CLASS) ? syms.stringType : syms.typeOfTag[tag.ordinal()];
    }

    public void visitTypeIdent(JCPrimitiveTypeTree tree) {
        result = check(tree, syms.typeOfTag[tree.typetag.ordinal()], KindSelector.TYP, resultInfo);
    }

    public void visitTypeArray(JCArrayTypeTree tree) {
        Type etype = attribType(tree.elemtype, env);
        Type type = new ArrayType(etype, syms.arrayClass);
        result = check(tree, type, KindSelector.TYP, resultInfo);
    }

    /** Visitor method for parameterized types.
     *  Bound checking is left until later, since types are attributed
     *  before supertype structure is completely known
     */
    public void visitTypeApply(JCTypeApply tree) {
        Type owntype = types.createErrorType(tree.type);

        // Attribute functor part of application and make sure it's a class.
        Type clazztype = chk.checkClassType(tree.clazz.pos(), attribType(tree.clazz, env));

        // Attribute type parameters
        List<Type> actuals = attribTypes(tree.arguments, env);

        if (clazztype.hasTag(CLASS)) {
            List<Type> formals = clazztype.tsym.type.getTypeArguments();
            if (actuals.isEmpty()) //diamond
                actuals = formals;

            if (actuals.length() == formals.length()) {
                List<Type> a = actuals;
                List<Type> f = formals;
                while (a.nonEmpty()) {
                    a.head = a.head.withTypeVar(f.head);
                    a = a.tail;
                    f = f.tail;
                }
                // Compute the proper generic outer
                Type clazzOuter = clazztype.getEnclosingType();
                if (clazzOuter.hasTag(CLASS)) {
                    Type site;
                    JCExpression clazz = TreeInfo.typeIn(tree.clazz);
                    if (clazz.hasTag(IDENT)) {
                        site = env.enclClass.sym.type;
                    } else if (clazz.hasTag(SELECT)) {
                        site = ((JCFieldAccess) clazz).selected.type;
                    } else throw new AssertionError(""+tree);
                    if (clazzOuter.hasTag(CLASS) && site != clazzOuter) {
                        if (site.hasTag(CLASS))
                            site = types.asOuterSuper(site, clazzOuter.tsym);
                        if (site == null)
                            site = types.erasure(clazzOuter);
                        clazzOuter = site;
                    }
                }
                owntype = new ClassType(clazzOuter, actuals, clazztype.tsym,
                                        clazztype.getMetadata());
            } else {
                if (formals.length() != 0) {
                    log.error(tree.pos(),
                              Errors.WrongNumberTypeArgs(Integer.toString(formals.length())));
                } else {
                    log.error(tree.pos(), Errors.TypeDoesntTakeParams(clazztype.tsym));
                }
                owntype = types.createErrorType(tree.type);
            }
        }
        result = check(tree, owntype, KindSelector.TYP, resultInfo);
    }

    public void visitTypeUnion(JCTypeUnion tree) {
        ListBuffer<Type> multicatchTypes = new ListBuffer<>();
        ListBuffer<Type> all_multicatchTypes = null; // lazy, only if needed
        for (JCExpression typeTree : tree.alternatives) {
            Type ctype = attribType(typeTree, env);
            ctype = chk.checkType(typeTree.pos(),
                          chk.checkClassType(typeTree.pos(), ctype),
                          syms.throwableType);
            if (!ctype.isErroneous()) {
                //check that alternatives of a union type are pairwise
                //unrelated w.r.t. subtyping
                if (chk.intersects(ctype,  multicatchTypes.toList())) {
                    for (Type t : multicatchTypes) {
                        boolean sub = types.isSubtype(ctype, t);
                        boolean sup = types.isSubtype(t, ctype);
                        if (sub || sup) {
                            //assume 'a' <: 'b'
                            Type a = sub ? ctype : t;
                            Type b = sub ? t : ctype;
                            log.error(typeTree.pos(), Errors.MulticatchTypesMustBeDisjoint(a, b));
                        }
                    }
                }
                multicatchTypes.append(ctype);
                if (all_multicatchTypes != null)
                    all_multicatchTypes.append(ctype);
            } else {
                if (all_multicatchTypes == null) {
                    all_multicatchTypes = new ListBuffer<>();
                    all_multicatchTypes.appendList(multicatchTypes);
                }
                all_multicatchTypes.append(ctype);
            }
        }
        Type t = check(tree, types.lub(multicatchTypes.toList()),
                KindSelector.TYP, resultInfo.dup(CheckMode.NO_TREE_UPDATE));
        if (t.hasTag(CLASS)) {
            List<Type> alternatives =
                ((all_multicatchTypes == null) ? multicatchTypes : all_multicatchTypes).toList();
            t = new UnionClassType((ClassType) t, alternatives);
        }
        tree.type = result = t;
    }

    public void visitTypeIntersection(JCTypeIntersection tree) {
        attribTypes(tree.bounds, env);
        tree.type = result = checkIntersection(tree, tree.bounds);
    }

    public void visitTypeParameter(JCTypeParameter tree) {
        TypeVar typeVar = (TypeVar) tree.type;

        if (tree.annotations != null && tree.annotations.nonEmpty()) {
            annotate.annotateTypeParameterSecondStage(tree, tree.annotations);
        }

        if (!typeVar.getUpperBound().isErroneous()) {
            //fixup type-parameter bound computed in 'attribTypeVariables'
            typeVar.setUpperBound(checkIntersection(tree, tree.bounds));
        }
    }

    Type checkIntersection(JCTree tree, List<JCExpression> bounds) {
        Set<Type> boundSet = new HashSet<>();
        if (bounds.nonEmpty()) {
            // accept class or interface or typevar as first bound.
            bounds.head.type = checkBase(bounds.head.type, bounds.head, env, false, false, false);
            boundSet.add(types.erasure(bounds.head.type));
            if (bounds.head.type.isErroneous()) {
                return bounds.head.type;
            }
            else if (bounds.head.type.hasTag(TYPEVAR)) {
                // if first bound was a typevar, do not accept further bounds.
                if (bounds.tail.nonEmpty()) {
                    log.error(bounds.tail.head.pos(),
                              Errors.TypeVarMayNotBeFollowedByOtherBounds);
                    return bounds.head.type;
                }
            } else {
                // if first bound was a class or interface, accept only interfaces
                // as further bounds.
                for (JCExpression bound : bounds.tail) {
                    bound.type = checkBase(bound.type, bound, env, false, true, false);
                    if (bound.type.isErroneous()) {
                        bounds = List.of(bound);
                    }
                    else if (bound.type.hasTag(CLASS)) {
                        chk.checkNotRepeated(bound.pos(), types.erasure(bound.type), boundSet);
                    }
                }
            }
        }

        if (bounds.length() == 0) {
            return syms.objectType;
        } else if (bounds.length() == 1) {
            return bounds.head.type;
        } else {
            Type owntype = types.makeIntersectionType(TreeInfo.types(bounds));
            // ... the variable's bound is a class type flagged COMPOUND
            // (see comment for TypeVar.bound).
            // In this case, generate a class tree that represents the
            // bound class, ...
            JCExpression extending;
            List<JCExpression> implementing;
            if (!bounds.head.type.isInterface()) {
                extending = bounds.head;
                implementing = bounds.tail;
            } else {
                extending = null;
                implementing = bounds;
            }
            JCClassDecl cd = make.at(tree).ClassDef(
                make.Modifiers(PUBLIC | ABSTRACT),
                names.empty, List.nil(),
                extending, implementing, List.nil());

            ClassSymbol c = (ClassSymbol)owntype.tsym;
            Assert.check((c.flags() & COMPOUND) != 0);
            cd.sym = c;
            c.sourcefile = env.toplevel.sourcefile;

            // ... and attribute the bound class
            c.flags_field |= UNATTRIBUTED;
            Env<AttrContext> cenv = enter.classEnv(cd, env);
            typeEnvs.put(c, cenv);
            attribClass(c);
            return owntype;
        }
    }

    public void visitWildcard(JCWildcard tree) {
        //- System.err.println("visitWildcard("+tree+");");//DEBUG
        Type type = (tree.kind.kind == BoundKind.UNBOUND)
            ? syms.objectType
            : attribType(tree.inner, env);
        result = check(tree, new WildcardType(chk.checkRefType(tree.pos(), type),
                                              tree.kind.kind,
                                              syms.boundClass),
                KindSelector.TYP, resultInfo);
    }

    public void visitAnnotation(JCAnnotation tree) {
        Assert.error("should be handled in annotate");
    }

    public void visitAnnotatedType(JCAnnotatedType tree) {
        attribAnnotationTypes(tree.annotations, env);
        Type underlyingType = attribType(tree.underlyingType, env);
        Type annotatedType = underlyingType.annotatedType(Annotations.TO_BE_SET);

        if (!env.info.isNewClass)
            annotate.annotateTypeSecondStage(tree, tree.annotations, annotatedType);
        result = tree.type = annotatedType;
    }

    public void visitErroneous(JCErroneous tree) {
        if (tree.errs != null)
            for (JCTree err : tree.errs)
                attribTree(err, env, new ResultInfo(KindSelector.ERR, pt()));
        result = tree.type = syms.errType;
    }

    /** Default visitor method for all other trees.
     */
    public void visitTree(JCTree tree) {
        throw new AssertionError();
    }

    /**
     * Attribute an env for either a top level tree or class or module declaration.
     */
    public void attrib(Env<AttrContext> env) {
        switch (env.tree.getTag()) {
            case MODULEDEF:
                attribModule(env.tree.pos(), ((JCModuleDecl)env.tree).sym);
                break;
            case TOPLEVEL:
                attribTopLevel(env);
                break;
            case PACKAGEDEF:
                attribPackage(env.tree.pos(), ((JCPackageDecl) env.tree).packge);
                break;
            default:
                attribClass(env.tree.pos(), env.enclClass.sym);
        }
    }

    /**
     * Attribute a top level tree. These trees are encountered when the
     * package declaration has annotations.
     */
    public void attribTopLevel(Env<AttrContext> env) {
        JCCompilationUnit toplevel = env.toplevel;
        try {
            annotate.flush();
        } catch (CompletionFailure ex) {
            chk.completionError(toplevel.pos(), ex);
        }
    }

    public void attribPackage(DiagnosticPosition pos, PackageSymbol p) {
        try {
            annotate.flush();
            attribPackage(p);
        } catch (CompletionFailure ex) {
            chk.completionError(pos, ex);
        }
    }

    void attribPackage(PackageSymbol p) {
        Env<AttrContext> env = typeEnvs.get(p);
        chk.checkDeprecatedAnnotation(((JCPackageDecl) env.tree).pid.pos(), p);
    }

    public void attribModule(DiagnosticPosition pos, ModuleSymbol m) {
        try {
            annotate.flush();
            attribModule(m);
        } catch (CompletionFailure ex) {
            chk.completionError(pos, ex);
        }
    }

    void attribModule(ModuleSymbol m) {
        // Get environment current at the point of module definition.
        Env<AttrContext> env = enter.typeEnvs.get(m);
        attribStat(env.tree, env);
    }

    /** Main method: attribute class definition associated with given class symbol.
     *  reporting completion failures at the given position.
     *  @param pos The source position at which completion errors are to be
     *             reported.
     *  @param c   The class symbol whose definition will be attributed.
     */
    public void attribClass(DiagnosticPosition pos, ClassSymbol c) {
        try {
            annotate.flush();
            attribClass(c);
        } catch (CompletionFailure ex) {
            chk.completionError(pos, ex);
        }
    }

    /** Attribute class definition associated with given class symbol.
     *  @param c   The class symbol whose definition will be attributed.
     */
    void attribClass(ClassSymbol c) throws CompletionFailure {
        if (c.type.hasTag(ERROR)) return;

        // Check for cycles in the inheritance graph, which can arise from
        // ill-formed class files.
        chk.checkNonCyclic(null, c.type);

        Type st = types.supertype(c.type);
        if ((c.flags_field & Flags.COMPOUND) == 0) {
            // First, attribute superclass.
            if (st.hasTag(CLASS))
                attribClass((ClassSymbol)st.tsym);

            // Next attribute owner, if it is a class.
            if (c.owner.kind == TYP && c.owner.type.hasTag(CLASS))
                attribClass((ClassSymbol)c.owner);
        }

        // The previous operations might have attributed the current class
        // if there was a cycle. So we test first whether the class is still
        // UNATTRIBUTED.
        if ((c.flags_field & UNATTRIBUTED) != 0) {
            c.flags_field &= ~UNATTRIBUTED;

            // Get environment current at the point of class definition.
            Env<AttrContext> env = typeEnvs.get(c);

            // The info.lint field in the envs stored in typeEnvs is deliberately uninitialized,
            // because the annotations were not available at the time the env was created. Therefore,
            // we look up the environment chain for the first enclosing environment for which the
            // lint value is set. Typically, this is the parent env, but might be further if there
            // are any envs created as a result of TypeParameter nodes.
            Env<AttrContext> lintEnv = env;
            while (lintEnv.info.lint == null)
                lintEnv = lintEnv.next;

            // Having found the enclosing lint value, we can initialize the lint value for this class
            env.info.lint = lintEnv.info.lint.augment(c);

            Lint prevLint = chk.setLint(env.info.lint);
            JavaFileObject prev = log.useSource(c.sourcefile);
            ResultInfo prevReturnRes = env.info.returnResult;

            try {
                deferredLintHandler.flush(env.tree);
                env.info.returnResult = null;
                // java.lang.Enum may not be subclassed by a non-enum
                if (st.tsym == syms.enumSym &&
                    ((c.flags_field & (Flags.ENUM|Flags.COMPOUND)) == 0))
                    log.error(env.tree.pos(), Errors.EnumNoSubclassing);

                // Enums may not be extended by source-level classes
                if (st.tsym != null &&
                    ((st.tsym.flags_field & Flags.ENUM) != 0) &&
                    ((c.flags_field & (Flags.ENUM | Flags.COMPOUND)) == 0)) {
                    log.error(env.tree.pos(), Errors.EnumTypesNotExtensible);
                }

                if (isSerializable(c.type)) {
                    env.info.isSerializable = true;
                }

                attribClassBody(env, c);

                chk.checkDeprecatedAnnotation(env.tree.pos(), c);
                chk.checkClassOverrideEqualsAndHashIfNeeded(env.tree.pos(), c);
                chk.checkFunctionalInterface((JCClassDecl) env.tree, c);
                chk.checkLeaksNotAccessible(env, (JCClassDecl) env.tree);
            } finally {
                env.info.returnResult = prevReturnRes;
                log.useSource(prev);
                chk.setLint(prevLint);
            }

        }
    }

    public void visitImport(JCImport tree) {
        // nothing to do
    }

    public void visitModuleDef(JCModuleDecl tree) {
        tree.sym.completeUsesProvides();
        ModuleSymbol msym = tree.sym;
        Lint lint = env.outer.info.lint = env.outer.info.lint.augment(msym);
        Lint prevLint = chk.setLint(lint);
        chk.checkModuleName(tree);
        chk.checkDeprecatedAnnotation(tree, msym);

        try {
            deferredLintHandler.flush(tree.pos());
        } finally {
            chk.setLint(prevLint);
        }
    }

    /** Finish the attribution of a class. */
    private void attribClassBody(Env<AttrContext> env, ClassSymbol c) {
        JCClassDecl tree = (JCClassDecl)env.tree;
        Assert.check(c == tree.sym);

        // Validate type parameters, supertype and interfaces.
        attribStats(tree.typarams, env);
        if (!c.isAnonymous()) {
            //already checked if anonymous
            chk.validate(tree.typarams, env);
            chk.validate(tree.extending, env);
            chk.validate(tree.implementing, env);
        }

        c.markAbstractIfNeeded(types);

        // If this is a non-abstract class, check that it has no abstract
        // methods or unimplemented methods of an implemented interface.
        if ((c.flags() & (ABSTRACT | INTERFACE)) == 0) {
            chk.checkAllDefined(tree.pos(), c);
        }

        if ((c.flags() & ANNOTATION) != 0) {
            if (tree.implementing.nonEmpty())
                log.error(tree.implementing.head.pos(),
                          Errors.CantExtendIntfAnnotation);
            if (tree.typarams.nonEmpty()) {
                log.error(tree.typarams.head.pos(),
                          Errors.IntfAnnotationCantHaveTypeParams(c));
            }

            // If this annotation type has a @Repeatable, validate
            Attribute.Compound repeatable = c.getAnnotationTypeMetadata().getRepeatable();
            // If this annotation type has a @Repeatable, validate
            if (repeatable != null) {
                // get diagnostic position for error reporting
                DiagnosticPosition cbPos = getDiagnosticPosition(tree, repeatable.type);
                Assert.checkNonNull(cbPos);

                chk.validateRepeatable(c, repeatable, cbPos);
            }
        } else {
            // Check that all extended classes and interfaces
            // are compatible (i.e. no two define methods with same arguments
            // yet different return types).  (JLS 8.4.6.3)
            chk.checkCompatibleSupertypes(tree.pos(), c.type);
            if (allowDefaultMethods) {
                chk.checkDefaultMethodClashes(tree.pos(), c.type);
            }
        }

        // Check that class does not import the same parameterized interface
        // with two different argument lists.
        chk.checkClassBounds(tree.pos(), c.type);

        tree.type = c.type;

        for (List<JCTypeParameter> l = tree.typarams;
             l.nonEmpty(); l = l.tail) {
             Assert.checkNonNull(env.info.scope.findFirst(l.head.name));
        }

        // Check that a generic class doesn't extend Throwable
        if (!c.type.allparams().isEmpty() && types.isSubtype(c.type, syms.throwableType))
            log.error(tree.extending.pos(), Errors.GenericThrowable);

        // Check that all methods which implement some
        // method conform to the method they implement.
        chk.checkImplementations(tree);

        //check that a resource implementing AutoCloseable cannot throw InterruptedException
        checkAutoCloseable(tree.pos(), env, c.type);

        for (List<JCTree> l = tree.defs; l.nonEmpty(); l = l.tail) {
            // Attribute declaration
            attribStat(l.head, env);
            // Check that declarations in inner classes are not static (JLS 8.1.2)
            // Make an exception for static constants.
            if (c.owner.kind != PCK &&
                ((c.flags() & STATIC) == 0 || c.name == names.empty) &&
                (TreeInfo.flags(l.head) & (STATIC | INTERFACE)) != 0) {
                Symbol sym = null;
                if (l.head.hasTag(VARDEF)) sym = ((JCVariableDecl) l.head).sym;
                if (sym == null ||
                    sym.kind != VAR ||
                    ((VarSymbol) sym).getConstValue() == null)
                    log.error(l.head.pos(), Errors.IclsCantHaveStaticDecl(c));
            }
        }

        // Check for cycles among non-initial constructors.
        chk.checkCyclicConstructors(tree);

        // Check for cycles among annotation elements.
        chk.checkNonCyclicElements(tree);

        // Check for proper use of serialVersionUID
        if (env.info.lint.isEnabled(LintCategory.SERIAL)
                && isSerializable(c.type)
                && (c.flags() & (Flags.ENUM | Flags.INTERFACE)) == 0
                && !c.isAnonymous()) {
            checkSerialVersionUID(tree, c);
        }
        if (allowTypeAnnos) {
            // Correctly organize the positions of the type annotations
            typeAnnotations.organizeTypeAnnotationsBodies(tree);

            // Check type annotations applicability rules
            validateTypeAnnotations(tree, false);
        }
    }
        // where
        /** get a diagnostic position for an attribute of Type t, or null if attribute missing */
        private DiagnosticPosition getDiagnosticPosition(JCClassDecl tree, Type t) {
            for(List<JCAnnotation> al = tree.mods.annotations; !al.isEmpty(); al = al.tail) {
                if (types.isSameType(al.head.annotationType.type, t))
                    return al.head.pos();
            }

            return null;
        }

        /** check if a type is a subtype of Serializable, if that is available. */
        boolean isSerializable(Type t) {
            try {
                syms.serializableType.complete();
            }
            catch (CompletionFailure e) {
                return false;
            }
            return types.isSubtype(t, syms.serializableType);
        }

        /** Check that an appropriate serialVersionUID member is defined. */
        private void checkSerialVersionUID(JCClassDecl tree, ClassSymbol c) {

            // check for presence of serialVersionUID
            VarSymbol svuid = null;
            for (Symbol sym : c.members().getSymbolsByName(names.serialVersionUID)) {
                if (sym.kind == VAR) {
                    svuid = (VarSymbol)sym;
                    break;
                }
            }

            if (svuid == null) {
                log.warning(LintCategory.SERIAL,
                        tree.pos(), Warnings.MissingSVUID(c));
                return;
            }

            // check that it is static final
            if ((svuid.flags() & (STATIC | FINAL)) !=
                (STATIC | FINAL))
                log.warning(LintCategory.SERIAL,
                        TreeInfo.diagnosticPositionFor(svuid, tree), Warnings.ImproperSVUID(c));

            // check that it is long
            else if (!svuid.type.hasTag(LONG))
                log.warning(LintCategory.SERIAL,
                        TreeInfo.diagnosticPositionFor(svuid, tree), Warnings.LongSVUID(c));

            // check constant
            else if (svuid.getConstValue() == null)
                log.warning(LintCategory.SERIAL,
                        TreeInfo.diagnosticPositionFor(svuid, tree), Warnings.ConstantSVUID(c));
        }

    private Type capture(Type type) {
        return types.capture(type);
    }

    private void setSyntheticVariableType(JCVariableDecl tree, Type type) {
        if (type.isErroneous()) {
            tree.vartype = make.at(Position.NOPOS).Erroneous();
        } else {
            tree.vartype = make.at(Position.NOPOS).Type(type);
        }
    }

    public void validateTypeAnnotations(JCTree tree, boolean sigOnly) {
        tree.accept(new TypeAnnotationsValidator(sigOnly));
    }
    //where
    private final class TypeAnnotationsValidator extends TreeScanner {

        private final boolean sigOnly;
        public TypeAnnotationsValidator(boolean sigOnly) {
            this.sigOnly = sigOnly;
        }

        public void visitAnnotation(JCAnnotation tree) {
            chk.validateTypeAnnotation(tree, false);
            super.visitAnnotation(tree);
        }
        public void visitAnnotatedType(JCAnnotatedType tree) {
            if (!tree.underlyingType.type.isErroneous()) {
                super.visitAnnotatedType(tree);
            }
        }
        public void visitTypeParameter(JCTypeParameter tree) {
            chk.validateTypeAnnotations(tree.annotations, true);
            scan(tree.bounds);
            // Don't call super.
            // This is needed because above we call validateTypeAnnotation with
            // false, which would forbid annotations on type parameters.
            // super.visitTypeParameter(tree);
        }
        public void visitMethodDef(JCMethodDecl tree) {
            if (tree.recvparam != null &&
                    !tree.recvparam.vartype.type.isErroneous()) {
                checkForDeclarationAnnotations(tree.recvparam.mods.annotations,
                        tree.recvparam.vartype.type.tsym);
            }
            if (tree.restype != null && tree.restype.type != null) {
                validateAnnotatedType(tree.restype, tree.restype.type);
            }
            if (sigOnly) {
                scan(tree.mods);
                scan(tree.restype);
                scan(tree.typarams);
                scan(tree.recvparam);
                scan(tree.params);
                scan(tree.thrown);
            } else {
                scan(tree.defaultValue);
                scan(tree.body);
            }
        }
        public void visitVarDef(final JCVariableDecl tree) {
            //System.err.println("validateTypeAnnotations.visitVarDef " + tree);
            if (tree.sym != null && tree.sym.type != null && !tree.isImplicitlyTyped())
                validateAnnotatedType(tree.vartype, tree.sym.type);
            scan(tree.mods);
            scan(tree.vartype);
            if (!sigOnly) {
                scan(tree.init);
            }
        }
        public void visitTypeCast(JCTypeCast tree) {
            if (tree.clazz != null && tree.clazz.type != null)
                validateAnnotatedType(tree.clazz, tree.clazz.type);
            super.visitTypeCast(tree);
        }
        public void visitTypeTest(JCInstanceOf tree) {
            if (tree.pattern != null && !(tree.pattern instanceof JCPattern) && tree.pattern.type != null)
                validateAnnotatedType(tree.pattern, tree.pattern.type);
            super.visitTypeTest(tree);
        }
        public void visitNewClass(JCNewClass tree) {
            if (tree.clazz != null && tree.clazz.type != null) {
                if (tree.clazz.hasTag(ANNOTATED_TYPE)) {
                    checkForDeclarationAnnotations(((JCAnnotatedType) tree.clazz).annotations,
                            tree.clazz.type.tsym);
                }
                if (tree.def != null) {
                    checkForDeclarationAnnotations(tree.def.mods.annotations, tree.clazz.type.tsym);
                }

                validateAnnotatedType(tree.clazz, tree.clazz.type);
            }
            super.visitNewClass(tree);
        }
        public void visitNewArray(JCNewArray tree) {
            if (tree.elemtype != null && tree.elemtype.type != null) {
                if (tree.elemtype.hasTag(ANNOTATED_TYPE)) {
                    checkForDeclarationAnnotations(((JCAnnotatedType) tree.elemtype).annotations,
                            tree.elemtype.type.tsym);
                }
                validateAnnotatedType(tree.elemtype, tree.elemtype.type);
            }
            super.visitNewArray(tree);
        }
        public void visitClassDef(JCClassDecl tree) {
            //System.err.println("validateTypeAnnotations.visitClassDef " + tree);
            if (sigOnly) {
                scan(tree.mods);
                scan(tree.typarams);
                scan(tree.extending);
                scan(tree.implementing);
            }
            for (JCTree member : tree.defs) {
                if (member.hasTag(Tag.CLASSDEF)) {
                    continue;
                }
                scan(member);
            }
        }
        public void visitBlock(JCBlock tree) {
            if (!sigOnly) {
                scan(tree.stats);
            }
        }

        /* I would want to model this after
         * com.sun.tools.javac.comp.Check.Validator.visitSelectInternal(JCFieldAccess)
         * and override visitSelect and visitTypeApply.
         * However, we only set the annotated type in the top-level type
         * of the symbol.
         * Therefore, we need to override each individual location where a type
         * can occur.
         */
        private void validateAnnotatedType(final JCTree errtree, final Type type) {
            //System.err.println("Attr.validateAnnotatedType: " + errtree + " type: " + type);

            if (type.isPrimitiveOrVoid()) {
                return;
            }

            JCTree enclTr = errtree;
            Type enclTy = type;

            boolean repeat = true;
            while (repeat) {
                if (enclTr.hasTag(TYPEAPPLY)) {
                    List<Type> tyargs = enclTy.getTypeArguments();
                    List<JCExpression> trargs = ((JCTypeApply)enclTr).getTypeArguments();
                    if (trargs.length() > 0) {
                        // Nothing to do for diamonds
                        if (tyargs.length() == trargs.length()) {
                            for (int i = 0; i < tyargs.length(); ++i) {
                                validateAnnotatedType(trargs.get(i), tyargs.get(i));
                            }
                        }
                        // If the lengths don't match, it's either a diamond
                        // or some nested type that redundantly provides
                        // type arguments in the tree.
                    }

                    // Look at the clazz part of a generic type
                    enclTr = ((JCTree.JCTypeApply)enclTr).clazz;
                }

                if (enclTr.hasTag(SELECT)) {
                    enclTr = ((JCTree.JCFieldAccess)enclTr).getExpression();
                    if (enclTy != null &&
                            !enclTy.hasTag(NONE)) {
                        enclTy = enclTy.getEnclosingType();
                    }
                } else if (enclTr.hasTag(ANNOTATED_TYPE)) {
                    JCAnnotatedType at = (JCTree.JCAnnotatedType) enclTr;
                    if (enclTy == null || enclTy.hasTag(NONE)) {
                        if (at.getAnnotations().size() == 1) {
                            log.error(at.underlyingType.pos(), Errors.CantTypeAnnotateScoping1(at.getAnnotations().head.attribute));
                        } else {
                            ListBuffer<Attribute.Compound> comps = new ListBuffer<>();
                            for (JCAnnotation an : at.getAnnotations()) {
                                comps.add(an.attribute);
                            }
                            log.error(at.underlyingType.pos(), Errors.CantTypeAnnotateScoping(comps.toList()));
                        }
                        repeat = false;
                    }
                    enclTr = at.underlyingType;
                    // enclTy doesn't need to be changed
                } else if (enclTr.hasTag(IDENT)) {
                    repeat = false;
                } else if (enclTr.hasTag(JCTree.Tag.WILDCARD)) {
                    JCWildcard wc = (JCWildcard) enclTr;
                    if (wc.getKind() == JCTree.Kind.EXTENDS_WILDCARD ||
                            wc.getKind() == JCTree.Kind.SUPER_WILDCARD) {
                        validateAnnotatedType(wc.getBound(), wc.getBound().type);
                    } else {
                        // Nothing to do for UNBOUND
                    }
                    repeat = false;
                } else if (enclTr.hasTag(TYPEARRAY)) {
                    JCArrayTypeTree art = (JCArrayTypeTree) enclTr;
                    validateAnnotatedType(art.getType(), art.elemtype.type);
                    repeat = false;
                } else if (enclTr.hasTag(TYPEUNION)) {
                    JCTypeUnion ut = (JCTypeUnion) enclTr;
                    for (JCTree t : ut.getTypeAlternatives()) {
                        validateAnnotatedType(t, t.type);
                    }
                    repeat = false;
                } else if (enclTr.hasTag(TYPEINTERSECTION)) {
                    JCTypeIntersection it = (JCTypeIntersection) enclTr;
                    for (JCTree t : it.getBounds()) {
                        validateAnnotatedType(t, t.type);
                    }
                    repeat = false;
                } else if (enclTr.getKind() == JCTree.Kind.PRIMITIVE_TYPE ||
                           enclTr.getKind() == JCTree.Kind.ERRONEOUS) {
                    repeat = false;
                } else {
                    Assert.error("Unexpected tree: " + enclTr + " with kind: " + enclTr.getKind() +
                            " within: "+ errtree + " with kind: " + errtree.getKind());
                }
            }
        }

        private void checkForDeclarationAnnotations(List<? extends JCAnnotation> annotations,
                Symbol sym) {
            // Ensure that no declaration annotations are present.
            // Note that a tree type might be an AnnotatedType with
            // empty annotations, if only declaration annotations were given.
            // This method will raise an error for such a type.
            for (JCAnnotation ai : annotations) {
                if (!ai.type.isErroneous() &&
                        typeAnnotations.annotationTargetType(ai.attribute, sym) == TypeAnnotations.AnnotationType.DECLARATION) {
                    log.error(ai.pos(), Errors.AnnotationTypeNotApplicableToType(ai.type));
                }
            }
        }
    }

    // <editor-fold desc="post-attribution visitor">

    /**
     * Handle missing types/symbols in an AST. This routine is useful when
     * the compiler has encountered some errors (which might have ended up
     * terminating attribution abruptly); if the compiler is used in fail-over
     * mode (e.g. by an IDE) and the AST contains semantic errors, this routine
     * prevents NPE to be propagated during subsequent compilation steps.
     */
    public void postAttr(JCTree tree) {
        new PostAttrAnalyzer().scan(tree);
    }

    class PostAttrAnalyzer extends TreeScanner {

        private void initTypeIfNeeded(JCTree that) {
            if (that.type == null) {
                if (that.hasTag(METHODDEF)) {
                    that.type = dummyMethodType((JCMethodDecl)that);
                } else {
                    that.type = syms.unknownType;
                }
            }
        }

        /* Construct a dummy method type. If we have a method declaration,
         * and the declared return type is void, then use that return type
         * instead of UNKNOWN to avoid spurious error messages in lambda
         * bodies (see:JDK-8041704).
         */
        private Type dummyMethodType(JCMethodDecl md) {
            Type restype = syms.unknownType;
            if (md != null && md.restype != null && md.restype.hasTag(TYPEIDENT)) {
                JCPrimitiveTypeTree prim = (JCPrimitiveTypeTree)md.restype;
                if (prim.typetag == VOID)
                    restype = syms.voidType;
            }
            return new MethodType(List.nil(), restype,
                                  List.nil(), syms.methodClass);
        }
        private Type dummyMethodType() {
            return dummyMethodType(null);
        }

        @Override
        public void scan(JCTree tree) {
            if (tree == null) return;
            if (tree instanceof JCExpression) {
                initTypeIfNeeded(tree);
            }
            super.scan(tree);
        }

        @Override
        public void visitIdent(JCIdent that) {
            if (that.sym == null) {
                that.sym = syms.unknownSymbol;
            }
        }

        @Override
        public void visitSelect(JCFieldAccess that) {
            if (that.sym == null) {
                that.sym = syms.unknownSymbol;
            }
            super.visitSelect(that);
        }

        @Override
        public void visitClassDef(JCClassDecl that) {
            initTypeIfNeeded(that);
            if (that.sym == null) {
                that.sym = new ClassSymbol(0, that.name, that.type, syms.noSymbol);
            }
            super.visitClassDef(that);
        }

        @Override
        public void visitMethodDef(JCMethodDecl that) {
            initTypeIfNeeded(that);
            if (that.sym == null) {
                that.sym = new MethodSymbol(0, that.name, that.type, syms.noSymbol);
            }
            super.visitMethodDef(that);
        }

        @Override
        public void visitVarDef(JCVariableDecl that) {
            initTypeIfNeeded(that);
            if (that.sym == null) {
                that.sym = new VarSymbol(0, that.name, that.type, syms.noSymbol);
                that.sym.adr = 0;
            }
            if (that.vartype == null) {
                that.vartype = make.at(Position.NOPOS).Erroneous();
            }
            super.visitVarDef(that);
        }

        @Override
        public void visitBindingPattern(JCBindingPattern that) {
<<<<<<< HEAD
            //initTypeIfNeeded(that);
=======
>>>>>>> 5bcd6488
            if (that.symbol == null) {
                that.symbol = new BindingSymbol(that.name, that.type, syms.noSymbol);
                that.symbol.adr = 0;
            }
            super.visitBindingPattern(that);
        }
<<<<<<< HEAD

=======
        //XXX: DeconstructionPattern!!!!
>>>>>>> 5bcd6488
        @Override
        public void visitNewClass(JCNewClass that) {
            if (that.constructor == null) {
                that.constructor = new MethodSymbol(0, names.init,
                        dummyMethodType(), syms.noSymbol);
            }
            if (that.constructorType == null) {
                that.constructorType = syms.unknownType;
            }
            super.visitNewClass(that);
        }

        @Override
        public void visitAssignop(JCAssignOp that) {
            if (that.operator == null) {
                that.operator = new OperatorSymbol(names.empty, dummyMethodType(),
                        -1, syms.noSymbol);
            }
            super.visitAssignop(that);
        }

        @Override
        public void visitBinary(JCBinary that) {
            if (that.operator == null) {
                that.operator = new OperatorSymbol(names.empty, dummyMethodType(),
                        -1, syms.noSymbol);
            }
            super.visitBinary(that);
        }

        @Override
        public void visitUnary(JCUnary that) {
            if (that.operator == null) {
                that.operator = new OperatorSymbol(names.empty, dummyMethodType(),
                        -1, syms.noSymbol);
            }
            super.visitUnary(that);
        }

        @Override
        public void visitReference(JCMemberReference that) {
            super.visitReference(that);
            if (that.sym == null) {
                that.sym = new MethodSymbol(0, names.empty, dummyMethodType(),
                        syms.noSymbol);
            }
        }
    }
    // </editor-fold>

    public void setPackageSymbols(JCExpression pid, Symbol pkg) {
        new TreeScanner() {
            Symbol packge = pkg;
            @Override
            public void visitIdent(JCIdent that) {
                that.sym = packge;
            }

            @Override
            public void visitSelect(JCFieldAccess that) {
                that.sym = packge;
                packge = packge.owner;
                super.visitSelect(that);
            }
        }.scan(pid);
    }

}<|MERGE_RESOLUTION|>--- conflicted
+++ resolved
@@ -35,6 +35,7 @@
 import javax.tools.JavaFileObject;
 
 import com.sun.source.tree.CaseTree;
+import com.sun.source.tree.CaseTree.CaseKind;
 import com.sun.source.tree.IdentifierTree;
 import com.sun.source.tree.MemberReferenceTree.ReferenceMode;
 import com.sun.source.tree.MemberSelectTree;
@@ -78,11 +79,8 @@
 import static com.sun.tools.javac.code.Kinds.Kind.*;
 import static com.sun.tools.javac.code.TypeTag.*;
 import static com.sun.tools.javac.code.TypeTag.WILDCARD;
-<<<<<<< HEAD
 import com.sun.tools.javac.tree.JCTree.GenericSwitch.SwitchKind;
 import com.sun.tools.javac.comp.Analyzer.AnalyzerMode;
-=======
->>>>>>> 5bcd6488
 import static com.sun.tools.javac.tree.JCTree.Tag.*;
 import com.sun.tools.javac.util.JCDiagnostic.DiagnosticFlag;
 
@@ -127,10 +125,7 @@
     final Dependencies dependencies;
     final Annotate annotate;
     final ArgumentAttr argumentAttr;
-<<<<<<< HEAD
-=======
     final ClassReader reader;
->>>>>>> 5bcd6488
     final MatchBindingsComputer matchBindingsComputer;
 
     public static Attr instance(Context context) {
@@ -168,10 +163,7 @@
         typeEnvs = TypeEnvs.instance(context);
         dependencies = Dependencies.instance(context);
         argumentAttr = ArgumentAttr.instance(context);
-<<<<<<< HEAD
-=======
         reader = ClassReader.instance(context);
->>>>>>> 5bcd6488
         matchBindingsComputer = MatchBindingsComputer.instance(context);
 
         Options options = Options.instance(context);
@@ -1433,10 +1425,7 @@
         attribStat(tree.body, env.dup(tree));
         attribExpr(tree.cond, env, syms.booleanType);
         if (!breaksOutOf(tree, tree.body)) {
-<<<<<<< HEAD
-=======
             //include condition's body when false after the while, if cannot get out of the loop
->>>>>>> 5bcd6488
             List<BindingSymbol> bindings = matchBindingsComputer.getMatchBindings(tree.cond, false);
 
             bindings.forEach(env.info.scope::enter);
@@ -1447,11 +1436,7 @@
 
     public void visitWhileLoop(JCWhileLoop tree) {
         attribExpr(tree.cond, env, syms.booleanType);
-<<<<<<< HEAD
-        // include x.T in while's body
-=======
         // include condition's bindings when true in the body:
->>>>>>> 5bcd6488
         Env<AttrContext> whileEnv = bindingEnv(env, matchBindingsComputer.getMatchBindings(tree.cond, true));
         try {
             attribStat(tree.body, whileEnv.dup(tree));
@@ -1459,13 +1444,9 @@
             whileEnv.info.scope.leave();
         }
         if (!breaksOutOf(tree, tree.body)) {
-<<<<<<< HEAD
-            List<BindingSymbol> bindings = matchBindingsComputer.getMatchBindings(tree.cond, false);
-=======
             //include condition's bindings when false after the while, if cannot get out of the loop
             List<BindingSymbol> bindings =
                     matchBindingsComputer.getMatchBindings(tree.cond, false);
->>>>>>> 5bcd6488
 
             bindings.forEach(env.info.scope::enter);
             bindings.forEach(BindingSymbol::preserveBinding);
@@ -1486,11 +1467,7 @@
             List<BindingSymbol> matchBindings = List.nil();
             if (tree.cond != null) {
                 attribExpr(tree.cond, loopEnv, syms.booleanType);
-<<<<<<< HEAD
-                // include x.T in the evaluation scopes of body & step.
-=======
                 // include condition's bindings when true in the body and step:
->>>>>>> 5bcd6488
                 matchBindings = matchBindingsComputer.getMatchBindings(tree.cond, true);
             }
             Env<AttrContext> bodyEnv = bindingEnv(loopEnv, matchBindings);
@@ -1505,12 +1482,6 @@
         }
         finally {
             loopEnv.info.scope.leave(); // all injected match bindings vanish here.
-        }
-        if (!breaksOutOf(tree, tree.body)) {
-            List<BindingSymbol> bindings = matchBindingsComputer.getMatchBindings(tree.cond, false);
-
-            bindings.forEach(env.info.scope::enter);
-            bindings.forEach(BindingSymbol::preserveBinding);
         }
         if (!breaksOutOf(tree, tree.body)) {
             //include condition's body when false after the while, if cannot get out of the loop
@@ -1682,13 +1653,9 @@
             // check that there are no duplicate case labels or default clauses.
             Set<Object> labels = new HashSet<>(); // The set of case labels.
             boolean hasDefault = false;      // Is there a default label?
-<<<<<<< HEAD
             List<BindingSymbol> prevBindings = null;
             @SuppressWarnings("removal")
             CaseKind caseKind = null;
-=======
-            CaseTree.CaseKind caseKind = null;
->>>>>>> 5bcd6488
             boolean wasError = false;
             for (List<JCCase> l = cases; l.nonEmpty(); l = l.tail) {
                 JCCase c = l.head;
@@ -1762,13 +1729,11 @@
                 } finally {
                     caseEnv.info.scope.leave();
                 }
-<<<<<<< HEAD
+
+                addVars(c.stats, switchEnv.info.scope);
 
                 c.completesNormally = flow.aliveAfter(caseEnv, c, make);
                 prevBindings = c.completesNormally ? matchBindings : null;
-=======
-                addVars(c.stats, switchEnv.info.scope);
->>>>>>> 5bcd6488
             }
         } finally {
             switchEnv.info.scope.leave();
@@ -1801,6 +1766,19 @@
         }
         return null;
     }
+
+    ResultInfo castInfo(Type target) {
+        return target.isErroneous()
+                ? unknownExprInfo
+                : new ResultInfo(KindSelector.VAL, target,
+                        new Check.NestedCheckContext(resultInfo.checkContext) {
+                            @Override
+                            public boolean compatible(Type found, Type req, Warner warn) {
+                                return types.isCastable(found, req, warn);
+                            }
+                });
+    }
+
 
     public void visitSynchronized(JCSynchronized tree) {
         chk.checkRefType(tree.pos(), attribExpr(tree.lock, env));
@@ -1927,17 +1905,10 @@
                 unknownExprInfo :
                 resultInfo.dup(conditionalContext(resultInfo.checkContext));
 
-<<<<<<< HEAD
-        /*  if e = "x ? y : z", then:
-                include x.T in y
-                include x.F in z
-        */
-=======
 
         // x ? y : z
         // include x's bindings when true in y
         // include x's bindings when false in z
->>>>>>> 5bcd6488
 
         Type truetype;
         Env<AttrContext> trueEnv = bindingEnv(env, matchBindingsComputer.getMatchBindings(tree.cond, true));
@@ -2117,13 +2088,9 @@
     public void visitIf(JCIf tree) {
         attribExpr(tree.cond, env, syms.booleanType);
 
-<<<<<<< HEAD
-        // if (x) { y } [ else z ] include x.T in y; include x.F in z
-=======
         // if (x) { y } [ else z ]
         // include x's bindings when true in y
         // include x's bindings when false in z
->>>>>>> 5bcd6488
 
         List<BindingSymbol> thenBindings = matchBindingsComputer.getMatchBindings(tree.cond, true);
         Env<AttrContext> thenEnv = bindingEnv(env, thenBindings);
@@ -3875,16 +3842,12 @@
     public void visitBinary(JCBinary tree) {
         // Attribute arguments.
         Type left = chk.checkNonVoid(tree.lhs.pos(), attribExpr(tree.lhs, env));
-<<<<<<< HEAD
-        // If e = "x && y", then, include x.T in y;  If e = "x || y", then, include x.F in y
-=======
         // x && y
         // include x's bindings when true in y
 
         // x || y
         // include x's bindings when false in y
 
->>>>>>> 5bcd6488
         List<BindingSymbol> matchBindings;
         switch (tree.getTag()) {
             case AND:
@@ -3965,17 +3928,6 @@
         Type exprtype = chk.checkNullOrRefType(
                 tree.expr.pos(), attribExpr(tree.expr, env));
         Type clazztype;
-<<<<<<< HEAD
-        if (tree.pattern.getTag() == BINDINGPATTERN) {
-            JCBindingPattern bindingPattern = (JCBindingPattern) tree.pattern;
-            ResultInfo castInfo = unknownExprInfo;
-            if (bindingPattern.vartype == null)
-                castInfo = castInfo(exprtype);
-            attribTree(tree.pattern, env, castInfo);
-            clazztype = tree.pattern.type;
-            if (!clazztype.hasTag(TYPEVAR)) {
-                JCBindingPattern pattern = (JCBindingPattern) tree.pattern;
-=======
         JCTree typeTree;
         if (tree.pattern.getTag() == BINDINGPATTERN) {
             attribTree(tree.pattern, env, unknownExprInfo);
@@ -3983,22 +3935,10 @@
             JCBindingPattern pattern = (JCBindingPattern) tree.pattern;
             typeTree = pattern.vartype;
             if (!clazztype.hasTag(TYPEVAR)) {
->>>>>>> 5bcd6488
                 clazztype = chk.checkClassOrArrayType(pattern.vartype.pos(), clazztype);
             }
         } else {
             clazztype = attribType(tree.pattern, env);
-<<<<<<< HEAD
-            if (!clazztype.hasTag(TYPEVAR)) {
-                clazztype = chk.checkClassOrArrayType(tree.pattern.pos(), clazztype);
-            }
-            if (!clazztype.isErroneous() && !types.isReifiable(clazztype)) {
-                log.error(tree.pattern.pos(), Errors.IllegalGenericTypeForInstof);
-                clazztype = types.createErrorType(clazztype);
-            }
-            chk.validate(tree.pattern, env, false);
-        }
-=======
             typeTree = tree.pattern;
         }
         if (!clazztype.hasTag(TYPEVAR)) {
@@ -4028,28 +3968,14 @@
             }
         }
         chk.validate(typeTree, env, false);
->>>>>>> 5bcd6488
         chk.checkCastable(tree.expr.pos(), exprtype, clazztype);
         result = check(tree, syms.booleanType, KindSelector.VAL, resultInfo);
     }
 
-<<<<<<< HEAD
-    ResultInfo castInfo(Type target) {
-        return target.isErroneous() ?
-                unknownExprInfo :
-                new ResultInfo(KindSelector.VAL, target,
-                        new Check.NestedCheckContext(resultInfo.checkContext) {
-                            @Override
-                            public boolean compatible(Type found, Type req, Warner warn) {
-                                return types.isCastable(found, req, warn);
-                            }
-                        });
-=======
     @Override
     public void visitAnyPattern(JCAnyPattern tree) {
         tree.type = resultInfo.pt;
         result = tree.type;
->>>>>>> 5bcd6488
     }
 
     public void visitBindingPattern(JCBindingPattern tree) {
@@ -4062,10 +3988,6 @@
         VarSymbol v = tree.symbol = new BindingSymbol(tree.name, tree.vartype != null ? tree.vartype.type : (tree.type.hasTag(BOT) ? syms.objectType : tree.type), env.info.scope.owner);
         if (chk.checkUnique(tree.pos(), v, env.info.scope)) {
             chk.checkTransparentVar(tree.pos(), v, env.info.scope);
-<<<<<<< HEAD
-            // env.info.scope.enter(v); // we inject into scopes expressly at various points.
-=======
->>>>>>> 5bcd6488
         }
         if (tree.vartype != null) {
             annotate.queueScanTreeAndTypeAnnotate(tree.vartype, env, v, tree.pos());
@@ -4074,35 +3996,6 @@
         result = tree.type;
     }
 
-<<<<<<< HEAD
-    public void visitLiteralPattern(JCLiteralPattern tree) {
-        Type patType = attribTree(tree.value, env, resultInfo);
-
-        if (tree.value.hasTag(IDENT)) {
-            // Pattern is an identifier
-            JCIdent ident = (JCIdent)tree.value;
-            if (ident.sym.kind==TYP) {
-                tree.patternKind = LiteralPatternKind.TYPE;
-            } else {
-                tree.patternKind = LiteralPatternKind.CONSTANTEXPRESSIONORNULL;
-            }
-        } else if (tree.value.hasTag(SELECT)) {
-            // Pattern is a compound name
-            JCFieldAccess ident = (JCFieldAccess)tree.value;
-            if (ident.sym.kind==TYP) {
-                tree.patternKind = LiteralPatternKind.TYPE;
-            } else {
-                tree.patternKind = LiteralPatternKind.CONSTANTEXPRESSIONORNULL;
-            }
-        } else {
-            // Pattern must be null literal or a constant expression
-            tree.patternKind = LiteralPatternKind.CONSTANTEXPRESSIONORNULL;
-            if (!patType.isErroneous() && !patType.hasTag(BOT) && patType.constValue() == null) {
-                log.error(tree.pos(), Errors.ConstExprReq);
-            }
-        }
-        tree.type = patType;
-=======
     @Override
     public void visitDeconstructionPattern(JCDeconstructionPattern tree) {
         Type site = tree.type = attribType(tree.deconstructor, env);
@@ -4156,7 +4049,35 @@
             ss = ss.tail;
         }
         return ts.tail == null && ss.tail == null;
->>>>>>> 5bcd6488
+    }
+
+    public void visitLiteralPattern(JCLiteralPattern tree) {
+        Type patType = attribTree(tree.value, env, resultInfo);
+
+        if (tree.value.hasTag(IDENT)) {
+            // Pattern is an identifier
+            JCIdent ident = (JCIdent)tree.value;
+            if (ident.sym.kind==TYP) {
+                tree.patternKind = LiteralPatternKind.TYPE;
+            } else {
+                tree.patternKind = LiteralPatternKind.CONSTANTEXPRESSIONORNULL;
+            }
+        } else if (tree.value.hasTag(SELECT)) {
+            // Pattern is a compound name
+            JCFieldAccess ident = (JCFieldAccess)tree.value;
+            if (ident.sym.kind==TYP) {
+                tree.patternKind = LiteralPatternKind.TYPE;
+            } else {
+                tree.patternKind = LiteralPatternKind.CONSTANTEXPRESSIONORNULL;
+            }
+        } else {
+            // Pattern must be null literal or a constant expression
+            tree.patternKind = LiteralPatternKind.CONSTANTEXPRESSIONORNULL;
+            if (!patType.isErroneous() && !patType.hasTag(BOT) && patType.constValue() == null) {
+                log.error(tree.pos(), Errors.ConstExprReq);
+            }
+        }
+        tree.type = patType;
     }
 
     public void visitIndexed(JCArrayAccess tree) {
@@ -5813,21 +5734,13 @@
 
         @Override
         public void visitBindingPattern(JCBindingPattern that) {
-<<<<<<< HEAD
-            //initTypeIfNeeded(that);
-=======
->>>>>>> 5bcd6488
             if (that.symbol == null) {
                 that.symbol = new BindingSymbol(that.name, that.type, syms.noSymbol);
                 that.symbol.adr = 0;
             }
             super.visitBindingPattern(that);
         }
-<<<<<<< HEAD
-
-=======
         //XXX: DeconstructionPattern!!!!
->>>>>>> 5bcd6488
         @Override
         public void visitNewClass(JCNewClass that) {
             if (that.constructor == null) {
