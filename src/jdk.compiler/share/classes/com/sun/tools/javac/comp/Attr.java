--- conflicted
+++ resolved
@@ -125,11 +125,8 @@
     final Dependencies dependencies;
     final Annotate annotate;
     final ArgumentAttr argumentAttr;
-<<<<<<< HEAD
     final ClassReader reader;
-=======
     final MatchBindingsComputer matchBindingsComputer;
->>>>>>> cef4af5b
 
     public static Attr instance(Context context) {
         Attr instance = context.get(attrKey);
@@ -165,11 +162,8 @@
         typeEnvs = TypeEnvs.instance(context);
         dependencies = Dependencies.instance(context);
         argumentAttr = ArgumentAttr.instance(context);
-<<<<<<< HEAD
         reader = ClassReader.instance(context);
-=======
         matchBindingsComputer = MatchBindingsComputer.instance(context);
->>>>>>> cef4af5b
 
         Options options = Options.instance(context);
 
