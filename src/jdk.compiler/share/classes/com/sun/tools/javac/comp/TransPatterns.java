--- conflicted
+++ resolved
@@ -158,30 +158,20 @@
             //E instanceof T N
             //E instanceof T(PATT1, PATT2, ...)
             //=>
-<<<<<<< HEAD
             //(let T' N$temp = E; N$temp instanceof T && <pattern extractor>)
-=======
-            //(let T' N$temp = E; N$temp instanceof T && (N = (T) N$temp == (T) N$temp))
-            JCBindingPattern patt = (JCBindingPattern)tree.pattern;
-            VarSymbol pattSym = patt.var.sym;
->>>>>>> 555641ed
             Type tempType = tree.expr.type.hasTag(BOT) ?
                     syms.objectType
                     : tree.expr.type;
             VarSymbol temp = new VarSymbol(Flags.SYNTHETIC,
                     names.fromString(target.syntheticNameChar() + "e" + target.syntheticNameChar()),
                     tempType,
-<<<<<<< HEAD
                     currentOwnerSym);
-=======
-                    patt.var.sym.owner);
->>>>>>> 555641ed
             JCExpression translatedExpr = translate(tree.expr);
             Type castTargetType;
             //TODO: use rule switch (when boot JDK is 14):
             switch (tree.pattern.getTag()) {
                 case BINDINGPATTERN:
-                    castTargetType = ((JCBindingPattern)tree.pattern).symbol.type;
+                    castTargetType = ((JCBindingPattern)tree.pattern).var.sym.type;
                     break;
                 case DECONSTRUCTIONPATTERN:
                     castTargetType = ((JCDeconstructionPattern)tree.pattern).type;
@@ -203,7 +193,6 @@
         }
     }
 
-<<<<<<< HEAD
     private JCExpression preparePatternExtractor(JCInstanceOf tree, JCPattern patt, VarSymbol temp, Type targetType) {
         if (targetType == syms.botType) {
             targetType = syms.objectType;
@@ -212,10 +201,7 @@
             //type test already done, finish handling of type test patterns ("T N")
             //=>
             //(let N = (T) N$temp; true)
-            VarSymbol bindingVar = bindingContext.bindingDeclared(((JCBindingPattern) patt).symbol);
-=======
-            VarSymbol bindingVar = bindingContext.bindingDeclared((BindingSymbol) patt.var.sym);
->>>>>>> 555641ed
+            VarSymbol bindingVar = bindingContext.bindingDeclared((BindingSymbol) ((JCBindingPattern) patt).var.sym);
             if (bindingVar != null) { //TODO: cannot be null here?
                 JCAssign fakeInit = (JCAssign)make.at(tree.pos).Assign(
                         make.Ident(bindingVar), convert(make.Ident(temp), targetType)).setType(bindingVar.erasure(types));
