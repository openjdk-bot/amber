--- conflicted
+++ resolved
@@ -3728,8 +3728,8 @@
                 if (allowRecords) {
                     erroneousTree = syntaxError(pos, errs, Errors.Expected4(CLASS, INTERFACE, ENUM, RECORD));
                 } else {
-                    erroneousTree = syntaxError(pos, errs, Errors.Expected3(CLASS, INTERFACE, ENUM));
-                }
+                erroneousTree = syntaxError(pos, errs, Errors.Expected3(CLASS, INTERFACE, ENUM));
+            }
             }
             return toP(F.Exec(erroneousTree));
         }
@@ -3991,14 +3991,14 @@
                 } else {
                     if (token.kind != RBRACE && token.kind != SEMI && token.kind != EOF) {
                         if (token.kind == COMMA) {
-                            nextToken();
+                nextToken();
                         } else {
                             setErrorEndPos(token.pos);
                             reportSyntaxError(S.prevToken().endPos,
                                               Errors.Expected3(COMMA, RBRACE, SEMI));
                             wasError = true;
-                        }
-                    }
+            }
+        }
                 }
             } else {
                 if (!wasSemi && !hasStructuralErrors && !wasError) {
@@ -4006,13 +4006,8 @@
                     hasStructuralErrors = true;
                 }
                 wasError = false;
-<<<<<<< HEAD
                 defs.appendList(classOrInterfaceOrRecordBodyDeclaration(enumName,
                                                                 false, false));
-=======
-                defs.appendList(classOrInterfaceBodyDeclaration(enumName,
-                                                                false));
->>>>>>> d2db14b8
                 if (token.pos <= endPosTable.errorEndPos) {
                     // error recovery
                    skip(false, true, true, false);
@@ -4281,11 +4276,11 @@
             List<JCExpression> thrown = List.nil();
             if (!isRecord || name != names.init || token.kind == LPAREN) {
                 params = formalParameters();
-                if (!isVoid) type = bracketsOpt(type);
-                if (token.kind == THROWS) {
-                    nextToken();
-                    thrown = qualidentList(true);
-                }
+            if (!isVoid) type = bracketsOpt(type);
+            if (token.kind == THROWS) {
+                nextToken();
+                thrown = qualidentList(true);
+            }
             }
             JCBlock body = null;
             JCExpression defaultValue;
