/*
 * Copyright (c) 1999, 2021, Oracle and/or its affiliates. All rights reserved.
 * DO NOT ALTER OR REMOVE COPYRIGHT NOTICES OR THIS FILE HEADER.
 *
 * This code is free software; you can redistribute it and/or modify it
 * under the terms of the GNU General Public License version 2 only, as
 * published by the Free Software Foundation.  Oracle designates this
 * particular file as subject to the "Classpath" exception as provided
 * by Oracle in the LICENSE file that accompanied this code.
 *
 * This code is distributed in the hope that it will be useful, but WITHOUT
 * ANY WARRANTY; without even the implied warranty of MERCHANTABILITY or
 * FITNESS FOR A PARTICULAR PURPOSE.  See the GNU General Public License
 * version 2 for more details (a copy is included in the LICENSE file that
 * accompanied this code).
 *
 * You should have received a copy of the GNU General Public License version
 * 2 along with this work; if not, write to the Free Software Foundation,
 * Inc., 51 Franklin St, Fifth Floor, Boston, MA 02110-1301 USA.
 *
 * Please contact Oracle, 500 Oracle Parkway, Redwood Shores, CA 94065 USA
 * or visit www.oracle.com if you need additional information or have any
 * questions.
 */

package com.sun.tools.javac.parser;

import java.util.*;
import java.util.function.Function;
import java.util.function.Predicate;
import java.util.stream.Collectors;

import com.sun.source.tree.CaseTree;
import com.sun.source.tree.MemberReferenceTree.ReferenceMode;
import com.sun.source.tree.ModuleTree.ModuleKind;

import com.sun.tools.javac.code.*;
import com.sun.tools.javac.code.Source.Feature;
import com.sun.tools.javac.parser.Tokens.*;
import com.sun.tools.javac.parser.Tokens.Comment.CommentStyle;
import com.sun.tools.javac.resources.CompilerProperties.Errors;
import com.sun.tools.javac.resources.CompilerProperties.Fragments;
import com.sun.tools.javac.resources.CompilerProperties.Warnings;
import com.sun.tools.javac.tree.*;
import com.sun.tools.javac.tree.JCTree.*;
import com.sun.tools.javac.util.*;
import com.sun.tools.javac.util.JCDiagnostic.DiagnosticFlag;
import com.sun.tools.javac.util.JCDiagnostic.Error;
import com.sun.tools.javac.util.JCDiagnostic.Fragment;
import com.sun.tools.javac.util.List;

import static com.sun.tools.javac.parser.Tokens.TokenKind.*;
import static com.sun.tools.javac.parser.Tokens.TokenKind.ASSERT;
import static com.sun.tools.javac.parser.Tokens.TokenKind.CASE;
import static com.sun.tools.javac.parser.Tokens.TokenKind.CATCH;
import static com.sun.tools.javac.parser.Tokens.TokenKind.EQ;
import static com.sun.tools.javac.parser.Tokens.TokenKind.GT;
import static com.sun.tools.javac.parser.Tokens.TokenKind.IMPORT;
import static com.sun.tools.javac.parser.Tokens.TokenKind.LT;
import static com.sun.tools.javac.tree.JCTree.Tag.*;
import static com.sun.tools.javac.resources.CompilerProperties.Fragments.ImplicitAndExplicitNotAllowed;
import static com.sun.tools.javac.resources.CompilerProperties.Fragments.VarAndExplicitNotAllowed;
import static com.sun.tools.javac.resources.CompilerProperties.Fragments.VarAndImplicitNotAllowed;
import java.util.function.BiFunction;

/**
 * The parser maps a token sequence into an abstract syntax tree.
 * The parser is a hand-written recursive-descent parser that
 * implements the grammar described in the Java Language Specification.
 * For efficiency reasons, an operator precedence scheme is used
 * for parsing binary operation expressions.
 *
 *  <p><b>This is NOT part of any supported API.
 *  If you write code that depends on this, you do so at your own risk.
 *  This code and its internal interfaces are subject to change or
 *  deletion without notice.</b>
 */
public class JavacParser implements Parser {

    /** The number of precedence levels of infix operators.
     */
    private static final int infixPrecedenceLevels = 10;

    /** Is the parser instantiated to parse a module-info file ?
     */
    private final boolean parseModuleInfo;

    /** The scanner used for lexical analysis.
     */
    protected Lexer S;

    /** The factory to be used for abstract syntax tree construction.
     */
    protected TreeMaker F;

    /** The log to be used for error diagnostics.
     */
    private Log log;

    /** The Source language setting. */
    private Source source;

    /** The Preview language setting. */
    private Preview preview;

    /** The name table. */
    private Names names;

    /** End position mappings container */
    protected final AbstractEndPosTable endPosTable;

    // Because of javac's limited lookahead, some contexts are ambiguous in
    // the presence of type annotations even though they are not ambiguous
    // in the absence of type annotations.  Consider this code:
    //   void m(String [] m) { }
    //   void m(String ... m) { }
    // After parsing "String", javac calls bracketsOpt which immediately
    // returns if the next character is not '['.  Similarly, javac can see
    // if the next token is ... and in that case parse an ellipsis.  But in
    // the presence of type annotations:
    //   void m(String @A [] m) { }
    //   void m(String @A ... m) { }
    // no finite lookahead is enough to determine whether to read array
    // levels or an ellipsis.  Furthermore, if you call bracketsOpt, then
    // bracketsOpt first reads all the leading annotations and only then
    // discovers that it needs to fail.  bracketsOpt needs a way to push
    // back the extra annotations that it read.  (But, bracketsOpt should
    // not *always* be allowed to push back extra annotations that it finds
    // -- in most contexts, any such extra annotation is an error.
    //
    // The following two variables permit type annotations that have
    // already been read to be stored for later use.  Alternate
    // implementations are possible but would cause much larger changes to
    // the parser.

    /** Type annotations that have already been read but have not yet been used. **/
    private List<JCAnnotation> typeAnnotationsPushedBack = List.nil();

    /**
     * If the parser notices extra annotations, then it either immediately
     * issues an error (if this variable is false) or places the extra
     * annotations in variable typeAnnotationsPushedBack (if this variable
     * is true).
     */
    private boolean permitTypeAnnotationsPushBack = false;

    interface ErrorRecoveryAction {
        JCTree doRecover(JavacParser parser);
    }

    enum BasicErrorRecoveryAction implements ErrorRecoveryAction {
        BLOCK_STMT {public JCTree doRecover(JavacParser parser) { return parser.parseStatementAsBlock(); }},
        CATCH_CLAUSE {public JCTree doRecover(JavacParser parser) { return parser.catchClause(); }}
    }

    /** Construct a parser from a given scanner, tree factory and log.
     */
    protected JavacParser(ParserFactory fac,
                          Lexer S,
                          boolean keepDocComments,
                          boolean keepLineMap,
                          boolean keepEndPositions) {
        this(fac, S, keepDocComments, keepLineMap, keepEndPositions, false);

    }
    /** Construct a parser from a given scanner, tree factory and log.
     */
    protected JavacParser(ParserFactory fac,
                     Lexer S,
                     boolean keepDocComments,
                     boolean keepLineMap,
                     boolean keepEndPositions,
                     boolean parseModuleInfo) {
        this.S = S;
        nextToken(); // prime the pump
        this.F = fac.F;
        this.log = fac.log;
        this.names = fac.names;
        this.source = fac.source;
        this.preview = fac.preview;
        this.allowStringFolding = fac.options.getBoolean("allowStringFolding", true);
        this.keepDocComments = keepDocComments;
        this.parseModuleInfo = parseModuleInfo;
        docComments = newDocCommentTable(keepDocComments, fac);
        this.keepLineMap = keepLineMap;
        this.errorTree = F.Erroneous();
        endPosTable = newEndPosTable(keepEndPositions);
        this.allowYieldStatement = Feature.SWITCH_EXPRESSION.allowedInSource(source);
        this.allowRecords = Feature.RECORDS.allowedInSource(source);
        this.allowSealedTypes = Feature.SEALED_CLASSES.allowedInSource(source);
    }

    protected AbstractEndPosTable newEndPosTable(boolean keepEndPositions) {
        return  keepEndPositions
                ? new SimpleEndPosTable(this)
                : new EmptyEndPosTable(this);
    }

    protected DocCommentTable newDocCommentTable(boolean keepDocComments, ParserFactory fac) {
        return keepDocComments ? new LazyDocCommentTable(fac) : null;
    }

    /** Switch: should we fold strings?
     */
    boolean allowStringFolding;

    /** Switch: should we keep docComments?
     */
    boolean keepDocComments;

    /** Switch: should we keep line table?
     */
    boolean keepLineMap;

    /** Switch: is "this" allowed as an identifier?
     * This is needed to parse receiver types.
     */
    boolean allowThisIdent;

    /** Switch: is yield statement allowed in this source level?
     */
    boolean allowYieldStatement;

    /** Switch: are records allowed in this source level?
     */
    boolean allowRecords;

    /** Switch: are sealed types allowed in this source level?
     */
    boolean allowSealedTypes;

    /** The type of the method receiver, as specified by a first "this" parameter.
     */
    JCVariableDecl receiverParam;

    /** When terms are parsed, the mode determines which is expected:
     *     mode = EXPR        : an expression
     *     mode = TYPE        : a type
     *     mode = NOPARAMS    : no parameters allowed for type
     *     mode = TYPEARG     : type argument
     *     mode |= NOLAMBDA   : lambdas are not allowed
     *     mode |= NOINVOCATION : method invocations are not allowed
     */
    protected static final int EXPR = 0x1;
    protected static final int TYPE = 0x2;
    protected static final int NOPARAMS = 0x4;
    protected static final int TYPEARG = 0x8;
    protected static final int DIAMOND = 0x10;
    protected static final int NOLAMBDA = 0x20;
    protected static final int NOINVOCATION = 0x40;

    protected void selectExprMode() {
        mode = (mode & (NOLAMBDA | NOINVOCATION)) | EXPR;
    }

    protected void selectTypeMode() {
        mode = (mode & (NOLAMBDA|NOINVOCATION)) | TYPE;
    }

    /** The current mode.
     */
    protected int mode = 0;

    /** The mode of the term that was parsed last.
     */
    protected int lastmode = 0;

    /* ---------- token management -------------- */

    protected Token token;

    public Token token() {
        return token;
    }

    public void nextToken() {
        S.nextToken();
        token = S.token();
    }

    protected boolean peekToken(Predicate<TokenKind> tk) {
        return peekToken(0, tk);
    }

    protected boolean peekToken(int lookahead, Predicate<TokenKind> tk) {
        return tk.test(S.token(lookahead + 1).kind);
    }

    protected boolean peekToken(Predicate<TokenKind> tk1, Predicate<TokenKind> tk2) {
        return peekToken(0, tk1, tk2);
    }

    protected boolean peekToken(int lookahead, Predicate<TokenKind> tk1, Predicate<TokenKind> tk2) {
        return tk1.test(S.token(lookahead + 1).kind) &&
                tk2.test(S.token(lookahead + 2).kind);
    }

    protected boolean peekToken(Predicate<TokenKind> tk1, Predicate<TokenKind> tk2, Predicate<TokenKind> tk3) {
        return peekToken(0, tk1, tk2, tk3);
    }

    protected boolean peekToken(int lookahead, Predicate<TokenKind> tk1, Predicate<TokenKind> tk2, Predicate<TokenKind> tk3) {
        return tk1.test(S.token(lookahead + 1).kind) &&
                tk2.test(S.token(lookahead + 2).kind) &&
                tk3.test(S.token(lookahead + 3).kind);
    }

    @SuppressWarnings("unchecked")
    protected boolean peekToken(Predicate<TokenKind>... kinds) {
        return peekToken(0, kinds);
    }

    @SuppressWarnings("unchecked")
    protected boolean peekToken(int lookahead, Predicate<TokenKind>... kinds) {
        for (Predicate<TokenKind> kind : kinds) {
            if (!kind.test(S.token(++lookahead).kind)) {
                return false;
            }
        }
        return true;
    }

    /* ---------- error recovery -------------- */

    private JCErroneous errorTree;

    /** Skip forward until a suitable stop token is found.
     */
    protected void skip(boolean stopAtImport, boolean stopAtMemberDecl, boolean stopAtIdentifier, boolean stopAtStatement) {
         while (true) {
             switch (token.kind) {
                case SEMI:
                    nextToken();
                    return;
                case PUBLIC:
                case FINAL:
                case ABSTRACT:
                case MONKEYS_AT:
                case EOF:
                case CLASS:
                case INTERFACE:
                case ENUM:
                    return;
                case IMPORT:
                    if (stopAtImport)
                        return;
                    break;
                case LBRACE:
                case RBRACE:
                case PRIVATE:
                case PROTECTED:
                case STATIC:
                case TRANSIENT:
                case NATIVE:
                case VOLATILE:
                case SYNCHRONIZED:
                case STRICTFP:
                case LT:
                case BYTE:
                case SHORT:
                case CHAR:
                case INT:
                case LONG:
                case FLOAT:
                case DOUBLE:
                case BOOLEAN:
                case VOID:
                    if (stopAtMemberDecl)
                        return;
                    break;
                case UNDERSCORE:
                case IDENTIFIER:
                   if (stopAtIdentifier)
                        return;
                    break;
                case CASE:
                case DEFAULT:
                case IF:
                case FOR:
                case WHILE:
                case DO:
                case TRY:
                case SWITCH:
                case RETURN:
                case THROW:
                case BREAK:
                case CONTINUE:
                case ELSE:
                case FINALLY:
                case CATCH:
                case THIS:
                case SUPER:
                case NEW:
                    if (stopAtStatement)
                        return;
                    break;
                case ASSERT:
                    if (stopAtStatement)
                        return;
                    break;
            }
            nextToken();
        }
    }

    protected JCErroneous syntaxError(int pos, Error errorKey) {
        return syntaxError(pos, List.nil(), errorKey);
    }

    protected JCErroneous syntaxError(int pos, List<JCTree> errs, Error errorKey) {
        setErrorEndPos(pos);
        JCErroneous err = F.at(pos).Erroneous(errs);
        reportSyntaxError(err, errorKey);
        if (errs != null) {
            JCTree last = errs.last();
            if (last != null)
                storeEnd(last, pos);
        }
        return toP(err);
    }

    private static final int RECOVERY_THRESHOLD = 50;
    private int errorPos = Position.NOPOS;
    private int count = 0;

    /**
     * Report a syntax using the given the position parameter and arguments,
     * unless one was already reported at the same position.
     */
    protected void reportSyntaxError(int pos, Error errorKey) {
        JCDiagnostic.DiagnosticPosition diag = new JCDiagnostic.SimpleDiagnosticPosition(pos);
        reportSyntaxError(diag, errorKey);
    }

    /**
     * Report a syntax error using the given DiagnosticPosition object and
     * arguments, unless one was already reported at the same position.
     */
    protected void reportSyntaxError(JCDiagnostic.DiagnosticPosition diagPos, Error errorKey) {
        int pos = diagPos.getPreferredPosition();
        if (pos > S.errPos() || pos == Position.NOPOS) {
            if (token.kind == EOF) {
                log.error(DiagnosticFlag.SYNTAX, diagPos, Errors.PrematureEof);
            } else {
                log.error(DiagnosticFlag.SYNTAX, diagPos, errorKey);
            }
        }
        S.errPos(pos);
        if (token.pos == errorPos && token.kind != EOF) {
            //check for a possible infinite loop in parsing:
            Assert.check(count++ < RECOVERY_THRESHOLD);
        } else {
            count = 0;
            errorPos = token.pos;
        }
    }

    /** If next input token matches given token, skip it, otherwise report
     *  an error.
     */
    public void accept(TokenKind tk) {
        accept(tk, Errors::Expected);
    }

    /** If next input token matches given token, skip it, otherwise report
     *  an error.
     */
    public void accept(TokenKind tk, Function<TokenKind, Error> errorProvider) {
        if (token.kind == tk) {
            nextToken();
        } else {
            setErrorEndPos(token.pos);
            reportSyntaxError(S.prevToken().endPos, errorProvider.apply(tk));
        }
    }

    /** Report an illegal start of expression/type error at given position.
     */
    JCExpression illegal(int pos) {
        setErrorEndPos(pos);
        if ((mode & EXPR) != 0)
            return syntaxError(pos, Errors.IllegalStartOfExpr);
        else
            return syntaxError(pos, Errors.IllegalStartOfType);

    }

    /** Report an illegal start of expression/type error at current position.
     */
    JCExpression illegal() {
        return illegal(token.pos);
    }

    /** Diagnose a modifier flag from the set, if any. */
    protected void checkNoMods(long mods) {
        checkNoMods(token.pos, mods);
    }

    protected void checkNoMods(int pos, long mods) {
        if (mods != 0) {
            long lowestMod = mods & -mods;
            log.error(DiagnosticFlag.SYNTAX, pos, Errors.ModNotAllowedHere(Flags.asFlagSet(lowestMod)));
        }
    }

/* ---------- doc comments --------- */

    /** A table to store all documentation comments
     *  indexed by the tree nodes they refer to.
     *  defined only if option flag keepDocComment is set.
     */
    private final DocCommentTable docComments;

    /** Make an entry into docComments hashtable,
     *  provided flag keepDocComments is set and given doc comment is non-null.
     *  @param tree   The tree to be used as index in the hashtable
     *  @param dc     The doc comment to associate with the tree, or null.
     */
    protected void attach(JCTree tree, Comment dc) {
        if (keepDocComments && dc != null) {
//          System.out.println("doc comment = ");System.out.println(dc);//DEBUG
            docComments.putComment(tree, dc);
        }
    }

/* -------- source positions ------- */

    protected void setErrorEndPos(int errPos) {
        endPosTable.setErrorEndPos(errPos);
    }

    protected void storeEnd(JCTree tree, int endpos) {
        endPosTable.storeEnd(tree, endpos);
    }

    protected <T extends JCTree> T to(T t) {
        return endPosTable.to(t);
    }

    protected <T extends JCTree> T toP(T t) {
        return endPosTable.toP(t);
    }

    /** Get the start position for a tree node.  The start position is
     * defined to be the position of the first character of the first
     * token of the node's source text.
     * @param tree  The tree node
     */
    public int getStartPos(JCTree tree) {
        return TreeInfo.getStartPos(tree);
    }

    /**
     * Get the end position for a tree node.  The end position is
     * defined to be the position of the last character of the last
     * token of the node's source text.  Returns Position.NOPOS if end
     * positions are not generated or the position is otherwise not
     * found.
     * @param tree  The tree node
     */
    public int getEndPos(JCTree tree) {
        return endPosTable.getEndPos(tree);
    }



/* ---------- parsing -------------- */

    /**
     * Ident = IDENTIFIER
     */
    public Name ident() {
        return ident(false);
    }

    protected Name ident(boolean allowClass) {
        if (token.kind == IDENTIFIER) {
            Name name = token.name();
            nextToken();
            return name;
        } else if (token.kind == ASSERT) {
            log.error(DiagnosticFlag.SYNTAX, token.pos, Errors.AssertAsIdentifier);
            nextToken();
            return names.error;
        } else if (token.kind == ENUM) {
            log.error(DiagnosticFlag.SYNTAX, token.pos, Errors.EnumAsIdentifier);
            nextToken();
            return names.error;
        } else if (token.kind == THIS) {
            if (allowThisIdent) {
                // Make sure we're using a supported source version.
                checkSourceLevel(Feature.TYPE_ANNOTATIONS);
                Name name = token.name();
                nextToken();
                return name;
            } else {
                log.error(DiagnosticFlag.SYNTAX, token.pos, Errors.ThisAsIdentifier);
                nextToken();
                return names.error;
            }
        } else if (token.kind == UNDERSCORE) {
            if (Feature.UNDERSCORE_IDENTIFIER.allowedInSource(source)) {
                log.warning(token.pos, Warnings.UnderscoreAsIdentifier);
            } else {
                log.error(DiagnosticFlag.SYNTAX, token.pos, Errors.UnderscoreAsIdentifier);
            }
            Name name = token.name();
            nextToken();
            return name;
        } else {
            accept(IDENTIFIER);
            if (allowClass && token.kind == CLASS) {
                nextToken();
                return names._class;
            }
            return names.error;
        }
    }

    /**
     * Qualident = Ident { DOT [Annotations] Ident }
     */
    public JCExpression qualident(boolean allowAnnos) {
        JCExpression t = toP(F.at(token.pos).Ident(ident()));
        while (token.kind == DOT) {
            int pos = token.pos;
            nextToken();
            List<JCAnnotation> tyannos = null;
            if (allowAnnos) {
                tyannos = typeAnnotationsOpt();
            }
            t = toP(F.at(pos).Select(t, ident()));
            if (tyannos != null && tyannos.nonEmpty()) {
                t = toP(F.at(tyannos.head.pos).AnnotatedType(tyannos, t));
            }
        }
        return t;
    }

    JCExpression literal(Name prefix) {
        return literal(prefix, token.pos);
    }

    /**
     * Literal =
     *     INTLITERAL
     *   | LONGLITERAL
     *   | FLOATLITERAL
     *   | DOUBLELITERAL
     *   | CHARLITERAL
     *   | STRINGLITERAL
     *   | TRUE
     *   | FALSE
     *   | NULL
     */
    JCExpression literal(Name prefix, int pos) {
        JCExpression t = errorTree;
        switch (token.kind) {
        case INTLITERAL:
            try {
                t = F.at(pos).Literal(
                    TypeTag.INT,
                    Convert.string2int(strval(prefix), token.radix()));
            } catch (NumberFormatException ex) {
                log.error(DiagnosticFlag.SYNTAX, token.pos, Errors.IntNumberTooLarge(strval(prefix)));
            }
            break;
        case LONGLITERAL:
            try {
                t = F.at(pos).Literal(
                    TypeTag.LONG,
                    Long.valueOf(Convert.string2long(strval(prefix), token.radix())));
            } catch (NumberFormatException ex) {
                log.error(DiagnosticFlag.SYNTAX, token.pos, Errors.IntNumberTooLarge(strval(prefix)));
            }
            break;
        case FLOATLITERAL: {
            String proper = token.radix() == 16 ?
                    ("0x"+ token.stringVal()) :
                    token.stringVal();
            Float n;
            try {
                n = Float.valueOf(proper);
            } catch (NumberFormatException ex) {
                // error already reported in scanner
                n = Float.NaN;
            }
            if (n.floatValue() == 0.0f && !isZero(proper))
                log.error(DiagnosticFlag.SYNTAX, token.pos, Errors.FpNumberTooSmall);
            else if (n.floatValue() == Float.POSITIVE_INFINITY)
                log.error(DiagnosticFlag.SYNTAX, token.pos, Errors.FpNumberTooLarge);
            else
                t = F.at(pos).Literal(TypeTag.FLOAT, n);
            break;
        }
        case DOUBLELITERAL: {
            String proper = token.radix() == 16 ?
                    ("0x"+ token.stringVal()) :
                    token.stringVal();
            Double n;
            try {
                n = Double.valueOf(proper);
            } catch (NumberFormatException ex) {
                // error already reported in scanner
                n = Double.NaN;
            }
            if (n.doubleValue() == 0.0d && !isZero(proper))
                log.error(DiagnosticFlag.SYNTAX, token.pos, Errors.FpNumberTooSmall);
            else if (n.doubleValue() == Double.POSITIVE_INFINITY)
                log.error(DiagnosticFlag.SYNTAX, token.pos, Errors.FpNumberTooLarge);
            else
                t = F.at(pos).Literal(TypeTag.DOUBLE, n);
            break;
        }
        case CHARLITERAL:
            t = F.at(pos).Literal(
                TypeTag.CHAR,
                token.stringVal().charAt(0) + 0);
            break;
        case STRINGLITERAL:
            t = F.at(pos).Literal(
                TypeTag.CLASS,
                token.stringVal());
            break;
        case TRUE: case FALSE:
            t = F.at(pos).Literal(
                TypeTag.BOOLEAN,
                (token.kind == TRUE ? 1 : 0));
            break;
        case NULL:
            t = F.at(pos).Literal(
                TypeTag.BOT,
                null);
            break;
        default:
            Assert.error();
        }
        if (t == errorTree)
            t = F.at(pos).Erroneous();
        storeEnd(t, token.endPos);
        nextToken();
        return t;
    }
    //where
        boolean isZero(String s) {
            char[] cs = s.toCharArray();
            int base = ((cs.length > 1 && Character.toLowerCase(cs[1]) == 'x') ? 16 : 10);
            int i = ((base==16) ? 2 : 0);
            while (i < cs.length && (cs[i] == '0' || cs[i] == '.')) i++;
            return !(i < cs.length && (Character.digit(cs[i], base) > 0));
        }

        String strval(Name prefix) {
            String s = token.stringVal();
            return prefix.isEmpty() ? s : prefix + s;
        }

    /** terms can be either expressions or types.
     */
    public JCExpression parseExpression() {
        return term(EXPR);
    }

<<<<<<< HEAD
    /** parses patterns.
     */

    public JCPattern parsePattern() {
        int pos = token.pos;
        if (token.kind == IDENTIFIER && token.name() == names.var) {
            //TODO: modifiers
            nextToken();
            JCVariableDecl var = toP(F.at(token.pos).VarDef(F.Modifiers(0), ident(), null, null));
            return toP(F.at(pos).BindingPattern(var));
        } else if (token.kind == LBRACE) {
            return parseArrayPatternRest(pos, null);
        } else {
            JCExpression e = term(EXPR | TYPE | NOLAMBDA | NOINVOCATION);
            if (token.kind == LPAREN) {
                ListBuffer<JCPattern> nested = new ListBuffer<>();
                do {
                    nextToken();
                    JCPattern nestedPattern = parsePattern();
                    nested.append(nestedPattern);
                } while (token.kind == COMMA);
                accept(RPAREN);
                return toP(F.at(pos).DeconstructionPattern(e, nested.toList()));
            } else if (token.kind == LBRACE) {
                return parseArrayPatternRest(pos, e);
            } else {
                JCVariableDecl var = toP(F.at(token.pos).VarDef(F.Modifiers(0), ident(), e, null));
                return toP(F.at(pos).BindingPattern(var));
            }
        }
    }

    private JCPattern parseArrayPatternRest(int pos, JCExpression type) {
        Assert.check(token.kind == LBRACE);
        ListBuffer<JCPattern> nested = new ListBuffer<>();
        boolean orMore = false;
        do {
            nextToken();
            if (token.kind == ELLIPSIS) {
                orMore = true;
                nextToken();
                if (token.kind == COMMA) {
                    //error recovery
                    accept(RBRACE);
                    continue;
                }
                break;
            }
            JCPattern nestedPattern = parsePattern();
            nested.append(nestedPattern);
        } while (token.kind == COMMA);
        accept(RBRACE);
        return toP(F.at(pos).ArrayPattern(type, nested.toList(), orMore));
=======

    /** parses patterns.
     */

    public JCPattern parsePattern(int pos, JCModifiers mods, JCExpression parsedType, boolean inInstanceOf) {
        JCPattern pattern;
        if (token.kind == LPAREN && parsedType == null) {
            int startPos = token.pos;
            accept(LPAREN);
            JCPattern p = parsePattern(token.pos, null, null, false);
            accept(RPAREN);
            pattern = toP(F.at(startPos).ParenthesizedPattern(p));
        } else {
            mods = mods != null ? mods : optFinal(0);
            JCExpression e = parsedType == null ? term(TYPE | NOLAMBDA) : parsedType;
            JCVariableDecl var = toP(F.at(token.pos).VarDef(mods, ident(), e, null));
            pattern = toP(F.at(pos).BindingPattern(var));
        }
        if (!inInstanceOf && token.kind == AMPAMP) {
            checkSourceLevel(Feature.PATTERN_SWITCH);
            nextToken();
            JCExpression guard = term(EXPR | NOLAMBDA);
            pattern = F.at(pos).GuardPattern(pattern, guard);
        }
        return pattern;
>>>>>>> c8add223
    }

    /**
     * parses (optional) type annotations followed by a type. If the
     * annotations are present before the type and are not consumed during array
     * parsing, this method returns a {@link JCAnnotatedType} consisting of
     * these annotations and the underlying type. Otherwise, it returns the
     * underlying type.
     *
     * <p>
     *
     * Note that this method sets {@code mode} to {@code TYPE} first, before
     * parsing annotations.
     */
    public JCExpression parseType() {
        return parseType(false);
    }

    public JCExpression parseType(boolean allowVar) {
        List<JCAnnotation> annotations = typeAnnotationsOpt();
        return parseType(allowVar, annotations);
    }

    public JCExpression parseType(boolean allowVar, List<JCAnnotation> annotations) {
        JCExpression result = unannotatedType(allowVar);

        if (annotations.nonEmpty()) {
            result = insertAnnotationsToMostInner(result, annotations, false);
        }

        return result;
    }

    public JCExpression unannotatedType(boolean allowVar) {
        JCExpression result = term(TYPE);
        Name restrictedTypeName = restrictedTypeName(result, !allowVar);

        if (restrictedTypeName != null && (!allowVar || restrictedTypeName != names.var)) {
            syntaxError(result.pos, Errors.RestrictedTypeNotAllowedHere(restrictedTypeName));
        }

        return result;
    }



    protected JCExpression term(int newmode) {
        int prevmode = mode;
        mode = newmode;
        JCExpression t = term();
        lastmode = mode;
        mode = prevmode;
        return t;
    }

    /**
     *  {@literal
     *  Expression = Expression1 [ExpressionRest]
     *  ExpressionRest = [AssignmentOperator Expression1]
     *  AssignmentOperator = "=" | "+=" | "-=" | "*=" | "/=" |
     *                       "&=" | "|=" | "^=" |
     *                       "%=" | "<<=" | ">>=" | ">>>="
     *  Type = Type1
     *  TypeNoParams = TypeNoParams1
     *  StatementExpression = Expression
     *  ConstantExpression = Expression
     *  }
     */
    JCExpression term() {
        JCExpression t = term1();
        if ((mode & EXPR) != 0 &&
            (token.kind == EQ || PLUSEQ.compareTo(token.kind) <= 0 && token.kind.compareTo(GTGTGTEQ) <= 0))
            return termRest(t);
        else
            return t;
    }

    JCExpression termRest(JCExpression t) {
        switch (token.kind) {
        case EQ: {
            int pos = token.pos;
            nextToken();
            selectExprMode();
            JCExpression t1 = term();
            return toP(F.at(pos).Assign(t, t1));
        }
        case PLUSEQ:
        case SUBEQ:
        case STAREQ:
        case SLASHEQ:
        case PERCENTEQ:
        case AMPEQ:
        case BAREQ:
        case CARETEQ:
        case LTLTEQ:
        case GTGTEQ:
        case GTGTGTEQ:
            int pos = token.pos;
            TokenKind tk = token.kind;
            nextToken();
            selectExprMode();
            JCExpression t1 = term();
            return F.at(pos).Assignop(optag(tk), t, t1);
        default:
            return t;
        }
    }

    /** Expression1   = Expression2 [Expression1Rest]
     *  Type1         = Type2
     *  TypeNoParams1 = TypeNoParams2
     */
    JCExpression term1() {
        JCExpression t = term2();
        if ((mode & EXPR) != 0 && token.kind == QUES) {
            selectExprMode();
            return term1Rest(t);
        } else {
            return t;
        }
    }

    /** Expression1Rest = ["?" Expression ":" Expression1]
     */
    JCExpression term1Rest(JCExpression t) {
        if (token.kind == QUES) {
            int pos = token.pos;
            nextToken();
            JCExpression t1 = term();
            accept(COLON);
            JCExpression t2 = term1();
            return F.at(pos).Conditional(t, t1, t2);
        } else {
            return t;
        }
    }

    /** Expression2   = Expression3 [Expression2Rest]
     *  Type2         = Type3
     *  TypeNoParams2 = TypeNoParams3
     */
    JCExpression term2() {
        JCExpression t = term3();
        if ((mode & EXPR) != 0 && prec(token.kind) >= TreeInfo.orPrec) {
            selectExprMode();
            return term2Rest(t, TreeInfo.orPrec);
        } else {
            return t;
        }
    }

    /*  Expression2Rest = {infixop Expression3}
     *                  | Expression3 instanceof Type
     *                  | Expression3 instanceof Pattern
     *  infixop         = "||"
     *                  | "&&"
     *                  | "|"
     *                  | "^"
     *                  | "&"
     *                  | "==" | "!="
     *                  | "<" | ">" | "<=" | ">="
     *                  | "<<" | ">>" | ">>>"
     *                  | "+" | "-"
     *                  | "*" | "/" | "%"
     */
    JCExpression term2Rest(JCExpression t, int minprec) {
        JCExpression[] odStack = newOdStack();
        Token[] opStack = newOpStack();

        // optimization, was odStack = new Tree[...]; opStack = new Tree[...];
        int top = 0;
        odStack[0] = t;
        int startPos = token.pos;
        Token topOp = Tokens.DUMMY;
        while (prec(token.kind) >= minprec) {
            opStack[top] = topOp;

            if (token.kind == INSTANCEOF) {
                int pos = token.pos;
                nextToken();
                JCTree pattern;
<<<<<<< HEAD
                if (token.kind == IDENTIFIER) {
                    checkSourceLevel(token.pos, Feature.PATTERN_MATCHING_IN_INSTANCEOF);
                    JCVariableDecl var = toP(F.at(token.pos).VarDef(mods, ident(), type, null));
                    pattern = toP(F.at(patternPos).BindingPattern(var));
                } else if (token.kind == LPAREN) {
                    checkSourceLevel(Feature.DECONSTRUCTION_PATTERNS);
                    ListBuffer<JCPattern> nested = new ListBuffer<>();
                    do {
                        nextToken();
                        JCPattern nestedPattern = parsePattern();
                        nested.append(nestedPattern);
                    } while (token.kind == COMMA);
                    accept(RPAREN);
                    pattern = toP(F.at(type).DeconstructionPattern(type, nested.toList()));
                } else if (token.kind == LBRACE) {
                    checkSourceLevel(Feature.DECONSTRUCTION_PATTERNS);
                    pattern = parseArrayPatternRest(pos, type);
=======
                if (token.kind == LPAREN) {
                    checkSourceLevel(token.pos, Feature.PATTERN_SWITCH);
                    pattern = parsePattern(token.pos, null, null, true);
>>>>>>> c8add223
                } else {
                    int patternPos = token.pos;
                    JCModifiers mods = optFinal(0);
                    int typePos = token.pos;
                    JCExpression type = unannotatedType(false);
                    if (token.kind == IDENTIFIER) {
                        checkSourceLevel(token.pos, Feature.PATTERN_MATCHING_IN_INSTANCEOF);
                        pattern = parsePattern(patternPos, mods, type, true);
                    } else {
                        checkNoMods(typePos, mods.flags & ~Flags.DEPRECATED);
                        if (mods.annotations.nonEmpty()) {
                            checkSourceLevel(mods.annotations.head.pos, Feature.TYPE_ANNOTATIONS);
                            List<JCAnnotation> typeAnnos =
                                    mods.annotations
                                        .map(decl -> {
                                            JCAnnotation typeAnno = F.at(decl.pos)
                                                                     .TypeAnnotation(decl.annotationType,
                                                                                      decl.args);
                                            endPosTable.replaceTree(decl, typeAnno);
                                            return typeAnno;
                                        });
                            type = insertAnnotationsToMostInner(type, typeAnnos, false);
                        }
                        pattern = type;
                    }
                }
                odStack[top] = F.at(pos).TypeTest(odStack[top], pattern);
            } else {
                topOp = token;
                nextToken();
                top++;
                odStack[top] = term3();
            }
            while (top > 0 && prec(topOp.kind) >= prec(token.kind)) {
                odStack[top - 1] = F.at(topOp.pos).Binary(optag(topOp.kind), odStack[top - 1], odStack[top]);
                top--;
                topOp = opStack[top];
            }
        }
        Assert.check(top == 0);
        t = odStack[0];

        if (t.hasTag(JCTree.Tag.PLUS)) {
            t = foldStrings(t);
        }

        odStackSupply.add(odStack);
        opStackSupply.add(opStack);
        return t;
    }
    //where
        /** If tree is a concatenation of string literals, replace it
         *  by a single literal representing the concatenated string.
         */
        protected JCExpression foldStrings(JCExpression tree) {
            if (!allowStringFolding)
                return tree;
            ListBuffer<JCExpression> opStack = new ListBuffer<>();
            ListBuffer<JCLiteral> litBuf = new ListBuffer<>();
            boolean needsFolding = false;
            JCExpression curr = tree;
            while (true) {
                if (curr.hasTag(JCTree.Tag.PLUS)) {
                    JCBinary op = (JCBinary)curr;
                    needsFolding |= foldIfNeeded(op.rhs, litBuf, opStack, false);
                    curr = op.lhs;
                } else {
                    needsFolding |= foldIfNeeded(curr, litBuf, opStack, true);
                    break; //last one!
                }
            }
            if (needsFolding) {
                List<JCExpression> ops = opStack.toList();
                JCExpression res = ops.head;
                for (JCExpression op : ops.tail) {
                    res = F.at(op.getStartPosition()).Binary(optag(TokenKind.PLUS), res, op);
                    storeEnd(res, getEndPos(op));
                }
                return res;
            } else {
                return tree;
            }
        }

        private boolean foldIfNeeded(JCExpression tree, ListBuffer<JCLiteral> litBuf,
                                                ListBuffer<JCExpression> opStack, boolean last) {
            JCLiteral str = stringLiteral(tree);
            if (str != null) {
                litBuf.prepend(str);
                return last && merge(litBuf, opStack);
            } else {
                boolean res = merge(litBuf, opStack);
                litBuf.clear();
                opStack.prepend(tree);
                return res;
            }
        }

        boolean merge(ListBuffer<JCLiteral> litBuf, ListBuffer<JCExpression> opStack) {
            if (litBuf.isEmpty()) {
                return false;
            } else if (litBuf.size() == 1) {
                opStack.prepend(litBuf.first());
                return false;
            } else {
                JCExpression t = F.at(litBuf.first().getStartPosition()).Literal(TypeTag.CLASS,
                        litBuf.stream().map(lit -> (String)lit.getValue()).collect(Collectors.joining()));
                storeEnd(t, litBuf.last().getEndPosition(endPosTable));
                opStack.prepend(t);
                return true;
            }
        }

        private JCLiteral stringLiteral(JCTree tree) {
            if (tree.hasTag(LITERAL)) {
                JCLiteral lit = (JCLiteral)tree;
                if (lit.typetag == TypeTag.CLASS) {
                    return lit;
                }
            }
            return null;
        }


        /** optimization: To save allocating a new operand/operator stack
         *  for every binary operation, we use supplys.
         */
        ArrayList<JCExpression[]> odStackSupply = new ArrayList<>();
        ArrayList<Token[]> opStackSupply = new ArrayList<>();

        private JCExpression[] newOdStack() {
            if (odStackSupply.isEmpty())
                return new JCExpression[infixPrecedenceLevels + 1];
            return odStackSupply.remove(odStackSupply.size() - 1);
        }

        private Token[] newOpStack() {
            if (opStackSupply.isEmpty())
                return new Token[infixPrecedenceLevels + 1];
            return opStackSupply.remove(opStackSupply.size() - 1);
        }

    /**
     *  Expression3    = PrefixOp Expression3
     *                 | "(" Expr | TypeNoParams ")" Expression3
     *                 | Primary {Selector} {PostfixOp}
     *
     *  {@literal
     *  Primary        = "(" Expression ")"
     *                 | Literal
     *                 | [TypeArguments] THIS [Arguments]
     *                 | [TypeArguments] SUPER SuperSuffix
     *                 | NEW [TypeArguments] Creator
     *                 | "(" Arguments ")" "->" ( Expression | Block )
     *                 | Ident "->" ( Expression | Block )
     *                 | [Annotations] Ident { "." [Annotations] Ident }
     *                 | Expression3 MemberReferenceSuffix
     *                   [ [Annotations] "[" ( "]" BracketsOpt "." CLASS | Expression "]" )
     *                   | Arguments
     *                   | "." ( CLASS | THIS | [TypeArguments] SUPER Arguments | NEW [TypeArguments] InnerCreator )
     *                   ]
     *                 | BasicType BracketsOpt "." CLASS
     *  }
     *
     *  PrefixOp       = "++" | "--" | "!" | "~" | "+" | "-"
     *  PostfixOp      = "++" | "--"
     *  Type3          = Ident { "." Ident } [TypeArguments] {TypeSelector} BracketsOpt
     *                 | BasicType
     *  TypeNoParams3  = Ident { "." Ident } BracketsOpt
     *  Selector       = "." [TypeArguments] Ident [Arguments]
     *                 | "." THIS
     *                 | "." [TypeArguments] SUPER SuperSuffix
     *                 | "." NEW [TypeArguments] InnerCreator
     *                 | "[" Expression "]"
     *  TypeSelector   = "." Ident [TypeArguments]
     *  SuperSuffix    = Arguments | "." Ident [Arguments]
     */
    protected JCExpression term3() {
        int pos = token.pos;
        JCExpression t;
        List<JCExpression> typeArgs = typeArgumentsOpt(EXPR);
        switch (token.kind) {
        case QUES:
            if ((mode & TYPE) != 0 && (mode & (TYPEARG|NOPARAMS)) == TYPEARG) {
                selectTypeMode();
                return typeArgument();
            } else
                return illegal();
        case PLUSPLUS: case SUBSUB: case BANG: case TILDE: case PLUS: case SUB:
            if (typeArgs == null && (mode & EXPR) != 0) {
                TokenKind tk = token.kind;
                nextToken();
                selectExprMode();
                if (tk == SUB &&
                    (token.kind == INTLITERAL || token.kind == LONGLITERAL) &&
                    token.radix() == 10) {
                    selectExprMode();
                    t = literal(names.hyphen, pos);
                } else {
                    t = term3();
                    return F.at(pos).Unary(unoptag(tk), t);
                }
            } else return illegal();
            break;
        case LPAREN:
            if (typeArgs == null && (mode & EXPR) != 0) {
                ParensResult pres = analyzeParens();
                switch (pres) {
                    case CAST:
                       accept(LPAREN);
                       selectTypeMode();
                       int pos1 = pos;
                       List<JCExpression> targets = List.of(t = parseType());
                       while (token.kind == AMP) {
                           checkSourceLevel(Feature.INTERSECTION_TYPES_IN_CAST);
                           accept(AMP);
                           targets = targets.prepend(parseType());
                       }
                       if (targets.length() > 1) {
                           t = toP(F.at(pos1).TypeIntersection(targets.reverse()));
                       }
                       accept(RPAREN);
                       selectExprMode();
                       JCExpression t1 = term3();
                       return F.at(pos).TypeCast(t, t1);
                    case IMPLICIT_LAMBDA:
                    case EXPLICIT_LAMBDA:
                        t = lambdaExpressionOrStatement(true, pres == ParensResult.EXPLICIT_LAMBDA, pos);
                        break;
                    default: //PARENS
                        accept(LPAREN);
                        selectExprMode();
                        t = termRest(term1Rest(term2Rest(term3(), TreeInfo.orPrec)));
                        accept(RPAREN);
                        t = toP(F.at(pos).Parens(t));
                        break;
                }
            } else {
                return illegal();
            }
            break;
        case THIS:
            if ((mode & EXPR) != 0) {
                selectExprMode();
                t = to(F.at(pos).Ident(names._this));
                nextToken();
                if (typeArgs == null)
                    t = argumentsOpt(null, t);
                else
                    t = arguments(typeArgs, t);
                typeArgs = null;
            } else return illegal();
            break;
        case SUPER:
            if ((mode & EXPR) != 0) {
                selectExprMode();
                t = to(F.at(pos).Ident(names._super));
                t = superSuffix(typeArgs, t);
                typeArgs = null;
            } else return illegal();
            break;
        case INTLITERAL: case LONGLITERAL: case FLOATLITERAL: case DOUBLELITERAL:
        case CHARLITERAL: case STRINGLITERAL:
        case TRUE: case FALSE: case NULL:
            if (typeArgs == null && (mode & EXPR) != 0) {
                selectExprMode();
                t = literal(names.empty);
            } else return illegal();
            break;
        case NEW:
            if (typeArgs != null) return illegal();
            if ((mode & EXPR) != 0) {
                selectExprMode();
                nextToken();
                if (token.kind == LT) typeArgs = typeArguments(false);
                t = creator(pos, typeArgs);
                typeArgs = null;
            } else return illegal();
            break;
        case MONKEYS_AT:
            // Only annotated cast types and method references are valid
            List<JCAnnotation> typeAnnos = typeAnnotationsOpt();
            if (typeAnnos.isEmpty()) {
                // else there would be no '@'
                throw new AssertionError("Expected type annotations, but found none!");
            }

            JCExpression expr = term3();

            if ((mode & TYPE) == 0) {
                // Type annotations on class literals no longer legal
                switch (expr.getTag()) {
                case REFERENCE: {
                    JCMemberReference mref = (JCMemberReference) expr;
                    mref.expr = toP(F.at(pos).AnnotatedType(typeAnnos, mref.expr));
                    t = mref;
                    break;
                }
                case SELECT: {
                    JCFieldAccess sel = (JCFieldAccess) expr;

                    if (sel.name != names._class) {
                        return illegal();
                    } else {
                        log.error(token.pos, Errors.NoAnnotationsOnDotClass);
                        return expr;
                    }
                }
                default:
                    return illegal(typeAnnos.head.pos);
                }

            } else {
                // Type annotations targeting a cast
                t = insertAnnotationsToMostInner(expr, typeAnnos, false);
            }
            break;
        case UNDERSCORE: case IDENTIFIER: case ASSERT: case ENUM:
            if (typeArgs != null) return illegal();
            if ((mode & EXPR) != 0 && (mode & NOLAMBDA) == 0 && peekToken(ARROW)) {
                t = lambdaExpressionOrStatement(false, false, pos);
            } else {
                t = toP(F.at(token.pos).Ident(ident()));
                loop: while (true) {
                    pos = token.pos;
                    final List<JCAnnotation> annos = typeAnnotationsOpt();

                    // need to report an error later if LBRACKET is for array
                    // index access rather than array creation level
                    if (!annos.isEmpty() && token.kind != LBRACKET && token.kind != ELLIPSIS)
                        return illegal(annos.head.pos);

                    switch (token.kind) {
                    case LBRACKET:
                        nextToken();
                        if (token.kind == RBRACKET) {
                            nextToken();
                            t = bracketsOpt(t);
                            t = toP(F.at(pos).TypeArray(t));
                            if (annos.nonEmpty()) {
                                t = toP(F.at(pos).AnnotatedType(annos, t));
                            }
                            t = bracketsSuffix(t);
                        } else {
                            if ((mode & EXPR) != 0) {
                                selectExprMode();
                                JCExpression t1 = term();
                                if (!annos.isEmpty()) t = illegal(annos.head.pos);
                                t = to(F.at(pos).Indexed(t, t1));
                            }
                            accept(RBRACKET);
                        }
                        break loop;
                    case LPAREN:
                        if ((mode & EXPR) != 0 && (mode & NOINVOCATION) == 0) {
                            selectExprMode();
                            t = arguments(typeArgs, t);
                            if (!annos.isEmpty()) t = illegal(annos.head.pos);
                            typeArgs = null;
                        }
                        break loop;
                    case DOT:
                        nextToken();
                        if (token.kind == TokenKind.IDENTIFIER && typeArgs != null) {
                            return illegal();
                        }
                        int oldmode = mode;
                        mode &= ~NOPARAMS;
                        typeArgs = typeArgumentsOpt(EXPR);
                        mode = oldmode;
                        if ((mode & EXPR) != 0) {
                            switch (token.kind) {
                            case CLASS:
                                if (typeArgs != null) return illegal();
                                selectExprMode();
                                t = to(F.at(pos).Select(t, names._class));
                                nextToken();
                                break loop;
                            case THIS:
                                if (typeArgs != null) return illegal();
                                selectExprMode();
                                t = to(F.at(pos).Select(t, names._this));
                                nextToken();
                                break loop;
                            case SUPER:
                                selectExprMode();
                                t = to(F.at(pos).Select(t, names._super));
                                t = superSuffix(typeArgs, t);
                                typeArgs = null;
                                break loop;
                            case NEW:
                                if (typeArgs != null) return illegal();
                                selectExprMode();
                                int pos1 = token.pos;
                                nextToken();
                                if (token.kind == LT) typeArgs = typeArguments(false);
                                t = innerCreator(pos1, typeArgs, t);
                                typeArgs = null;
                                break loop;
                            }
                        }

                        List<JCAnnotation> tyannos = null;
                        if ((mode & TYPE) != 0 && token.kind == MONKEYS_AT) {
                            tyannos = typeAnnotationsOpt();
                        }
                        // typeArgs saved for next loop iteration.
                        t = toP(F.at(pos).Select(t, ident()));
                        if (token.pos <= endPosTable.errorEndPos &&
                            token.kind == MONKEYS_AT) {
                            //error recovery, case like:
                            //int i = expr.<missing-ident>
                            //@Deprecated
                            if (typeArgs != null) illegal();
                            return toP(t);
                        }
                        if (tyannos != null && tyannos.nonEmpty()) {
                            t = toP(F.at(tyannos.head.pos).AnnotatedType(tyannos, t));
                        }
                        break;
                    case ELLIPSIS:
                        if (this.permitTypeAnnotationsPushBack) {
                            this.typeAnnotationsPushedBack = annos;
                        } else if (annos.nonEmpty()) {
                            // Don't return here -- error recovery attempt
                            illegal(annos.head.pos);
                        }
                        break loop;
                    case LT:
                        if ((mode & TYPE) == 0 && isUnboundMemberRef()) {
                            //this is an unbound method reference whose qualifier
                            //is a generic type i.e. A<S>::m
                            int pos1 = token.pos;
                            accept(LT);
                            ListBuffer<JCExpression> args = new ListBuffer<>();
                            args.append(typeArgument());
                            while (token.kind == COMMA) {
                                nextToken();
                                args.append(typeArgument());
                            }
                            accept(GT);
                            t = toP(F.at(pos1).TypeApply(t, args.toList()));
                            while (token.kind == DOT) {
                                nextToken();
                                selectTypeMode();
                                t = toP(F.at(token.pos).Select(t, ident()));
                                t = typeArgumentsOpt(t);
                            }
                            t = bracketsOpt(t);
                            if (token.kind != COLCOL) {
                                //method reference expected here
                                t = illegal();
                            }
                            selectExprMode();
                            return term3Rest(t, typeArgs);
                        }
                        break loop;
                    default:
                        break loop;
                    }
                }
            }
            if (typeArgs != null) illegal();
            t = typeArgumentsOpt(t);
            break;
        case BYTE: case SHORT: case CHAR: case INT: case LONG: case FLOAT:
        case DOUBLE: case BOOLEAN:
            if (typeArgs != null) illegal();
            t = bracketsSuffix(bracketsOpt(basicType()));
            break;
        case VOID:
            if (typeArgs != null) illegal();
            if ((mode & EXPR) != 0) {
                nextToken();
                if (token.kind == DOT) {
                    JCPrimitiveTypeTree ti = toP(F.at(pos).TypeIdent(TypeTag.VOID));
                    t = bracketsSuffix(ti);
                } else {
                    return illegal(pos);
                }
            } else {
                // Support the corner case of myMethodHandle.<void>invoke() by passing
                // a void type (like other primitive types) to the next phase.
                // The error will be reported in Attr.attribTypes or Attr.visitApply.
                JCPrimitiveTypeTree ti = to(F.at(pos).TypeIdent(TypeTag.VOID));
                nextToken();
                return ti;
                //return illegal();
            }
            break;
        case SWITCH:
            checkSourceLevel(Feature.SWITCH_EXPRESSION);
            allowYieldStatement = true;
            int switchPos = token.pos;
            nextToken();
            JCExpression selector = parExpression();
            accept(LBRACE);
            ListBuffer<JCCase> cases = new ListBuffer<>();
            while (true) {
                pos = token.pos;
                switch (token.kind) {
                case CASE:
                case DEFAULT:
                    cases.appendList(switchExpressionStatementGroup());
                    break;
                case RBRACE: case EOF:
                    JCSwitchExpression e = to(F.at(switchPos).SwitchExpression(selector,
                                                                               cases.toList()));
                    e.endpos = token.pos;
                    accept(RBRACE);
                    return e;
                default:
                    nextToken(); // to ensure progress
                    syntaxError(pos, Errors.Expected3(CASE, DEFAULT, RBRACE));
                }
            }
        default:
            return illegal();
        }
        return term3Rest(t, typeArgs);
    }

    private List<JCCase> switchExpressionStatementGroup() {
        ListBuffer<JCCase> caseExprs = new ListBuffer<>();
        int casePos = token.pos;
        ListBuffer<JCCaseLabel> pats = new ListBuffer<>();

        if (token.kind == DEFAULT) {
            nextToken();
            pats.append(toP(F.at(casePos).DefaultCaseLabel()));
        } else {
            accept(CASE);
            while (true) {
                JCCaseLabel label = parseCaseLabel();
                pats.append(label);
                if (token.kind != COMMA) break;
                checkSourceLevel(Feature.SWITCH_MULTIPLE_CASE_LABELS);
                nextToken();
            };
        }
        List<JCStatement> stats = null;
        JCTree body = null;
        CaseTree.CaseKind kind;
        switch (token.kind) {
            case ARROW:
                checkSourceLevel(Feature.SWITCH_RULE);
                nextToken();
                if (token.kind == TokenKind.THROW || token.kind == TokenKind.LBRACE) {
                    stats = List.of(parseStatement());
                    body = stats.head;
                    kind = JCCase.RULE;
                } else {
                    JCExpression value = parseExpression();
                    stats = List.of(to(F.at(value).Yield(value)));
                    body = value;
                    kind = JCCase.RULE;
                    accept(SEMI);
                }
                break;
            default:
                accept(COLON, tk -> Errors.Expected2(COLON, ARROW));
                stats = blockStatements();
                kind = JCCase.STATEMENT;
                break;
        }
        caseExprs.append(toP(F.at(casePos).Case(kind, pats.toList(), stats, body)));
        return caseExprs.toList();
    }

    JCExpression term3Rest(JCExpression t, List<JCExpression> typeArgs) {
        if (typeArgs != null) illegal();
        while (true) {
            int pos1 = token.pos;
            final List<JCAnnotation> annos = typeAnnotationsOpt();

            if (token.kind == LBRACKET) {
                nextToken();
                if ((mode & TYPE) != 0) {
                    int oldmode = mode;
                    selectTypeMode();
                    if (token.kind == RBRACKET) {
                        nextToken();
                        t = bracketsOpt(t);
                        t = toP(F.at(pos1).TypeArray(t));
                        if (token.kind == COLCOL) {
                            selectExprMode();
                            continue;
                        }
                        if (annos.nonEmpty()) {
                            t = toP(F.at(pos1).AnnotatedType(annos, t));
                        }
                        return t;
                    }
                    mode = oldmode;
                }
                if ((mode & EXPR) != 0) {
                    selectExprMode();
                    JCExpression t1 = term();
                    t = to(F.at(pos1).Indexed(t, t1));
                }
                accept(RBRACKET);
            } else if (token.kind == DOT) {
                nextToken();
                typeArgs = typeArgumentsOpt(EXPR);
                if (token.kind == SUPER && (mode & EXPR) != 0) {
                    selectExprMode();
                    t = to(F.at(pos1).Select(t, names._super));
                    nextToken();
                    t = arguments(typeArgs, t);
                    typeArgs = null;
                } else if (token.kind == NEW && (mode & EXPR) != 0) {
                    if (typeArgs != null) return illegal();
                    selectExprMode();
                    int pos2 = token.pos;
                    nextToken();
                    if (token.kind == LT) typeArgs = typeArguments(false);
                    t = innerCreator(pos2, typeArgs, t);
                    typeArgs = null;
                } else {
                    List<JCAnnotation> tyannos = null;
                    if ((mode & TYPE) != 0 && token.kind == MONKEYS_AT) {
                        // is the mode check needed?
                        tyannos = typeAnnotationsOpt();
                    }
                    t = toP(F.at(pos1).Select(t, ident(true)));
                    if (token.pos <= endPosTable.errorEndPos &&
                        token.kind == MONKEYS_AT) {
                        //error recovery, case like:
                        //int i = expr.<missing-ident>
                        //@Deprecated
                        break;
                    }
                    if (tyannos != null && tyannos.nonEmpty()) {
                        t = toP(F.at(tyannos.head.pos).AnnotatedType(tyannos, t));
                    }
                    t = argumentsOpt(typeArgs, typeArgumentsOpt(t));
                    typeArgs = null;
                }
            } else if ((mode & EXPR) != 0 && token.kind == COLCOL) {
                selectExprMode();
                if (typeArgs != null) return illegal();
                accept(COLCOL);
                t = memberReferenceSuffix(pos1, t);
            } else {
                if (!annos.isEmpty()) {
                    if (permitTypeAnnotationsPushBack)
                        typeAnnotationsPushedBack = annos;
                    else
                        return illegal(annos.head.pos);
                }
                break;
            }
        }
        while ((token.kind == PLUSPLUS || token.kind == SUBSUB) && (mode & EXPR) != 0) {
            selectExprMode();
            t = to(F.at(token.pos).Unary(
                  token.kind == PLUSPLUS ? POSTINC : POSTDEC, t));
            nextToken();
        }
        return toP(t);
    }

    /**
     * If we see an identifier followed by a '&lt;' it could be an unbound
     * method reference or a binary expression. To disambiguate, look for a
     * matching '&gt;' and see if the subsequent terminal is either '.' or '::'.
     */
    @SuppressWarnings("fallthrough")
    boolean isUnboundMemberRef() {
        int pos = 0, depth = 0;
        outer: for (Token t = S.token(pos) ; ; t = S.token(++pos)) {
            switch (t.kind) {
                case IDENTIFIER: case UNDERSCORE: case QUES: case EXTENDS: case SUPER:
                case DOT: case RBRACKET: case LBRACKET: case COMMA:
                case BYTE: case SHORT: case INT: case LONG: case FLOAT:
                case DOUBLE: case BOOLEAN: case CHAR:
                case MONKEYS_AT:
                    break;

                case LPAREN:
                    // skip annotation values
                    int nesting = 0;
                    for (; ; pos++) {
                        TokenKind tk2 = S.token(pos).kind;
                        switch (tk2) {
                            case EOF:
                                return false;
                            case LPAREN:
                                nesting++;
                                break;
                            case RPAREN:
                                nesting--;
                                if (nesting == 0) {
                                    continue outer;
                                }
                                break;
                        }
                    }

                case LT:
                    depth++; break;
                case GTGTGT:
                    depth--;
                case GTGT:
                    depth--;
                case GT:
                    depth--;
                    if (depth == 0) {
                        TokenKind nextKind = S.token(pos + 1).kind;
                        return
                            nextKind == TokenKind.DOT ||
                            nextKind == TokenKind.LBRACKET ||
                            nextKind == TokenKind.COLCOL;
                    }
                    break;
                default:
                    return false;
            }
        }
    }

    /**
     * If we see an identifier followed by a '&lt;' it could be an unbound
     * method reference or a binary expression. To disambiguate, look for a
     * matching '&gt;' and see if the subsequent terminal is either '.' or '::'.
     */
    @SuppressWarnings("fallthrough")
    ParensResult analyzeParens() {
        int depth = 0;
        boolean type = false;
        ParensResult defaultResult = ParensResult.PARENS;
        outer: for (int lookahead = 0; ; lookahead++) {
            TokenKind tk = S.token(lookahead).kind;
            switch (tk) {
                case COMMA:
                    type = true;
                case EXTENDS: case SUPER: case DOT: case AMP:
                    //skip
                    break;
                case QUES:
                    if (peekToken(lookahead, EXTENDS) ||
                            peekToken(lookahead, SUPER)) {
                        //wildcards
                        type = true;
                    }
                    break;
                case BYTE: case SHORT: case INT: case LONG: case FLOAT:
                case DOUBLE: case BOOLEAN: case CHAR: case VOID:
                    if (peekToken(lookahead, RPAREN)) {
                        //Type, ')' -> cast
                        return ParensResult.CAST;
                    } else if (peekToken(lookahead, LAX_IDENTIFIER)) {
                        //Type, Identifier/'_'/'assert'/'enum' -> explicit lambda
                        return ParensResult.EXPLICIT_LAMBDA;
                    }
                    break;
                case LPAREN:
                    if (lookahead != 0) {
                        // '(' in a non-starting position -> parens
                        return ParensResult.PARENS;
                    } else if (peekToken(lookahead, RPAREN)) {
                        // '(', ')' -> explicit lambda
                        return ParensResult.EXPLICIT_LAMBDA;
                    }
                    break;
                case RPAREN:
                    // if we have seen something that looks like a type,
                    // then it's a cast expression
                    if (type) return ParensResult.CAST;
                    // otherwise, disambiguate cast vs. parenthesized expression
                    // based on subsequent token.
                    switch (S.token(lookahead + 1).kind) {
                        /*case PLUSPLUS: case SUBSUB: */
                        case BANG: case TILDE:
                        case LPAREN: case THIS: case SUPER:
                        case INTLITERAL: case LONGLITERAL: case FLOATLITERAL:
                        case DOUBLELITERAL: case CHARLITERAL: case STRINGLITERAL:
                        case TRUE: case FALSE: case NULL:
                        case NEW: case IDENTIFIER: case ASSERT: case ENUM: case UNDERSCORE:
                        case SWITCH:
                        case BYTE: case SHORT: case CHAR: case INT:
                        case LONG: case FLOAT: case DOUBLE: case BOOLEAN: case VOID:
                            return ParensResult.CAST;
                        default:
                            return defaultResult;
                    }
                case UNDERSCORE:
                case ASSERT:
                case ENUM:
                case IDENTIFIER:
                    if (peekToken(lookahead, LAX_IDENTIFIER)) {
                        // Identifier, Identifier/'_'/'assert'/'enum' -> explicit lambda
                        return ParensResult.EXPLICIT_LAMBDA;
                    } else if (peekToken(lookahead, RPAREN, ARROW)) {
                        // Identifier, ')' '->' -> implicit lambda
                        return (mode & NOLAMBDA) == 0 ? ParensResult.IMPLICIT_LAMBDA
                                                      : ParensResult.PARENS;
                    } else if (depth == 0 && peekToken(lookahead, COMMA)) {
                        defaultResult = ParensResult.IMPLICIT_LAMBDA;
                    }
                    type = false;
                    break;
                case FINAL:
                case ELLIPSIS:
                    //those can only appear in explicit lambdas
                    return ParensResult.EXPLICIT_LAMBDA;
                case MONKEYS_AT:
                    type = true;
                    lookahead = skipAnnotation(lookahead);
                    break;
                case LBRACKET:
                    if (peekToken(lookahead, RBRACKET, LAX_IDENTIFIER)) {
                        // '[', ']', Identifier/'_'/'assert'/'enum' -> explicit lambda
                        return ParensResult.EXPLICIT_LAMBDA;
                    } else if (peekToken(lookahead, RBRACKET, RPAREN) ||
                            peekToken(lookahead, RBRACKET, AMP)) {
                        // '[', ']', ')' -> cast
                        // '[', ']', '&' -> cast (intersection type)
                        return ParensResult.CAST;
                    } else if (peekToken(lookahead, RBRACKET)) {
                        //consume the ']' and skip
                        type = true;
                        lookahead++;
                        break;
                    } else {
                        return ParensResult.PARENS;
                    }
                case LT:
                    depth++; break;
                case GTGTGT:
                    depth--;
                case GTGT:
                    depth--;
                case GT:
                    depth--;
                    if (depth == 0) {
                        if (peekToken(lookahead, RPAREN) ||
                                peekToken(lookahead, AMP)) {
                            // '>', ')' -> cast
                            // '>', '&' -> cast
                            return ParensResult.CAST;
                        } else if (peekToken(lookahead, LAX_IDENTIFIER, COMMA) ||
                                peekToken(lookahead, LAX_IDENTIFIER, RPAREN, ARROW) ||
                                peekToken(lookahead, ELLIPSIS)) {
                            // '>', Identifier/'_'/'assert'/'enum', ',' -> explicit lambda
                            // '>', Identifier/'_'/'assert'/'enum', ')', '->' -> explicit lambda
                            // '>', '...' -> explicit lambda
                            return ParensResult.EXPLICIT_LAMBDA;
                        }
                        //it looks a type, but could still be (i) a cast to generic type,
                        //(ii) an unbound method reference or (iii) an explicit lambda
                        type = true;
                        break;
                    } else if (depth < 0) {
                        //unbalanced '<', '>' - not a generic type
                        return ParensResult.PARENS;
                    }
                    break;
                default:
                    //this includes EOF
                    return defaultResult;
            }
        }
    }

    private int skipAnnotation(int lookahead) {
        lookahead += 1; //skip '@'
        while (peekToken(lookahead, DOT)) {
            lookahead += 2;
        }
        if (peekToken(lookahead, LPAREN)) {
            lookahead++;
            //skip annotation values
            int nesting = 0;
            for (; ; lookahead++) {
                TokenKind tk2 = S.token(lookahead).kind;
                switch (tk2) {
                    case EOF:
                        return lookahead;
                    case LPAREN:
                        nesting++;
                        break;
                    case RPAREN:
                        nesting--;
                        if (nesting == 0) {
                            return lookahead;
                        }
                    break;
                }
            }
        }
        return lookahead;
    }

    /** Accepts all identifier-like tokens */
    protected Predicate<TokenKind> LAX_IDENTIFIER = t -> t == IDENTIFIER || t == UNDERSCORE || t == ASSERT || t == ENUM;

    enum ParensResult {
        CAST,
        EXPLICIT_LAMBDA,
        IMPLICIT_LAMBDA,
        PARENS
    }

    JCExpression lambdaExpressionOrStatement(boolean hasParens, boolean explicitParams, int pos) {
        List<JCVariableDecl> params = explicitParams ?
                formalParameters(true, false) :
                implicitParameters(hasParens);
        if (explicitParams) {
            LambdaClassifier lambdaClassifier = new LambdaClassifier();
            for (JCVariableDecl param: params) {
                Name restrictedTypeName;
                if (param.vartype != null &&
                        (restrictedTypeName = restrictedTypeName(param.vartype, false)) != null &&
                        param.vartype.hasTag(TYPEARRAY)) {
                    log.error(DiagnosticFlag.SYNTAX, param.pos,
                        Feature.VAR_SYNTAX_IMPLICIT_LAMBDAS.allowedInSource(source)
                            ? Errors.RestrictedTypeNotAllowedArray(restrictedTypeName) : Errors.RestrictedTypeNotAllowedHere(restrictedTypeName));
                }
                lambdaClassifier.addParameter(param);
                if (lambdaClassifier.result() == LambdaParameterKind.ERROR) {
                    break;
                }
            }
            if (lambdaClassifier.diagFragment != null) {
                log.error(DiagnosticFlag.SYNTAX, pos, Errors.InvalidLambdaParameterDeclaration(lambdaClassifier.diagFragment));
            }
            for (JCVariableDecl param: params) {
                if (param.vartype != null
                        && restrictedTypeName(param.vartype, true) != null) {
                    checkSourceLevel(param.pos, Feature.VAR_SYNTAX_IMPLICIT_LAMBDAS);
                    param.startPos = TreeInfo.getStartPos(param.vartype);
                    param.vartype = null;
                }
            }
        }
        return lambdaExpressionOrStatementRest(params, pos);
    }

    enum LambdaParameterKind {
        VAR(0),
        EXPLICIT(1),
        IMPLICIT(2),
        ERROR(-1);

        private final int index;

        LambdaParameterKind(int index) {
            this.index = index;
        }
    }

    private static final Fragment[][] decisionTable = new Fragment[][] {
        /*              VAR                              EXPLICIT                         IMPLICIT  */
        /* VAR      */ {null,                            VarAndExplicitNotAllowed,        VarAndImplicitNotAllowed},
        /* EXPLICIT */ {VarAndExplicitNotAllowed,        null,                            ImplicitAndExplicitNotAllowed},
        /* IMPLICIT */ {VarAndImplicitNotAllowed,        ImplicitAndExplicitNotAllowed,   null},
    };

    class LambdaClassifier {

        LambdaParameterKind kind;
        Fragment diagFragment;
        List<JCVariableDecl> params;

        void addParameter(JCVariableDecl param) {
            if (param.vartype != null && param.name != names.empty) {
                if (restrictedTypeName(param.vartype, false) != null) {
                    reduce(LambdaParameterKind.VAR);
                } else {
                    reduce(LambdaParameterKind.EXPLICIT);
                }
            }
            if (param.vartype == null && param.name != names.empty ||
                param.vartype != null && param.name == names.empty) {
                reduce(LambdaParameterKind.IMPLICIT);
            }
        }

        private void reduce(LambdaParameterKind newKind) {
            if (kind == null) {
                kind = newKind;
            } else if (kind != newKind && kind != LambdaParameterKind.ERROR) {
                LambdaParameterKind currentKind = kind;
                kind = LambdaParameterKind.ERROR;
                boolean varIndex = currentKind.index == LambdaParameterKind.VAR.index ||
                        newKind.index == LambdaParameterKind.VAR.index;
                diagFragment = Feature.VAR_SYNTAX_IMPLICIT_LAMBDAS.allowedInSource(source) || !varIndex ?
                        decisionTable[currentKind.index][newKind.index] : null;
            }
        }

        LambdaParameterKind result() {
            return kind;
        }
    }

    JCExpression lambdaExpressionOrStatementRest(List<JCVariableDecl> args, int pos) {
        checkSourceLevel(Feature.LAMBDA);
        accept(ARROW);

        return token.kind == LBRACE ?
            lambdaStatement(args, pos, token.pos) :
            lambdaExpression(args, pos);
    }

    JCExpression lambdaStatement(List<JCVariableDecl> args, int pos, int pos2) {
        JCBlock block = block(pos2, 0);
        return toP(F.at(pos).Lambda(args, block));
    }

    JCExpression lambdaExpression(List<JCVariableDecl> args, int pos) {
        JCTree expr = parseExpression();
        return toP(F.at(pos).Lambda(args, expr));
    }

    /** SuperSuffix = Arguments | "." [TypeArguments] Ident [Arguments]
     */
    JCExpression superSuffix(List<JCExpression> typeArgs, JCExpression t) {
        nextToken();
        if (token.kind == LPAREN || typeArgs != null) {
            t = arguments(typeArgs, t);
        } else if (token.kind == COLCOL) {
            if (typeArgs != null) return illegal();
            t = memberReferenceSuffix(t);
        } else {
            int pos = token.pos;
            accept(DOT);
            typeArgs = (token.kind == LT) ? typeArguments(false) : null;
            t = toP(F.at(pos).Select(t, ident()));
            t = argumentsOpt(typeArgs, t);
        }
        return t;
    }

    /** BasicType = BYTE | SHORT | CHAR | INT | LONG | FLOAT | DOUBLE | BOOLEAN
     */
    JCPrimitiveTypeTree basicType() {
        JCPrimitiveTypeTree t = to(F.at(token.pos).TypeIdent(typetag(token.kind)));
        nextToken();
        return t;
    }

    /** ArgumentsOpt = [ Arguments ]
     */
    JCExpression argumentsOpt(List<JCExpression> typeArgs, JCExpression t) {
        if ((mode & EXPR) != 0 && token.kind == LPAREN || typeArgs != null) {
            selectExprMode();
            return arguments(typeArgs, t);
        } else {
            return t;
        }
    }

    /** Arguments = "(" [Expression { COMMA Expression }] ")"
     */
    List<JCExpression> arguments() {
        ListBuffer<JCExpression> args = new ListBuffer<>();
        if (token.kind == LPAREN) {
            nextToken();
            if (token.kind != RPAREN) {
                args.append(parseExpression());
                while (token.kind == COMMA) {
                    nextToken();
                    args.append(parseExpression());
                }
            }
            accept(RPAREN);
        } else {
            syntaxError(token.pos, Errors.Expected(LPAREN));
        }
        return args.toList();
    }

    JCExpression arguments(List<JCExpression> typeArgs, JCExpression t) {
        int pos = token.pos;
        List<JCExpression> args = arguments();
        JCExpression mi = F.at(pos).Apply(typeArgs, t, args);
        if (t.hasTag(IDENT) && isInvalidUnqualifiedMethodIdentifier(((JCIdent) t).pos,
                                                                    ((JCIdent) t).name)) {
            log.error(DiagnosticFlag.SYNTAX, t, Errors.InvalidYield);
            mi = F.Erroneous(List.of(mi));
        }
        return toP(mi);
    }

    boolean isInvalidUnqualifiedMethodIdentifier(int pos, Name name) {
        if (name == names.yield) {
            if (allowYieldStatement) {
                return true;
            } else {
                log.warning(pos, Warnings.InvalidYield);
            }
        }
        return false;
    }

    /**  TypeArgumentsOpt = [ TypeArguments ]
     */
    JCExpression typeArgumentsOpt(JCExpression t) {
        if (token.kind == LT &&
            (mode & TYPE) != 0 &&
            (mode & NOPARAMS) == 0) {
            selectTypeMode();
            return typeArguments(t, false);
        } else {
            return t;
        }
    }
    List<JCExpression> typeArgumentsOpt() {
        return typeArgumentsOpt(TYPE);
    }

    List<JCExpression> typeArgumentsOpt(int useMode) {
        if (token.kind == LT) {
            if ((mode & useMode) == 0 ||
                (mode & NOPARAMS) != 0) {
                illegal();
            }
            mode = useMode;
            return typeArguments(false);
        }
        return null;
    }

    /**
     *  {@literal
     *  TypeArguments  = "<" TypeArgument {"," TypeArgument} ">"
     *  }
     */
    List<JCExpression> typeArguments(boolean diamondAllowed) {
        if (token.kind == LT) {
            nextToken();
            if (token.kind == GT && diamondAllowed) {
                checkSourceLevel(Feature.DIAMOND);
                mode |= DIAMOND;
                nextToken();
                return List.nil();
            } else {
                ListBuffer<JCExpression> args = new ListBuffer<>();
                args.append(((mode & EXPR) == 0) ? typeArgument() : parseType());
                while (token.kind == COMMA) {
                    nextToken();
                    args.append(((mode & EXPR) == 0) ? typeArgument() : parseType());
                }
                switch (token.kind) {

                case GTGTGTEQ: case GTGTEQ: case GTEQ:
                case GTGTGT: case GTGT:
                    token = S.split();
                    break;
                case GT:
                    nextToken();
                    break;
                default:
                    args.append(syntaxError(token.pos, Errors.Expected(GT)));
                    break;
                }
                return args.toList();
            }
        } else {
            return List.of(syntaxError(token.pos, Errors.Expected(LT)));
        }
    }

    /**
     *  {@literal
     *  TypeArgument = Type
     *               | [Annotations] "?"
     *               | [Annotations] "?" EXTENDS Type {"&" Type}
     *               | [Annotations] "?" SUPER Type
     *  }
     */
    JCExpression typeArgument() {
        List<JCAnnotation> annotations = typeAnnotationsOpt();
        if (token.kind != QUES) return parseType(false, annotations);
        int pos = token.pos;
        nextToken();
        JCExpression result;
        if (token.kind == EXTENDS) {
            TypeBoundKind t = to(F.at(pos).TypeBoundKind(BoundKind.EXTENDS));
            nextToken();
            JCExpression bound = parseType();
            result = F.at(pos).Wildcard(t, bound);
        } else if (token.kind == SUPER) {
            TypeBoundKind t = to(F.at(pos).TypeBoundKind(BoundKind.SUPER));
            nextToken();
            JCExpression bound = parseType();
            result = F.at(pos).Wildcard(t, bound);
        } else if (LAX_IDENTIFIER.test(token.kind)) {
            //error recovery
            TypeBoundKind t = F.at(Position.NOPOS).TypeBoundKind(BoundKind.UNBOUND);
            JCExpression wc = toP(F.at(pos).Wildcard(t, null));
            JCIdent id = toP(F.at(token.pos).Ident(ident()));
            JCErroneous err = F.at(pos).Erroneous(List.<JCTree>of(wc, id));
            reportSyntaxError(err, Errors.Expected3(GT, EXTENDS, SUPER));
            result = err;
        } else {
            TypeBoundKind t = toP(F.at(pos).TypeBoundKind(BoundKind.UNBOUND));
            result = toP(F.at(pos).Wildcard(t, null));
        }
        if (!annotations.isEmpty()) {
            result = toP(F.at(annotations.head.pos).AnnotatedType(annotations,result));
        }
        return result;
    }

    JCTypeApply typeArguments(JCExpression t, boolean diamondAllowed) {
        int pos = token.pos;
        List<JCExpression> args = typeArguments(diamondAllowed);
        return toP(F.at(pos).TypeApply(t, args));
    }

    /**
     * BracketsOpt = { [Annotations] "[" "]" }*
     *
     * <p>
     *
     * <code>annotations</code> is the list of annotations targeting
     * the expression <code>t</code>.
     */
    private JCExpression bracketsOpt(JCExpression t,
            List<JCAnnotation> annotations) {
        List<JCAnnotation> nextLevelAnnotations = typeAnnotationsOpt();

        if (token.kind == LBRACKET) {
            int pos = token.pos;
            nextToken();
            t = bracketsOptCont(t, pos, nextLevelAnnotations);
        } else if (!nextLevelAnnotations.isEmpty()) {
            if (permitTypeAnnotationsPushBack) {
                this.typeAnnotationsPushedBack = nextLevelAnnotations;
            } else {
                return illegal(nextLevelAnnotations.head.pos);
            }
        }

        if (!annotations.isEmpty()) {
            t = toP(F.at(token.pos).AnnotatedType(annotations, t));
        }
        return t;
    }

    /** BracketsOpt = [ "[" "]" { [Annotations] "[" "]"} ]
     */
    private JCExpression bracketsOpt(JCExpression t) {
        return bracketsOpt(t, List.nil());
    }

    private JCExpression bracketsOptCont(JCExpression t, int pos,
            List<JCAnnotation> annotations) {
        accept(RBRACKET);
        t = bracketsOpt(t);
        t = toP(F.at(pos).TypeArray(t));
        if (annotations.nonEmpty()) {
            t = toP(F.at(pos).AnnotatedType(annotations, t));
        }
        return t;
    }

    /** BracketsSuffixExpr = "." CLASS
     *  BracketsSuffixType =
     */
    JCExpression bracketsSuffix(JCExpression t) {
        if ((mode & EXPR) != 0 && token.kind == DOT) {
            selectExprMode();
            int pos = token.pos;
            nextToken();
            accept(CLASS);
            if (token.pos == endPosTable.errorEndPos) {
                // error recovery
                Name name;
                if (LAX_IDENTIFIER.test(token.kind)) {
                    name = token.name();
                    nextToken();
                } else {
                    name = names.error;
                }
                t = F.at(pos).Erroneous(List.<JCTree>of(toP(F.at(pos).Select(t, name))));
            } else {
                Tag tag = t.getTag();
                // Type annotations are illegal on class literals. Annotated non array class literals
                // are complained about directly in term3(), Here check for type annotations on dimensions
                // taking care to handle some interior dimension(s) being annotated.
                if ((tag == TYPEARRAY && TreeInfo.containsTypeAnnotation(t)) || tag == ANNOTATED_TYPE)
                    syntaxError(token.pos, Errors.NoAnnotationsOnDotClass);
                t = toP(F.at(pos).Select(t, names._class));
            }
        } else if ((mode & TYPE) != 0) {
            if (token.kind != COLCOL) {
                selectTypeMode();
            }
        } else if (token.kind != COLCOL) {
            syntaxError(token.pos, Errors.DotClassExpected);
        }
        return t;
    }

    /**
     * MemberReferenceSuffix = "::" [TypeArguments] Ident
     *                       | "::" [TypeArguments] "new"
     */
    JCExpression memberReferenceSuffix(JCExpression t) {
        int pos1 = token.pos;
        accept(COLCOL);
        return memberReferenceSuffix(pos1, t);
    }

    JCExpression memberReferenceSuffix(int pos1, JCExpression t) {
        checkSourceLevel(Feature.METHOD_REFERENCES);
        selectExprMode();
        List<JCExpression> typeArgs = null;
        if (token.kind == LT) {
            typeArgs = typeArguments(false);
        }
        Name refName;
        ReferenceMode refMode;
        if (token.kind == NEW) {
            refMode = ReferenceMode.NEW;
            refName = names.init;
            nextToken();
        } else {
            refMode = ReferenceMode.INVOKE;
            refName = ident();
        }
        return toP(F.at(t.getStartPosition()).Reference(refMode, refName, t, typeArgs));
    }

    /** Creator = [Annotations] Qualident [TypeArguments] ( ArrayCreatorRest | ClassCreatorRest )
     */
    JCExpression creator(int newpos, List<JCExpression> typeArgs) {
        List<JCAnnotation> newAnnotations = typeAnnotationsOpt();

        switch (token.kind) {
        case BYTE: case SHORT: case CHAR: case INT: case LONG: case FLOAT:
        case DOUBLE: case BOOLEAN:
            if (typeArgs == null) {
                if (newAnnotations.isEmpty()) {
                    return arrayCreatorRest(newpos, basicType());
                } else {
                    return arrayCreatorRest(newpos, toP(F.at(newAnnotations.head.pos).AnnotatedType(newAnnotations, basicType())));
                }
            }
            break;
        default:
        }
        JCExpression t = qualident(true);

        int oldmode = mode;
        selectTypeMode();
        boolean diamondFound = false;
        int lastTypeargsPos = -1;
        if (token.kind == LT) {
            lastTypeargsPos = token.pos;
            t = typeArguments(t, true);
            diamondFound = (mode & DIAMOND) != 0;
        }
        while (token.kind == DOT) {
            if (diamondFound) {
                //cannot select after a diamond
                illegal();
            }
            int pos = token.pos;
            nextToken();
            List<JCAnnotation> tyannos = typeAnnotationsOpt();
            t = toP(F.at(pos).Select(t, ident()));

            if (tyannos != null && tyannos.nonEmpty()) {
                t = toP(F.at(tyannos.head.pos).AnnotatedType(tyannos, t));
            }

            if (token.kind == LT) {
                lastTypeargsPos = token.pos;
                t = typeArguments(t, true);
                diamondFound = (mode & DIAMOND) != 0;
            }
        }
        mode = oldmode;
        if (token.kind == LBRACKET || token.kind == MONKEYS_AT) {
            // handle type annotations for non primitive arrays
            if (newAnnotations.nonEmpty()) {
                t = insertAnnotationsToMostInner(t, newAnnotations, false);
            }

            JCExpression e = arrayCreatorRest(newpos, t);
            if (diamondFound) {
                reportSyntaxError(lastTypeargsPos, Errors.CannotCreateArrayWithDiamond);
                return toP(F.at(newpos).Erroneous(List.of(e)));
            }
            else if (typeArgs != null) {
                int pos = newpos;
                if (!typeArgs.isEmpty() && typeArgs.head.pos != Position.NOPOS) {
                    // note: this should always happen but we should
                    // not rely on this as the parser is continuously
                    // modified to improve error recovery.
                    pos = typeArgs.head.pos;
                }
                setErrorEndPos(S.prevToken().endPos);
                JCErroneous err = F.at(pos).Erroneous(typeArgs.prepend(e));
                reportSyntaxError(err, Errors.CannotCreateArrayWithTypeArguments);
                return toP(err);
            }
            return e;
        } else if (token.kind == LPAREN) {
            // handle type annotations for instantiations and anonymous classes
            if (newAnnotations.nonEmpty()) {
                t = insertAnnotationsToMostInner(t, newAnnotations, false);
            }
            return classCreatorRest(newpos, null, typeArgs, t);
        } else {
            setErrorEndPos(token.pos);
            reportSyntaxError(token.pos, Errors.Expected2(LPAREN, LBRACKET));
            t = toP(F.at(newpos).NewClass(null, typeArgs, t, List.nil(), null));
            return toP(F.at(newpos).Erroneous(List.<JCTree>of(t)));
        }
    }

    /** InnerCreator = [Annotations] Ident [TypeArguments] ClassCreatorRest
     */
    JCExpression innerCreator(int newpos, List<JCExpression> typeArgs, JCExpression encl) {
        List<JCAnnotation> newAnnotations = typeAnnotationsOpt();

        JCExpression t = toP(F.at(token.pos).Ident(ident()));

        if (newAnnotations.nonEmpty()) {
            t = toP(F.at(newAnnotations.head.pos).AnnotatedType(newAnnotations, t));
        }

        if (token.kind == LT) {
            int oldmode = mode;
            t = typeArguments(t, true);
            mode = oldmode;
        }
        return classCreatorRest(newpos, encl, typeArgs, t);
    }

    /** ArrayCreatorRest = [Annotations] "[" ( "]" BracketsOpt ArrayInitializer
     *                         | Expression "]" {[Annotations]  "[" Expression "]"} BracketsOpt )
     */
    JCExpression arrayCreatorRest(int newpos, JCExpression elemtype) {
        List<JCAnnotation> annos = typeAnnotationsOpt();

        accept(LBRACKET);
        if (token.kind == RBRACKET) {
            accept(RBRACKET);
            elemtype = bracketsOpt(elemtype, annos);
            if (token.kind == LBRACE) {
                JCNewArray na = (JCNewArray)arrayInitializer(newpos, elemtype);
                if (annos.nonEmpty()) {
                    // when an array initializer is present then
                    // the parsed annotations should target the
                    // new array tree
                    // bracketsOpt inserts the annotation in
                    // elemtype, and it needs to be corrected
                    //
                    JCAnnotatedType annotated = (JCAnnotatedType)elemtype;
                    assert annotated.annotations == annos;
                    na.annotations = annotated.annotations;
                    na.elemtype = annotated.underlyingType;
                }
                return na;
            } else {
                JCExpression t = toP(F.at(newpos).NewArray(elemtype, List.nil(), null));
                return syntaxError(token.pos, List.of(t), Errors.ArrayDimensionMissing);
            }
        } else {
            ListBuffer<JCExpression> dims = new ListBuffer<>();

            // maintain array dimension type annotations
            ListBuffer<List<JCAnnotation>> dimAnnotations = new ListBuffer<>();
            dimAnnotations.append(annos);

            dims.append(parseExpression());
            accept(RBRACKET);
            while (token.kind == LBRACKET
                    || token.kind == MONKEYS_AT) {
                List<JCAnnotation> maybeDimAnnos = typeAnnotationsOpt();
                int pos = token.pos;
                nextToken();
                if (token.kind == RBRACKET) { // no dimension
                    elemtype = bracketsOptCont(elemtype, pos, maybeDimAnnos);
                } else {
                    dimAnnotations.append(maybeDimAnnos);
                    dims.append(parseExpression());
                    accept(RBRACKET);
                }
            }

            List<JCExpression> elems = null;
            int errpos = token.pos;

            if (token.kind == LBRACE) {
                elems = arrayInitializerElements(newpos, elemtype);
            }

            JCNewArray na = toP(F.at(newpos).NewArray(elemtype, dims.toList(), elems));
            na.dimAnnotations = dimAnnotations.toList();

            if (elems != null) {
                return syntaxError(errpos, List.of(na), Errors.IllegalArrayCreationBothDimensionAndInitialization);
            }

            return na;
        }
    }

    /** ClassCreatorRest = Arguments [ClassBody]
     */
    JCNewClass classCreatorRest(int newpos,
                                  JCExpression encl,
                                  List<JCExpression> typeArgs,
                                  JCExpression t)
    {
        List<JCExpression> args = arguments();
        JCClassDecl body = null;
        if (token.kind == LBRACE) {
            int pos = token.pos;
            List<JCTree> defs = classInterfaceOrRecordBody(names.empty, false, false);
            JCModifiers mods = F.at(Position.NOPOS).Modifiers(0);
            body = toP(F.at(pos).AnonymousClassDef(mods, defs));
        }
        return toP(F.at(newpos).NewClass(encl, typeArgs, t, args, body));
    }

    /** ArrayInitializer = "{" [VariableInitializer {"," VariableInitializer}] [","] "}"
     */
    JCExpression arrayInitializer(int newpos, JCExpression t) {
        List<JCExpression> elems = arrayInitializerElements(newpos, t);
        return toP(F.at(newpos).NewArray(t, List.nil(), elems));
    }

    List<JCExpression> arrayInitializerElements(int newpos, JCExpression t) {
        accept(LBRACE);
        ListBuffer<JCExpression> elems = new ListBuffer<>();
        if (token.kind == COMMA) {
            nextToken();
        } else if (token.kind != RBRACE) {
            elems.append(variableInitializer());
            while (token.kind == COMMA) {
                nextToken();
                if (token.kind == RBRACE) break;
                elems.append(variableInitializer());
            }
        }
        accept(RBRACE);
        return elems.toList();
    }

    /** VariableInitializer = ArrayInitializer | Expression
     */
    public JCExpression variableInitializer() {
        return token.kind == LBRACE ? arrayInitializer(token.pos, null) : parseExpression();
    }

    /** ParExpression = "(" Expression ")"
     */
    JCExpression parExpression() {
        int pos = token.pos;
        accept(LPAREN);
        JCExpression t = parseExpression();
        accept(RPAREN);
        return toP(F.at(pos).Parens(t));
    }

    /** Block = "{" BlockStatements "}"
     */
    JCBlock block(int pos, long flags) {
        accept(LBRACE);
        List<JCStatement> stats = blockStatements();
        JCBlock t = F.at(pos).Block(flags, stats);
        while (token.kind == CASE || token.kind == DEFAULT) {
            syntaxError(token.pos, Errors.Orphaned(token.kind));
            switchBlockStatementGroups();
        }
        // the Block node has a field "endpos" for first char of last token, which is
        // usually but not necessarily the last char of the last token.
        t.endpos = token.pos;
        accept(RBRACE);
        return toP(t);
    }

    public JCBlock block() {
        return block(token.pos, 0);
    }

    /** BlockStatements = { BlockStatement }
     *  BlockStatement  = LocalVariableDeclarationStatement
     *                  | ClassOrInterfaceOrEnumDeclaration
     *                  | [Ident ":"] Statement
     *  LocalVariableDeclarationStatement
     *                  = { FINAL | '@' Annotation } Type VariableDeclarators ";"
     */
    @SuppressWarnings("fallthrough")
    List<JCStatement> blockStatements() {
        //todo: skip to anchor on error(?)
        int lastErrPos = -1;
        ListBuffer<JCStatement> stats = new ListBuffer<>();
        while (true) {
            List<JCStatement> stat = blockStatement();
            if (stat.isEmpty()) {
                return stats.toList();
            } else {
                // error recovery
                if (token.pos == lastErrPos)
                    return stats.toList();
                if (token.pos <= endPosTable.errorEndPos) {
                    skip(false, true, true, true);
                    lastErrPos = token.pos;
                }
                stats.addAll(stat);
            }
        }
    }

    /*
     * Parse a Statement (JLS 14.5). As an enhancement to improve error recovery,
     * this method will also recognize variable and class declarations (which are
     * not legal for a Statement) by delegating the parsing to BlockStatement (JLS 14.2).
     * If any illegal declarations are found, they will be wrapped in an erroneous tree,
     * and an error will be produced by this method.
     */
    JCStatement parseStatementAsBlock() {
        int pos = token.pos;
        List<JCStatement> stats = blockStatement();
        if (stats.isEmpty()) {
            JCErroneous e = syntaxError(pos, Errors.IllegalStartOfStmt);
            return toP(F.at(pos).Exec(e));
        } else {
            JCStatement first = stats.head;
            Error error = null;
            switch (first.getTag()) {
            case CLASSDEF:
                error = Errors.ClassNotAllowed;
                break;
            case VARDEF:
                error = Errors.VariableNotAllowed;
                break;
            }
            if (error != null) {
                log.error(DiagnosticFlag.SYNTAX, first, error);
                List<JCBlock> blist = List.of(F.at(first.pos).Block(0, stats));
                return toP(F.at(pos).Exec(F.at(first.pos).Erroneous(blist)));
            }
            return first;
        }
    }

    /**This method parses a statement appearing inside a block.
     */
    @SuppressWarnings("fallthrough")
    List<JCStatement> blockStatement() {
        //todo: skip to anchor on error(?)
        Comment dc;
        int pos = token.pos;
        switch (token.kind) {
        case RBRACE: case CASE: case DEFAULT: case EOF:
            return List.nil();
        case LBRACE: case IF: case FOR: case WHILE: case DO: case TRY:
        case SWITCH: case SYNCHRONIZED: case RETURN: case THROW: case BREAK:
        case CONTINUE: case SEMI: case ELSE: case FINALLY: case CATCH:
        case ASSERT:
            return List.of(parseSimpleStatement());
        case MONKEYS_AT:
        case FINAL: {
            dc = token.comment(CommentStyle.JAVADOC);
            JCModifiers mods = modifiersOpt();
            if (token.kind == INTERFACE ||
                token.kind == CLASS ||
                token.kind == ENUM ||
                isRecordStart()) {
                return List.of(classOrRecordOrInterfaceOrEnumDeclaration(mods, dc));
            } else {
                JCExpression t = parseType(true);
                return localVariableDeclarations(mods, t);
            }
        }
        case ABSTRACT: case STRICTFP: {
            dc = token.comment(CommentStyle.JAVADOC);
            JCModifiers mods = modifiersOpt();
            return List.of(classOrRecordOrInterfaceOrEnumDeclaration(mods, dc));
        }
        case INTERFACE:
        case CLASS:
            dc = token.comment(CommentStyle.JAVADOC);
            return List.of(classOrRecordOrInterfaceOrEnumDeclaration(modifiersOpt(), dc));
        case ENUM:
            if (!allowRecords) {
                log.error(DiagnosticFlag.SYNTAX, token.pos, Errors.LocalEnum);
            }
            dc = token.comment(CommentStyle.JAVADOC);
            return List.of(classOrRecordOrInterfaceOrEnumDeclaration(modifiersOpt(), dc));
        case IDENTIFIER:
            if (token.name() == names.yield && allowYieldStatement) {
                Token next = S.token(1);
                boolean isYieldStatement;
                switch (next.kind) {
                    case PLUS: case SUB: case STRINGLITERAL: case CHARLITERAL:
                    case INTLITERAL: case LONGLITERAL: case FLOATLITERAL: case DOUBLELITERAL:
                    case NULL: case IDENTIFIER: case TRUE: case FALSE:
                    case NEW: case SWITCH: case THIS: case SUPER:
                        isYieldStatement = true;
                        break;
                    case PLUSPLUS: case SUBSUB:
                        isYieldStatement = S.token(2).kind != SEMI;
                        break;
                    case BANG: case TILDE:
                        isYieldStatement = S.token(1).kind != SEMI;
                        break;
                    case LPAREN:
                        int lookahead = 2;
                        int balance = 1;
                        boolean hasComma = false;
                        Token l;
                        while ((l = S.token(lookahead)).kind != EOF && balance != 0) {
                            switch (l.kind) {
                                case LPAREN: balance++; break;
                                case RPAREN: balance--; break;
                                case COMMA: if (balance == 1) hasComma = true; break;
                            }
                            lookahead++;
                        }
                        isYieldStatement = (!hasComma && lookahead != 3) || l.kind == ARROW;
                        break;
                    case SEMI: //error recovery - this is not a valid statement:
                        isYieldStatement = true;
                        break;
                    default:
                        isYieldStatement = false;
                        break;
                }

                if (isYieldStatement) {
                    nextToken();
                    JCExpression t = term(EXPR);
                    accept(SEMI);
                    return List.of(toP(F.at(pos).Yield(t)));
                }

                //else intentional fall-through
            } else {
                if (isNonSealedClassStart(true)) {
                    log.error(token.pos, Errors.SealedOrNonSealedLocalClassesNotAllowed);
                    nextToken();
                    nextToken();
                    nextToken();
                    return List.of(classOrRecordOrInterfaceOrEnumDeclaration(modifiersOpt(), token.comment(CommentStyle.JAVADOC)));
                } else if (isSealedClassStart(true)) {
                    checkSourceLevel(Feature.SEALED_CLASSES);
                    log.error(token.pos, Errors.SealedOrNonSealedLocalClassesNotAllowed);
                    nextToken();
                    return List.of(classOrRecordOrInterfaceOrEnumDeclaration(modifiersOpt(), token.comment(CommentStyle.JAVADOC)));
                }
            }
        }
        if (isRecordStart() && allowRecords) {
            dc = token.comment(CommentStyle.JAVADOC);
            return List.of(recordDeclaration(F.at(pos).Modifiers(0), dc));
        } else {
            Token prevToken = token;
            JCExpression t = term(EXPR | TYPE);
            if (token.kind == COLON && t.hasTag(IDENT)) {
                nextToken();
                JCStatement stat = parseStatementAsBlock();
                return List.of(F.at(pos).Labelled(prevToken.name(), stat));
            } else if ((lastmode & TYPE) != 0 && LAX_IDENTIFIER.test(token.kind)) {
                pos = token.pos;
                JCModifiers mods = F.at(Position.NOPOS).Modifiers(0);
                F.at(pos);
                return localVariableDeclarations(mods, t);
            } else {
                // This Exec is an "ExpressionStatement"; it subsumes the terminating semicolon
                t = checkExprStat(t);
                accept(SEMI);
                JCExpressionStatement expr = toP(F.at(pos).Exec(t));
                return List.of(expr);
            }
        }
    }
    //where
        private List<JCStatement> localVariableDeclarations(JCModifiers mods, JCExpression type) {
            ListBuffer<JCStatement> stats =
                    variableDeclarators(mods, type, new ListBuffer<>(), true);
            // A "LocalVariableDeclarationStatement" subsumes the terminating semicolon
            accept(SEMI);
            storeEnd(stats.last(), S.prevToken().endPos);
            return stats.toList();
        }

    /** Statement =
     *       Block
     *     | IF ParExpression Statement [ELSE Statement]
     *     | FOR "(" ForInitOpt ";" [Expression] ";" ForUpdateOpt ")" Statement
     *     | FOR "(" FormalParameter : Expression ")" Statement
     *     | WHILE ParExpression Statement
     *     | DO Statement WHILE ParExpression ";"
     *     | TRY Block ( Catches | [Catches] FinallyPart )
     *     | TRY "(" ResourceSpecification ";"opt ")" Block [Catches] [FinallyPart]
     *     | SWITCH ParExpression "{" SwitchBlockStatementGroups "}"
     *     | SYNCHRONIZED ParExpression Block
     *     | RETURN [Expression] ";"
     *     | THROW Expression ";"
     *     | BREAK [Ident] ";"
     *     | CONTINUE [Ident] ";"
     *     | ASSERT Expression [ ":" Expression ] ";"
     *     | ";"
     */
    public JCStatement parseSimpleStatement() {
        int pos = token.pos;
        switch (token.kind) {
        case LBRACE:
            return block();
        case IF: {
            nextToken();
            JCExpression cond = parExpression();
            JCStatement thenpart = parseStatementAsBlock();
            JCStatement elsepart = null;
            if (token.kind == ELSE) {
                nextToken();
                elsepart = parseStatementAsBlock();
            }
            return F.at(pos).If(cond, thenpart, elsepart);
        }
        case FOR: {
            nextToken();
            accept(LPAREN);
            List<JCStatement> inits = token.kind == SEMI ? List.nil() : forInit();
            if (inits.length() == 1 &&
                inits.head.hasTag(VARDEF) &&
                ((JCVariableDecl) inits.head).init == null &&
                token.kind == COLON) {
                JCVariableDecl var = (JCVariableDecl)inits.head;
                accept(COLON);
                JCExpression expr = parseExpression();
                accept(RPAREN);
                JCStatement body = parseStatementAsBlock();
                return F.at(pos).ForeachLoop(var, expr, body);
            } else {
                accept(SEMI);
                JCExpression cond = token.kind == SEMI ? null : parseExpression();
                accept(SEMI);
                List<JCExpressionStatement> steps = token.kind == RPAREN ? List.nil() : forUpdate();
                accept(RPAREN);
                JCStatement body = parseStatementAsBlock();
                return F.at(pos).ForLoop(inits, cond, steps, body);
            }
        }
        case WHILE: {
            nextToken();
            JCExpression cond = parExpression();
            JCStatement body = parseStatementAsBlock();
            return F.at(pos).WhileLoop(cond, body);
        }
        case DO: {
            nextToken();
            JCStatement body = parseStatementAsBlock();
            accept(WHILE);
            JCExpression cond = parExpression();
            accept(SEMI);
            JCDoWhileLoop t = toP(F.at(pos).DoLoop(body, cond));
            return t;
        }
        case TRY: {
            nextToken();
            List<JCTree> resources = List.nil();
            if (token.kind == LPAREN) {
                nextToken();
                resources = resources();
                accept(RPAREN);
            }
            JCBlock body = block();
            ListBuffer<JCCatch> catchers = new ListBuffer<>();
            JCBlock finalizer = null;
            if (token.kind == CATCH || token.kind == FINALLY) {
                while (token.kind == CATCH) catchers.append(catchClause());
                if (token.kind == FINALLY) {
                    nextToken();
                    finalizer = block();
                }
            } else {
                if (resources.isEmpty()) {
                    log.error(DiagnosticFlag.SYNTAX, pos, Errors.TryWithoutCatchFinallyOrResourceDecls);
                }
            }
            return F.at(pos).Try(resources, body, catchers.toList(), finalizer);
        }
        case SWITCH: {
            nextToken();
            JCExpression selector = parExpression();
            accept(LBRACE);
            List<JCCase> cases = switchBlockStatementGroups();
            JCSwitch t = to(F.at(pos).Switch(selector, cases));
            t.endpos = token.endPos;
            accept(RBRACE);
            return t;
        }
        case SYNCHRONIZED: {
            nextToken();
            JCExpression lock = parExpression();
            JCBlock body = block();
            return F.at(pos).Synchronized(lock, body);
        }
        case RETURN: {
            nextToken();
            JCExpression result = token.kind == SEMI ? null : parseExpression();
            accept(SEMI);
            JCReturn t = toP(F.at(pos).Return(result));
            return t;
        }
        case THROW: {
            nextToken();
            JCExpression exc = parseExpression();
            accept(SEMI);
            JCThrow t = toP(F.at(pos).Throw(exc));
            return t;
        }
        case BREAK: {
            nextToken();
            Name label = LAX_IDENTIFIER.test(token.kind) ? ident() : null;
            accept(SEMI);
            JCBreak t = toP(F.at(pos).Break(label));
            return t;
        }
        case CONTINUE: {
            nextToken();
            Name label = LAX_IDENTIFIER.test(token.kind) ? ident() : null;
            accept(SEMI);
            JCContinue t =  toP(F.at(pos).Continue(label));
            return t;
        }
        case SEMI:
            nextToken();
            return toP(F.at(pos).Skip());
        case ELSE:
            int elsePos = token.pos;
            nextToken();
            return doRecover(elsePos, BasicErrorRecoveryAction.BLOCK_STMT, Errors.ElseWithoutIf);
        case FINALLY:
            int finallyPos = token.pos;
            nextToken();
            return doRecover(finallyPos, BasicErrorRecoveryAction.BLOCK_STMT, Errors.FinallyWithoutTry);
        case CATCH:
            return doRecover(token.pos, BasicErrorRecoveryAction.CATCH_CLAUSE, Errors.CatchWithoutTry);
        case ASSERT: {
            nextToken();
            JCExpression assertion = parseExpression();
            JCExpression message = null;
            if (token.kind == COLON) {
                nextToken();
                message = parseExpression();
            }
            accept(SEMI);
            JCAssert t = toP(F.at(pos).Assert(assertion, message));
            return t;
        }
        default:
            Assert.error();
            return null;
        }
    }

    @Override
    public JCStatement parseStatement() {
        return parseStatementAsBlock();
    }

    private JCStatement doRecover(int startPos, ErrorRecoveryAction action, Error errorKey) {
        int errPos = S.errPos();
        JCTree stm = action.doRecover(this);
        S.errPos(errPos);
        return toP(F.Exec(syntaxError(startPos, List.of(stm), errorKey)));
    }

    /** CatchClause     = CATCH "(" FormalParameter ")" Block
     * TODO: the "FormalParameter" is not correct, it uses the special "catchTypes" rule below.
     */
    protected JCCatch catchClause() {
        int pos = token.pos;
        accept(CATCH);
        accept(LPAREN);
        JCModifiers mods = optFinal(Flags.PARAMETER);
        List<JCExpression> catchTypes = catchTypes();
        JCExpression paramType = catchTypes.size() > 1 ?
                toP(F.at(catchTypes.head.getStartPosition()).TypeUnion(catchTypes)) :
                catchTypes.head;
        JCVariableDecl formal = variableDeclaratorId(mods, paramType);
        accept(RPAREN);
        JCBlock body = block();
        return F.at(pos).Catch(formal, body);
    }

    List<JCExpression> catchTypes() {
        ListBuffer<JCExpression> catchTypes = new ListBuffer<>();
        catchTypes.add(parseType());
        while (token.kind == BAR) {
            nextToken();
            // Instead of qualident this is now parseType.
            // But would that allow too much, e.g. arrays or generics?
            catchTypes.add(parseType());
        }
        return catchTypes.toList();
    }

    /** SwitchBlockStatementGroups = { SwitchBlockStatementGroup }
     *  SwitchBlockStatementGroup = SwitchLabel BlockStatements
     *  SwitchLabel = CASE ConstantExpression ":" | DEFAULT ":"
     */
    List<JCCase> switchBlockStatementGroups() {
        ListBuffer<JCCase> cases = new ListBuffer<>();
        while (true) {
            int pos = token.pos;
            switch (token.kind) {
            case CASE:
            case DEFAULT:
                cases.appendList(switchBlockStatementGroup());
                break;
            case RBRACE: case EOF:
                return cases.toList();
            default:
                nextToken(); // to ensure progress
                syntaxError(pos, Errors.Expected3(CASE, DEFAULT, RBRACE));
            }
        }
    }

    protected List<JCCase> switchBlockStatementGroup() {
        int pos = token.pos;
        List<JCStatement> stats;
        JCCase c;
        ListBuffer<JCCase> cases = new ListBuffer<JCCase>();
        switch (token.kind) {
        case CASE: {
            nextToken();
            ListBuffer<JCCaseLabel> pats = new ListBuffer<>();
            while (true) {
                pats.append(parseCaseLabel());
                if (token.kind != COMMA) break;
                nextToken();
                checkSourceLevel(Feature.SWITCH_MULTIPLE_CASE_LABELS);
            };
            CaseTree.CaseKind caseKind;
            JCTree body = null;
            if (token.kind == ARROW) {
                checkSourceLevel(Feature.SWITCH_RULE);
                accept(ARROW);
                caseKind = JCCase.RULE;
                JCStatement statement = parseStatementAsBlock();
                if (!statement.hasTag(EXEC) && !statement.hasTag(BLOCK) && !statement.hasTag(Tag.THROW)) {
                    log.error(statement.pos(), Errors.SwitchCaseUnexpectedStatement);
                }
                stats = List.of(statement);
                body = stats.head;
            } else {
                accept(COLON, tk -> Errors.Expected2(COLON, ARROW));
                caseKind = JCCase.STATEMENT;
                stats = blockStatements();
            }
            c = F.at(pos).Case(caseKind, pats.toList(), stats, body);
            if (stats.isEmpty())
                storeEnd(c, S.prevToken().endPos);
            return cases.append(c).toList();
        }
        case DEFAULT: {
            nextToken();
            CaseTree.CaseKind caseKind;
            JCTree body = null;
            int patternPos = token.pos;
            if (token.kind == ARROW) {
                checkSourceLevel(Feature.SWITCH_RULE);
                accept(ARROW);
                caseKind = JCCase.RULE;
                JCStatement statement = parseStatementAsBlock();
                if (!statement.hasTag(EXEC) && !statement.hasTag(BLOCK) && !statement.hasTag(Tag.THROW)) {
                    log.error(statement.pos(), Errors.SwitchCaseUnexpectedStatement);
                }
                stats = List.of(statement);
                body = stats.head;
            } else {
                accept(COLON, tk -> Errors.Expected2(COLON, ARROW));
                caseKind = JCCase.STATEMENT;
                stats = blockStatements();
            }
            JCCaseLabel defaultPattern = toP(F.at(patternPos).DefaultCaseLabel());
            c = F.at(pos).Case(caseKind, List.of(defaultPattern), stats, body);
            if (stats.isEmpty())
                storeEnd(c, S.prevToken().endPos);
            return cases.append(c).toList();
        }
        }
        throw new AssertionError("should not reach here");
    }

    private JCCaseLabel parseCaseLabel() {
        int patternPos = token.pos;
        JCCaseLabel label;

        if (token.kind == DEFAULT) {
            checkSourceLevel(token.pos, Feature.PATTERN_SWITCH);
            nextToken();
            label = toP(F.at(patternPos).DefaultCaseLabel());
        } else {
            int lookahead = 0;
            while (S.token(lookahead).kind == LPAREN) {
                lookahead++;
            }
            JCModifiers mods = optFinal(0);
            boolean pattern = mods.flags != 0 || mods.annotations.nonEmpty() ||
                              analyzePattern(lookahead) == PatternResult.PATTERN;
            if (pattern) {
                checkSourceLevel(token.pos, Feature.PATTERN_SWITCH);
                return parsePattern(patternPos, mods, null, false);
            } else {
                return term(EXPR | NOLAMBDA);
            }
        }

        return label;
    }

    @SuppressWarnings("fallthrough")
    PatternResult analyzePattern(int lookahead) {
        int depth = 0;
        while (true) {
            TokenKind token = S.token(lookahead).kind;
            switch (token) {
                case BYTE: case SHORT: case INT: case LONG: case FLOAT:
                case DOUBLE: case BOOLEAN: case CHAR: case VOID:
                case ASSERT, ENUM, IDENTIFIER, UNDERSCORE:
                    if (depth == 0 && peekToken(lookahead, LAX_IDENTIFIER)) return PatternResult.PATTERN;
                    break;
                case DOT, QUES, EXTENDS, SUPER, COMMA: break;
                case LT: depth++; break;
                case GTGTGT: depth--;
                case GTGT: depth--;
                case GT:
                    depth--;
                    if (depth == 0) {
                         return peekToken(lookahead, LAX_IDENTIFIER) ? PatternResult.PATTERN
                                                          : PatternResult.EXPRESSION;
                    } else if (depth < 0) return PatternResult.EXPRESSION;
                    break;
                case MONKEYS_AT:
                    lookahead = skipAnnotation(lookahead);
                    break;
                case LBRACKET:
                    if (peekToken(lookahead, RBRACKET, LAX_IDENTIFIER)) {
                        return PatternResult.PATTERN;
                    } else if (peekToken(lookahead, RBRACKET)) {
                        lookahead++;
                        break;
                    } else {
                        return PatternResult.EXPRESSION;
                    }
                default: return PatternResult.EXPRESSION;
            }
            lookahead++;
        }
    }

    private enum PatternResult {
        EXPRESSION,
        PATTERN;
    }

    /** MoreStatementExpressions = { COMMA StatementExpression }
     */
    <T extends ListBuffer<? super JCExpressionStatement>> T moreStatementExpressions(int pos,
                                                                    JCExpression first,
                                                                    T stats) {
        // This Exec is a "StatementExpression"; it subsumes no terminating token
        stats.append(toP(F.at(pos).Exec(checkExprStat(first))));
        while (token.kind == COMMA) {
            nextToken();
            pos = token.pos;
            JCExpression t = parseExpression();
            // This Exec is a "StatementExpression"; it subsumes no terminating token
            stats.append(toP(F.at(pos).Exec(checkExprStat(t))));
        }
        return stats;
    }

    /** ForInit = StatementExpression MoreStatementExpressions
     *           |  { FINAL | '@' Annotation } Type VariableDeclarators
     */
    List<JCStatement> forInit() {
        ListBuffer<JCStatement> stats = new ListBuffer<>();
        int pos = token.pos;
        if (token.kind == FINAL || token.kind == MONKEYS_AT) {
            return variableDeclarators(optFinal(0), parseType(true), stats, true).toList();
        } else {
            JCExpression t = term(EXPR | TYPE);
            if ((lastmode & TYPE) != 0 && LAX_IDENTIFIER.test(token.kind)) {
                return variableDeclarators(modifiersOpt(), t, stats, true).toList();
            } else if ((lastmode & TYPE) != 0 && token.kind == COLON) {
                log.error(DiagnosticFlag.SYNTAX, pos, Errors.BadInitializer("for-loop"));
                return List.of((JCStatement)F.at(pos).VarDef(modifiersOpt(), names.error, t, null));
            } else {
                return moreStatementExpressions(pos, t, stats).toList();
            }
        }
    }

    /** ForUpdate = StatementExpression MoreStatementExpressions
     */
    List<JCExpressionStatement> forUpdate() {
        return moreStatementExpressions(token.pos,
                                        parseExpression(),
                                        new ListBuffer<JCExpressionStatement>()).toList();
    }

    /** AnnotationsOpt = { '@' Annotation }
     *
     * @param kind Whether to parse an ANNOTATION or TYPE_ANNOTATION
     */
    protected List<JCAnnotation> annotationsOpt(Tag kind) {
        if (token.kind != MONKEYS_AT) return List.nil(); // optimization
        ListBuffer<JCAnnotation> buf = new ListBuffer<>();
        int prevmode = mode;
        while (token.kind == MONKEYS_AT) {
            int pos = token.pos;
            nextToken();
            buf.append(annotation(pos, kind));
        }
        lastmode = mode;
        mode = prevmode;
        List<JCAnnotation> annotations = buf.toList();

        return annotations;
    }

    List<JCAnnotation> typeAnnotationsOpt() {
        List<JCAnnotation> annotations = annotationsOpt(Tag.TYPE_ANNOTATION);
        return annotations;
    }

    /** ModifiersOpt = { Modifier }
     *  Modifier = PUBLIC | PROTECTED | PRIVATE | STATIC | ABSTRACT | FINAL
     *           | NATIVE | SYNCHRONIZED | TRANSIENT | VOLATILE | "@"
     *           | "@" Annotation
     */
    protected JCModifiers modifiersOpt() {
        return modifiersOpt(null);
    }
    protected JCModifiers modifiersOpt(JCModifiers partial) {
        long flags;
        ListBuffer<JCAnnotation> annotations = new ListBuffer<>();
        int pos;
        if (partial == null) {
            flags = 0;
            pos = token.pos;
        } else {
            flags = partial.flags;
            annotations.appendList(partial.annotations);
            pos = partial.pos;
        }
        if (token.deprecatedFlag()) {
            flags |= Flags.DEPRECATED;
        }
        int lastPos;
    loop:
        while (true) {
            long flag;
            switch (token.kind) {
            case PRIVATE     : flag = Flags.PRIVATE; break;
            case PROTECTED   : flag = Flags.PROTECTED; break;
            case PUBLIC      : flag = Flags.PUBLIC; break;
            case STATIC      : flag = Flags.STATIC; break;
            case TRANSIENT   : flag = Flags.TRANSIENT; break;
            case FINAL       : flag = Flags.FINAL; break;
            case ABSTRACT    : flag = Flags.ABSTRACT; break;
            case NATIVE      : flag = Flags.NATIVE; break;
            case VOLATILE    : flag = Flags.VOLATILE; break;
            case SYNCHRONIZED: flag = Flags.SYNCHRONIZED; break;
            case STRICTFP    : flag = Flags.STRICTFP; break;
            case MONKEYS_AT  : flag = Flags.ANNOTATION; break;
            case DEFAULT     : checkSourceLevel(Feature.DEFAULT_METHODS); flag = Flags.DEFAULT; break;
            case ERROR       : flag = 0; nextToken(); break;
            case IDENTIFIER  : {
                if (isNonSealedClassStart(false)) {
                    flag = Flags.NON_SEALED;
                    nextToken();
                    nextToken();
                    break;
                }
                if (isSealedClassStart(false)) {
                    checkSourceLevel(Feature.SEALED_CLASSES);
                    flag = Flags.SEALED;
                    break;
                }
                break loop;
            }
            default: break loop;
            }
            if ((flags & flag) != 0) log.error(DiagnosticFlag.SYNTAX, token.pos, Errors.RepeatedModifier);
            lastPos = token.pos;
            nextToken();
            if (flag == Flags.ANNOTATION) {
                if (token.kind != INTERFACE) {
                    JCAnnotation ann = annotation(lastPos, Tag.ANNOTATION);
                    // if first modifier is an annotation, set pos to annotation's.
                    if (flags == 0 && annotations.isEmpty())
                        pos = ann.pos;
                    annotations.append(ann);
                    flag = 0;
                }
            }
            flags |= flag;
        }
        switch (token.kind) {
        case ENUM: flags |= Flags.ENUM; break;
        case INTERFACE: flags |= Flags.INTERFACE; break;
        default: break;
        }

        /* A modifiers tree with no modifier tokens or annotations
         * has no text position. */
        if ((flags & (Flags.ModifierFlags | Flags.ANNOTATION)) == 0 && annotations.isEmpty())
            pos = Position.NOPOS;

        JCModifiers mods = F.at(pos).Modifiers(flags, annotations.toList());
        if (pos != Position.NOPOS)
            storeEnd(mods, S.prevToken().endPos);
        return mods;
    }

    /** Annotation              = "@" Qualident [ "(" AnnotationFieldValues ")" ]
     *
     * @param pos position of "@" token
     * @param kind Whether to parse an ANNOTATION or TYPE_ANNOTATION
     */
    JCAnnotation annotation(int pos, Tag kind) {
        // accept(AT); // AT consumed by caller
        if (kind == Tag.TYPE_ANNOTATION) {
            checkSourceLevel(Feature.TYPE_ANNOTATIONS);
        }
        JCTree ident = qualident(false);
        List<JCExpression> fieldValues = annotationFieldValuesOpt();
        JCAnnotation ann;
        if (kind == Tag.ANNOTATION) {
            ann = F.at(pos).Annotation(ident, fieldValues);
        } else if (kind == Tag.TYPE_ANNOTATION) {
            ann = F.at(pos).TypeAnnotation(ident, fieldValues);
        } else {
            throw new AssertionError("Unhandled annotation kind: " + kind);
        }

        storeEnd(ann, S.prevToken().endPos);
        return ann;
    }

    List<JCExpression> annotationFieldValuesOpt() {
        return (token.kind == LPAREN) ? annotationFieldValues() : List.nil();
    }

    /** AnnotationFieldValues   = "(" [ AnnotationFieldValue { "," AnnotationFieldValue } ] ")" */
    List<JCExpression> annotationFieldValues() {
        accept(LPAREN);
        ListBuffer<JCExpression> buf = new ListBuffer<>();
        if (token.kind != RPAREN) {
            buf.append(annotationFieldValue());
            while (token.kind == COMMA) {
                nextToken();
                buf.append(annotationFieldValue());
            }
        }
        accept(RPAREN);
        return buf.toList();
    }

    /** AnnotationFieldValue    = AnnotationValue
     *                          | Identifier "=" AnnotationValue
     */
    JCExpression annotationFieldValue() {
        if (LAX_IDENTIFIER.test(token.kind)) {
            selectExprMode();
            JCExpression t1 = term1();
            if (t1.hasTag(IDENT) && token.kind == EQ) {
                int pos = token.pos;
                accept(EQ);
                JCExpression v = annotationValue();
                return toP(F.at(pos).Assign(t1, v));
            } else {
                return t1;
            }
        }
        return annotationValue();
    }

    /* AnnotationValue          = ConditionalExpression
     *                          | Annotation
     *                          | "{" [ AnnotationValue { "," AnnotationValue } ] [","] "}"
     */
    JCExpression annotationValue() {
        int pos;
        switch (token.kind) {
        case MONKEYS_AT:
            pos = token.pos;
            nextToken();
            return annotation(pos, Tag.ANNOTATION);
        case LBRACE:
            pos = token.pos;
            accept(LBRACE);
            ListBuffer<JCExpression> buf = new ListBuffer<>();
            if (token.kind == COMMA) {
                nextToken();
            } else if (token.kind != RBRACE) {
                buf.append(annotationValue());
                while (token.kind == COMMA) {
                    nextToken();
                    if (token.kind == RBRACE) break;
                    buf.append(annotationValue());
                }
            }
            accept(RBRACE);
            return toP(F.at(pos).NewArray(null, List.nil(), buf.toList()));
        default:
            selectExprMode();
            return term1();
        }
    }

    /** VariableDeclarators = VariableDeclarator { "," VariableDeclarator }
     */
    public <T extends ListBuffer<? super JCVariableDecl>> T variableDeclarators(JCModifiers mods,
                                                                         JCExpression type,
                                                                         T vdefs,
                                                                         boolean localDecl)
    {
        return variableDeclaratorsRest(token.pos, mods, type, ident(), false, null, vdefs, localDecl);
    }

    /** VariableDeclaratorsRest = VariableDeclaratorRest { "," VariableDeclarator }
     *  ConstantDeclaratorsRest = ConstantDeclaratorRest { "," ConstantDeclarator }
     *
     *  @param reqInit  Is an initializer always required?
     *  @param dc       The documentation comment for the variable declarations, or null.
     */
    protected <T extends ListBuffer<? super JCVariableDecl>> T variableDeclaratorsRest(int pos,
                                                                     JCModifiers mods,
                                                                     JCExpression type,
                                                                     Name name,
                                                                     boolean reqInit,
                                                                     Comment dc,
                                                                     T vdefs,
                                                                     boolean localDecl)
    {
        JCVariableDecl head = variableDeclaratorRest(pos, mods, type, name, reqInit, dc, localDecl, false);
        vdefs.append(head);
        while (token.kind == COMMA) {
            // All but last of multiple declarators subsume a comma
            storeEnd((JCTree)vdefs.last(), token.endPos);
            nextToken();
            vdefs.append(variableDeclarator(mods, type, reqInit, dc, localDecl));
        }
        return vdefs;
    }

    /** VariableDeclarator = Ident VariableDeclaratorRest
     *  ConstantDeclarator = Ident ConstantDeclaratorRest
     */
    JCVariableDecl variableDeclarator(JCModifiers mods, JCExpression type, boolean reqInit, Comment dc, boolean localDecl) {
        return variableDeclaratorRest(token.pos, mods, type, ident(), reqInit, dc, localDecl, true);
    }

    /** VariableDeclaratorRest = BracketsOpt ["=" VariableInitializer]
     *  ConstantDeclaratorRest = BracketsOpt "=" VariableInitializer
     *
     *  @param reqInit  Is an initializer always required?
     *  @param dc       The documentation comment for the variable declarations, or null.
     */
    JCVariableDecl variableDeclaratorRest(int pos, JCModifiers mods, JCExpression type, Name name,
                                  boolean reqInit, Comment dc, boolean localDecl, boolean compound) {
        boolean declaredUsingVar = false;
        type = bracketsOpt(type);
        JCExpression init = null;
        if (token.kind == EQ) {
            nextToken();
            init = variableInitializer();
        }
        else if (reqInit) syntaxError(token.pos, Errors.Expected(EQ));
        JCTree elemType = TreeInfo.innermostType(type, true);
        int startPos = Position.NOPOS;
        if (elemType.hasTag(IDENT)) {
            Name typeName = ((JCIdent)elemType).name;
            if (restrictedTypeNameStartingAtSource(typeName, pos, !compound && localDecl) != null) {
                if (typeName != names.var) {
                    reportSyntaxError(elemType.pos, Errors.RestrictedTypeNotAllowedHere(typeName));
                } else if (type.hasTag(TYPEARRAY) && !compound) {
                    //error - 'var' and arrays
                    reportSyntaxError(elemType.pos, Errors.RestrictedTypeNotAllowedArray(typeName));
                } else {
                    declaredUsingVar = true;
                    if(compound)
                        //error - 'var' in compound local var decl
                        reportSyntaxError(elemType.pos, Errors.RestrictedTypeNotAllowedCompound(typeName));
                    startPos = TreeInfo.getStartPos(mods);
                    if (startPos == Position.NOPOS)
                        startPos = TreeInfo.getStartPos(type);
                    //implicit type
                    type = null;
                }
            }
        }
        JCVariableDecl result =
            toP(F.at(pos).VarDef(mods, name, type, init, declaredUsingVar));
        attach(result, dc);
        result.startPos = startPos;
        return result;
    }

    Name restrictedTypeName(JCExpression e, boolean shouldWarn) {
        switch (e.getTag()) {
            case IDENT:
                return restrictedTypeNameStartingAtSource(((JCIdent)e).name, e.pos, shouldWarn) != null ? ((JCIdent)e).name : null;
            case TYPEARRAY:
                return restrictedTypeName(((JCArrayTypeTree)e).elemtype, shouldWarn);
            default:
                return null;
        }
    }

    Source restrictedTypeNameStartingAtSource(Name name, int pos, boolean shouldWarn) {
        if (name == names.var) {
            if (Feature.LOCAL_VARIABLE_TYPE_INFERENCE.allowedInSource(source)) {
                return Source.JDK10;
            } else if (shouldWarn) {
                log.warning(pos, Warnings.RestrictedTypeNotAllowed(name, Source.JDK10));
            }
        }
        if (name == names.yield) {
            if (allowYieldStatement) {
                return Source.JDK14;
            } else if (shouldWarn) {
                log.warning(pos, Warnings.RestrictedTypeNotAllowed(name, Source.JDK14));
            }
        }
        if (name == names.record) {
            if (allowRecords) {
                return Source.JDK14;
            } else if (shouldWarn) {
                log.warning(pos, Warnings.RestrictedTypeNotAllowedPreview(name, Source.JDK14));
            }
        }
        if (name == names.sealed) {
            if (allowSealedTypes) {
                return Source.JDK15;
            } else if (shouldWarn) {
                log.warning(pos, Warnings.RestrictedTypeNotAllowedPreview(name, Source.JDK15));
            }
        }
        if (name == names.permits) {
            if (allowSealedTypes) {
                return Source.JDK15;
            } else if (shouldWarn) {
                log.warning(pos, Warnings.RestrictedTypeNotAllowedPreview(name, Source.JDK15));
            }
        }
        return null;
    }

    /** VariableDeclaratorId = Ident BracketsOpt
     */
    JCVariableDecl variableDeclaratorId(JCModifiers mods, JCExpression type) {
        return variableDeclaratorId(mods, type, false, false);
    }
    //where
    JCVariableDecl variableDeclaratorId(JCModifiers mods, JCExpression type, boolean lambdaParameter, boolean recordComponent) {
        int pos = token.pos;
        Name name;
        if (lambdaParameter && token.kind == UNDERSCORE) {
            log.error(pos, Errors.UnderscoreAsIdentifierInLambda);
            name = token.name();
            nextToken();
        } else {
            if (allowThisIdent ||
                !lambdaParameter ||
                LAX_IDENTIFIER.test(token.kind) ||
                mods.flags != Flags.PARAMETER ||
                mods.annotations.nonEmpty()) {
                JCExpression pn = qualident(false);
                if (pn.hasTag(Tag.IDENT) && ((JCIdent)pn).name != names._this) {
                    name = ((JCIdent)pn).name;
                } else {
                    if (allowThisIdent) {
                        if ((mods.flags & Flags.VARARGS) != 0) {
                            log.error(token.pos, Errors.VarargsAndReceiver);
                        }
                        if (token.kind == LBRACKET) {
                            log.error(token.pos, Errors.ArrayAndReceiver);
                        }
                        if (pn.hasTag(Tag.SELECT) && ((JCFieldAccess)pn).name != names._this) {
                            log.error(token.pos, Errors.WrongReceiver);
                        }
                    }
                    return toP(F.at(pos).ReceiverVarDef(mods, pn, type));
                }
            } else {
                /** if it is a lambda parameter and the token kind is not an identifier,
                 *  and there are no modifiers or annotations, then this means that the compiler
                 *  supposed the lambda to be explicit but it can contain a mix of implicit,
                 *  var or explicit parameters. So we assign the error name to the parameter name
                 *  instead of issuing an error and analyze the lambda parameters as a whole at
                 *  a higher level.
                 */
                name = names.empty;
            }
        }
        if ((mods.flags & Flags.VARARGS) != 0 &&
                token.kind == LBRACKET) {
            log.error(token.pos, Errors.VarargsAndOldArraySyntax);
        }
        if (recordComponent && token.kind == LBRACKET) {
            log.error(token.pos, Errors.RecordComponentAndOldArraySyntax);
        }
        type = bracketsOpt(type);

        return toP(F.at(pos).VarDef(mods, name, type, null,
                type != null && type.hasTag(IDENT) && ((JCIdent)type).name == names.var));
    }

    /** Resources = Resource { ";" Resources }
     */
    List<JCTree> resources() {
        ListBuffer<JCTree> defs = new ListBuffer<>();
        defs.append(resource());
        while (token.kind == SEMI) {
            // All but last of multiple declarators must subsume a semicolon
            storeEnd(defs.last(), token.endPos);
            int semiColonPos = token.pos;
            nextToken();
            if (token.kind == RPAREN) { // Optional trailing semicolon
                                       // after last resource
                break;
            }
            defs.append(resource());
        }
        return defs.toList();
    }

    /** Resource = VariableModifiersOpt Type VariableDeclaratorId "=" Expression
     *           | Expression
     */
    protected JCTree resource() {
        int startPos = token.pos;
        if (token.kind == FINAL || token.kind == MONKEYS_AT) {
            JCModifiers mods = optFinal(Flags.FINAL);
            JCExpression t = parseType(true);
            return variableDeclaratorRest(token.pos, mods, t, ident(), true, null, true, false);
        }
        JCExpression t = term(EXPR | TYPE);
        if ((lastmode & TYPE) != 0 && LAX_IDENTIFIER.test(token.kind)) {
            JCModifiers mods = toP(F.at(startPos).Modifiers(Flags.FINAL));
            return variableDeclaratorRest(token.pos, mods, t, ident(), true, null, true, false);
        } else {
            checkSourceLevel(Feature.EFFECTIVELY_FINAL_VARIABLES_IN_TRY_WITH_RESOURCES);
            if (!t.hasTag(IDENT) && !t.hasTag(SELECT)) {
                log.error(t.pos(), Errors.TryWithResourcesExprNeedsVar);
            }

            return t;
        }
    }

    /** CompilationUnit = [ { "@" Annotation } PACKAGE Qualident ";"] {ImportDeclaration} {TypeDeclaration}
     */
    public JCTree.JCCompilationUnit parseCompilationUnit() {
        Token firstToken = token;
        JCModifiers mods = null;
        boolean consumedToplevelDoc = false;
        boolean seenImport = false;
        boolean seenPackage = false;
        ListBuffer<JCTree> defs = new ListBuffer<>();
        if (token.kind == MONKEYS_AT)
            mods = modifiersOpt();

        if (token.kind == PACKAGE) {
            int packagePos = token.pos;
            List<JCAnnotation> annotations = List.nil();
            seenPackage = true;
            if (mods != null) {
                checkNoMods(mods.flags & ~Flags.DEPRECATED);
                annotations = mods.annotations;
                mods = null;
            }
            nextToken();
            JCExpression pid = qualident(false);
            accept(SEMI);
            JCPackageDecl pd = toP(F.at(packagePos).PackageDecl(annotations, pid));
            attach(pd, firstToken.comment(CommentStyle.JAVADOC));
            consumedToplevelDoc = true;
            defs.append(pd);
        }

        boolean checkForImports = true;
        boolean firstTypeDecl = true;
        while (token.kind != EOF) {
            if (token.pos <= endPosTable.errorEndPos) {
                // error recovery
                skip(checkForImports, false, false, false);
                if (token.kind == EOF)
                    break;
            }
            if (checkForImports && mods == null && token.kind == IMPORT) {
                seenImport = true;
                defs.append(importDeclaration());
            } else {
                Comment docComment = token.comment(CommentStyle.JAVADOC);
                if (firstTypeDecl && !seenImport && !seenPackage) {
                    docComment = firstToken.comment(CommentStyle.JAVADOC);
                    consumedToplevelDoc = true;
                }
                if (mods != null || token.kind != SEMI)
                    mods = modifiersOpt(mods);
                if (firstTypeDecl && token.kind == IDENTIFIER) {
                    ModuleKind kind = ModuleKind.STRONG;
                    if (token.name() == names.open) {
                        kind = ModuleKind.OPEN;
                        nextToken();
                    }
                    if (token.kind == IDENTIFIER && token.name() == names.module) {
                        if (mods != null) {
                            checkNoMods(mods.flags & ~Flags.DEPRECATED);
                        }
                        defs.append(moduleDecl(mods, kind, docComment));
                        consumedToplevelDoc = true;
                        break;
                    } else if (kind != ModuleKind.STRONG) {
                        reportSyntaxError(token.pos, Errors.ExpectedModule);
                    }
                }
                JCTree def = typeDeclaration(mods, docComment);
                if (def instanceof JCExpressionStatement statement)
                    def = statement.expr;
                defs.append(def);
                if (def instanceof JCClassDecl)
                    checkForImports = false;
                mods = null;
                firstTypeDecl = false;
            }
        }
        JCTree.JCCompilationUnit toplevel = F.at(firstToken.pos).TopLevel(defs.toList());
        if (!consumedToplevelDoc)
            attach(toplevel, firstToken.comment(CommentStyle.JAVADOC));
        if (defs.isEmpty())
            storeEnd(toplevel, S.prevToken().endPos);
        if (keepDocComments)
            toplevel.docComments = docComments;
        if (keepLineMap)
            toplevel.lineMap = S.getLineMap();
        this.endPosTable.setParser(null); // remove reference to parser
        toplevel.endPositions = this.endPosTable;
        return toplevel;
    }

    JCModuleDecl moduleDecl(JCModifiers mods, ModuleKind kind, Comment dc) {
        int pos = token.pos;
        checkSourceLevel(Feature.MODULES);

        nextToken();
        JCExpression name = qualident(false);
        List<JCDirective> directives = null;

        accept(LBRACE);
        directives = moduleDirectiveList();
        accept(RBRACE);
        accept(EOF);

        JCModuleDecl result = toP(F.at(pos).ModuleDef(mods, kind, name, directives));
        attach(result, dc);
        return result;
    }

    List<JCDirective> moduleDirectiveList() {
        ListBuffer<JCDirective> defs = new ListBuffer<>();
        while (token.kind == IDENTIFIER) {
            int pos = token.pos;
            if (token.name() == names.requires) {
                nextToken();
                boolean isTransitive = false;
                boolean isStaticPhase = false;
            loop:
                while (true) {
                    switch (token.kind) {
                        case IDENTIFIER:
                            if (token.name() == names.transitive && !isTransitive) {
                                Token t1 = S.token(1);
                                if (t1.kind == SEMI || t1.kind == DOT) {
                                    break loop;
                                }
                                isTransitive = true;
                                break;
                            } else {
                                break loop;
                            }
                        case STATIC:
                            if (isStaticPhase) {
                                log.error(DiagnosticFlag.SYNTAX, token.pos, Errors.RepeatedModifier);
                            }
                            isStaticPhase = true;
                            break;
                        default:
                            break loop;
                    }
                    nextToken();
                }
                JCExpression moduleName = qualident(false);
                accept(SEMI);
                defs.append(toP(F.at(pos).Requires(isTransitive, isStaticPhase, moduleName)));
            } else if (token.name() == names.exports || token.name() == names.opens) {
                boolean exports = token.name() == names.exports;
                nextToken();
                JCExpression pkgName = qualident(false);
                List<JCExpression> moduleNames = null;
                if (token.kind == IDENTIFIER && token.name() == names.to) {
                    nextToken();
                    moduleNames = qualidentList(false);
                }
                accept(SEMI);
                JCDirective d;
                if (exports) {
                    d = F.at(pos).Exports(pkgName, moduleNames);
                } else {
                    d = F.at(pos).Opens(pkgName, moduleNames);
                }
                defs.append(toP(d));
            } else if (token.name() == names.provides) {
                nextToken();
                JCExpression serviceName = qualident(false);
                if (token.kind == IDENTIFIER && token.name() == names.with) {
                    nextToken();
                    List<JCExpression> implNames = qualidentList(false);
                    accept(SEMI);
                    defs.append(toP(F.at(pos).Provides(serviceName, implNames)));
                } else {
                    log.error(DiagnosticFlag.SYNTAX, token.pos, Errors.ExpectedStr("'" + names.with + "'"));
                    skip(false, false, false, false);
                }
            } else if (token.name() == names.uses) {
                nextToken();
                JCExpression service = qualident(false);
                accept(SEMI);
                defs.append(toP(F.at(pos).Uses(service)));
            } else {
                setErrorEndPos(pos);
                reportSyntaxError(pos, Errors.InvalidModuleDirective);
                break;
            }
        }
        return defs.toList();
    }

    /** ImportDeclaration = IMPORT [ STATIC ] Ident { "." Ident } [ "." "*" ] ";"
     */
    protected JCTree importDeclaration() {
        int pos = token.pos;
        nextToken();
        boolean importStatic = false;
        if (token.kind == STATIC) {
            importStatic = true;
            nextToken();
        }
        JCExpression pid = toP(F.at(token.pos).Ident(ident()));
        do {
            int pos1 = token.pos;
            accept(DOT);
            if (token.kind == STAR) {
                pid = to(F.at(pos1).Select(pid, names.asterisk));
                nextToken();
                break;
            } else {
                pid = toP(F.at(pos1).Select(pid, ident()));
            }
        } while (token.kind == DOT);
        accept(SEMI);
        return toP(F.at(pos).Import(pid, importStatic));
    }

    /** TypeDeclaration = ClassOrInterfaceOrEnumDeclaration
     *                  | ";"
     */
    JCTree typeDeclaration(JCModifiers mods, Comment docComment) {
        int pos = token.pos;
        if (mods == null && token.kind == SEMI) {
            nextToken();
            return toP(F.at(pos).Skip());
        } else {
            return classOrRecordOrInterfaceOrEnumDeclaration(modifiersOpt(mods), docComment);
        }
    }

    /** ClassOrInterfaceOrEnumDeclaration = ModifiersOpt
     *           (ClassDeclaration | InterfaceDeclaration | EnumDeclaration)
     *  @param mods     Any modifiers starting the class or interface declaration
     *  @param dc       The documentation comment for the class, or null.
     */
    protected JCStatement classOrRecordOrInterfaceOrEnumDeclaration(JCModifiers mods, Comment dc) {
        if (token.kind == CLASS) {
            return classDeclaration(mods, dc);
        } if (isRecordStart()) {
            return recordDeclaration(mods, dc);
        } else if (token.kind == INTERFACE) {
            return interfaceDeclaration(mods, dc);
        } else if (token.kind == ENUM) {
            return enumDeclaration(mods, dc);
        } else {
            int pos = token.pos;
            List<JCTree> errs;
            if (token.kind == IDENTIFIER && token.name() == names.record) {
                checkSourceLevel(Feature.RECORDS);
                JCErroneous erroneousTree = syntaxError(token.pos, List.of(mods), Errors.RecordHeaderExpected);
                return toP(F.Exec(erroneousTree));
            } else {
                if (LAX_IDENTIFIER.test(token.kind)) {
                    errs = List.of(mods, toP(F.at(pos).Ident(ident())));
                    setErrorEndPos(token.pos);
                } else {
                    errs = List.of(mods);
                }
                final JCErroneous erroneousTree;
                if (parseModuleInfo) {
                    erroneousTree = syntaxError(pos, errs, Errors.ExpectedModuleOrOpen);
                } else {
                    if (allowRecords) {
                        erroneousTree = syntaxError(pos, errs, Errors.Expected4(CLASS, INTERFACE, ENUM, "record"));
                    } else {
                        erroneousTree = syntaxError(pos, errs, Errors.Expected3(CLASS, INTERFACE, ENUM));
                    }
                }
                return toP(F.Exec(erroneousTree));
            }
        }
    }

    /** ClassDeclaration = CLASS Ident TypeParametersOpt [EXTENDS Type]
     *                     [IMPLEMENTS TypeList] ClassBody
     *  @param mods    The modifiers starting the class declaration
     *  @param dc       The documentation comment for the class, or null.
     */
    protected JCClassDecl classDeclaration(JCModifiers mods, Comment dc) {
        int pos = token.pos;
        accept(CLASS);
        Name name = typeName();

        List<JCTypeParameter> typarams = typeParametersOpt();

        JCExpression extending = null;
        if (token.kind == EXTENDS) {
            nextToken();
            extending = parseType();
        }
        List<JCExpression> implementing = List.nil();
        if (token.kind == IMPLEMENTS) {
            nextToken();
            implementing = typeList();
        }
        List<JCExpression> permitting = permitsClause(mods, "class");
        List<JCTree> defs = classInterfaceOrRecordBody(name, false, false);
        JCClassDecl result = toP(F.at(pos).ClassDef(
            mods, name, typarams, extending, implementing, permitting, defs));
        attach(result, dc);
        return result;
    }

    protected JCClassDecl recordDeclaration(JCModifiers mods, Comment dc) {
        int pos = token.pos;
        nextToken();
        mods.flags |= Flags.RECORD;
        Name name = typeName();

        List<JCTypeParameter> typarams = typeParametersOpt();

        List<JCVariableDecl> headerFields = formalParameters(false, true);

        List<JCExpression> implementing = List.nil();
        if (token.kind == IMPLEMENTS) {
            nextToken();
            implementing = typeList();
        }
        List<JCTree> defs = classInterfaceOrRecordBody(name, false, true);
        java.util.List<JCVariableDecl> fields = new ArrayList<>();
        for (JCVariableDecl field : headerFields) {
            fields.add(field);
        }
        for (JCTree def : defs) {
            if (def.hasTag(METHODDEF)) {
                JCMethodDecl methDef = (JCMethodDecl) def;
                if (methDef.name == names.init && methDef.params.isEmpty() && (methDef.mods.flags & Flags.COMPACT_RECORD_CONSTRUCTOR) != 0) {
                    ListBuffer<JCVariableDecl> tmpParams = new ListBuffer<>();
                    for (JCVariableDecl param : headerFields) {
                        tmpParams.add(F.at(param)
                                // we will get flags plus annotations from the record component
                                .VarDef(F.Modifiers(Flags.PARAMETER | Flags.GENERATED_MEMBER | param.mods.flags & Flags.VARARGS,
                                        param.mods.annotations),
                                param.name, param.vartype, null));
                    }
                    methDef.params = tmpParams.toList();
                }
            }
        }
        for (int i = fields.size() - 1; i >= 0; i--) {
            JCVariableDecl field = fields.get(i);
            defs = defs.prepend(field);
        }
        JCClassDecl result = toP(F.at(pos).ClassDef(mods, name, typarams, null, implementing, defs));
        attach(result, dc);
        return result;
    }

    Name typeName() {
        int pos = token.pos;
        Name name = ident();
        Source source = restrictedTypeNameStartingAtSource(name, pos, true);
        if (source != null) {
            reportSyntaxError(pos, Errors.RestrictedTypeNotAllowed(name, source));
        }
        return name;
    }

    /** InterfaceDeclaration = INTERFACE Ident TypeParametersOpt
     *                         [EXTENDS TypeList] InterfaceBody
     *  @param mods    The modifiers starting the interface declaration
     *  @param dc       The documentation comment for the interface, or null.
     */
    protected JCClassDecl interfaceDeclaration(JCModifiers mods, Comment dc) {
        int pos = token.pos;
        accept(INTERFACE);

        Name name = typeName();

        List<JCTypeParameter> typarams = typeParametersOpt();

        List<JCExpression> extending = List.nil();
        if (token.kind == EXTENDS) {
            nextToken();
            extending = typeList();
        }
        List<JCExpression> permitting = permitsClause(mods, "interface");
        List<JCTree> defs;
        defs = classInterfaceOrRecordBody(name, true, false);
        JCClassDecl result = toP(F.at(pos).ClassDef(
            mods, name, typarams, null, extending, permitting, defs));
        attach(result, dc);
        return result;
    }

    List<JCExpression> permitsClause(JCModifiers mods, String classOrInterface) {
        if (allowSealedTypes && token.kind == IDENTIFIER && token.name() == names.permits) {
            checkSourceLevel(Feature.SEALED_CLASSES);
            if ((mods.flags & Flags.SEALED) == 0) {
                log.error(token.pos, Errors.InvalidPermitsClause(Fragments.ClassIsNotSealed(classOrInterface)));
            }
            nextToken();
            return qualidentList(false);
        }
        return List.nil();
    }

    /** EnumDeclaration = ENUM Ident [IMPLEMENTS TypeList] EnumBody
     *  @param mods    The modifiers starting the enum declaration
     *  @param dc       The documentation comment for the enum, or null.
     */
    protected JCClassDecl enumDeclaration(JCModifiers mods, Comment dc) {
        int pos = token.pos;
        accept(ENUM);

        Name name = typeName();

        List<JCExpression> implementing = List.nil();
        if (token.kind == IMPLEMENTS) {
            nextToken();
            implementing = typeList();
        }

        List<JCTree> defs = enumBody(name);
        mods.flags |= Flags.ENUM;
        JCClassDecl result = toP(F.at(pos).
            ClassDef(mods, name, List.nil(),
                     null, implementing, defs));
        attach(result, dc);
        return result;
    }

    /** EnumBody = "{" { EnumeratorDeclarationList } [","]
     *                  [ ";" {ClassBodyDeclaration} ] "}"
     */
    List<JCTree> enumBody(Name enumName) {
        accept(LBRACE);
        ListBuffer<JCTree> defs = new ListBuffer<>();
        boolean wasSemi = false;
        boolean hasStructuralErrors = false;
        boolean wasError = false;
        if (token.kind == COMMA) {
            nextToken();
            if (token.kind == SEMI) {
                wasSemi = true;
                nextToken();
            } else if (token.kind != RBRACE) {
                reportSyntaxError(S.prevToken().endPos,
                                  Errors.Expected2(RBRACE, SEMI));
                wasError = true;
            }
        }
        while (token.kind != RBRACE && token.kind != EOF) {
            if (token.kind == SEMI) {
                accept(SEMI);
                wasSemi = true;
                if (token.kind == RBRACE || token.kind == EOF) break;
            }
            EnumeratorEstimate memberType = estimateEnumeratorOrMember(enumName);
            if (memberType == EnumeratorEstimate.UNKNOWN) {
                memberType = wasSemi ? EnumeratorEstimate.MEMBER
                                     : EnumeratorEstimate.ENUMERATOR;
            }
            if (memberType == EnumeratorEstimate.ENUMERATOR) {
                wasError = false;
                if (wasSemi && !hasStructuralErrors) {
                    reportSyntaxError(token.pos, Errors.EnumConstantNotExpected);
                    hasStructuralErrors = true;
                }
                defs.append(enumeratorDeclaration(enumName));
                if (token.pos <= endPosTable.errorEndPos) {
                    // error recovery
                   skip(false, true, true, false);
                } else {
                    if (token.kind != RBRACE && token.kind != SEMI && token.kind != EOF) {
                        if (token.kind == COMMA) {
                            nextToken();
                        } else {
                            setErrorEndPos(token.pos);
                            reportSyntaxError(S.prevToken().endPos,
                                              Errors.Expected3(COMMA, RBRACE, SEMI));
                            wasError = true;
                        }
                    }
                }
            } else {
                if (!wasSemi && !hasStructuralErrors && !wasError) {
                    reportSyntaxError(token.pos, Errors.EnumConstantExpected);
                    hasStructuralErrors = true;
                }
                wasError = false;
                defs.appendList(classOrInterfaceOrRecordBodyDeclaration(enumName,
                                                                false, false));
                if (token.pos <= endPosTable.errorEndPos) {
                    // error recovery
                   skip(false, true, true, false);
                }
            }
        }
        accept(RBRACE);
        return defs.toList();
    }

    private EnumeratorEstimate estimateEnumeratorOrMember(Name enumName) {
        // if we are seeing a record declaration inside of an enum we want the same error message as expected for a
        // let's say an interface declaration inside an enum
        if (token.kind == TokenKind.IDENTIFIER && token.name() != enumName &&
                (!allowRecords || !isRecordStart())) {
            Token next = S.token(1);
            switch (next.kind) {
                case LPAREN: case LBRACE: case COMMA: case SEMI:
                    return EnumeratorEstimate.ENUMERATOR;
            }
        }
        switch (token.kind) {
            case IDENTIFIER: case MONKEYS_AT: case LT:
                if (token.kind == IDENTIFIER) {
                    if (allowRecords && isRecordStart()) {
                        return EnumeratorEstimate.MEMBER;
                    }
                }
                return EnumeratorEstimate.UNKNOWN;
            default:
                return EnumeratorEstimate.MEMBER;
        }
    }

    private enum EnumeratorEstimate {
        ENUMERATOR,
        MEMBER,
        UNKNOWN;
    }

    /** EnumeratorDeclaration = AnnotationsOpt [TypeArguments] IDENTIFIER [ Arguments ] [ "{" ClassBody "}" ]
     */
    JCTree enumeratorDeclaration(Name enumName) {
        Comment dc = token.comment(CommentStyle.JAVADOC);
        int flags = Flags.PUBLIC|Flags.STATIC|Flags.FINAL|Flags.ENUM;
        if (token.deprecatedFlag()) {
            flags |= Flags.DEPRECATED;
        }
        int pos = token.pos;
        List<JCAnnotation> annotations = annotationsOpt(Tag.ANNOTATION);
        JCModifiers mods = F.at(annotations.isEmpty() ? Position.NOPOS : pos).Modifiers(flags, annotations);
        List<JCExpression> typeArgs = typeArgumentsOpt();
        int identPos = token.pos;
        Name name = ident();
        int createPos = token.pos;
        List<JCExpression> args = (token.kind == LPAREN)
            ? arguments() : List.nil();
        JCClassDecl body = null;
        if (token.kind == LBRACE) {
            JCModifiers mods1 = F.at(Position.NOPOS).Modifiers(Flags.ENUM);
            List<JCTree> defs = classInterfaceOrRecordBody(names.empty, false, false);
            body = toP(F.at(identPos).AnonymousClassDef(mods1, defs));
        }
        if (args.isEmpty() && body == null)
            createPos = identPos;
        JCIdent ident = F.at(identPos).Ident(enumName);
        JCNewClass create = F.at(createPos).NewClass(null, typeArgs, ident, args, body);
        if (createPos != identPos)
            storeEnd(create, S.prevToken().endPos);
        ident = F.at(identPos).Ident(enumName);
        JCTree result = toP(F.at(pos).VarDef(mods, name, ident, create));
        attach(result, dc);
        return result;
    }

    /** TypeList = Type {"," Type}
     */
    List<JCExpression> typeList() {
        ListBuffer<JCExpression> ts = new ListBuffer<>();
        ts.append(parseType());
        while (token.kind == COMMA) {
            nextToken();
            ts.append(parseType());
        }
        return ts.toList();
    }

    /** ClassBody     = "{" {ClassBodyDeclaration} "}"
     *  InterfaceBody = "{" {InterfaceBodyDeclaration} "}"
     */
    List<JCTree> classInterfaceOrRecordBody(Name className, boolean isInterface, boolean isRecord) {
        accept(LBRACE);
        if (token.pos <= endPosTable.errorEndPos) {
            // error recovery
            skip(false, true, false, false);
            if (token.kind == LBRACE)
                nextToken();
            else
                return List.nil();
        }
        ListBuffer<JCTree> defs = new ListBuffer<>();
        while (token.kind != RBRACE && token.kind != EOF) {
            defs.appendList(classOrInterfaceOrRecordBodyDeclaration(className, isInterface, isRecord));
            if (token.pos <= endPosTable.errorEndPos) {
               // error recovery
               skip(false, true, true, false);
           }
        }
        accept(RBRACE);
        return defs.toList();
    }

    /** ClassBodyDeclaration =
     *      ";"
     *    | [STATIC] Block
     *    | ModifiersOpt
     *      ( Type Ident
     *        ( VariableDeclaratorsRest ";" | MethodDeclaratorRest )
     *      | VOID Ident VoidMethodDeclaratorRest
     *      | TypeParameters [Annotations]
     *        ( Type Ident MethodDeclaratorRest
     *        | VOID Ident VoidMethodDeclaratorRest
     *        )
     *      | Ident ConstructorDeclaratorRest
     *      | TypeParameters Ident ConstructorDeclaratorRest
     *      | ClassOrInterfaceOrEnumDeclaration
     *      )
     *  InterfaceBodyDeclaration =
     *      ";"
     *    | ModifiersOpt
     *      ( Type Ident
     *        ( ConstantDeclaratorsRest ";" | MethodDeclaratorRest )
     *      | VOID Ident MethodDeclaratorRest
     *      | TypeParameters [Annotations]
     *        ( Type Ident MethodDeclaratorRest
     *        | VOID Ident VoidMethodDeclaratorRest
     *        )
     *      | ClassOrInterfaceOrEnumDeclaration
     *      )
     *
     */
    protected List<JCTree> classOrInterfaceOrRecordBodyDeclaration(Name className, boolean isInterface, boolean isRecord) {
        if (token.kind == SEMI) {
            nextToken();
            return List.nil();
        } else {
            Comment dc = token.comment(CommentStyle.JAVADOC);
            int pos = token.pos;
            JCModifiers mods = modifiersOpt();
            if (token.kind == CLASS ||
                allowRecords && isRecordStart() ||
                token.kind == INTERFACE ||
                token.kind == ENUM) {
                return List.of(classOrRecordOrInterfaceOrEnumDeclaration(mods, dc));
            } else if (token.kind == LBRACE &&
                       (mods.flags & Flags.StandardFlags & ~Flags.STATIC) == 0 &&
                       mods.annotations.isEmpty()) {
                if (isInterface) {
                    log.error(DiagnosticFlag.SYNTAX, token.pos, Errors.InitializerNotAllowed);
                } else if (isRecord && (mods.flags & Flags.STATIC) == 0) {
                    log.error(DiagnosticFlag.SYNTAX, token.pos, Errors.InstanceInitializerNotAllowedInRecords);
                }
                return List.of(block(pos, mods.flags));
            } else {
                pos = token.pos;
                List<JCTypeParameter> typarams = typeParametersOpt();
                // if there are type parameters but no modifiers, save the start
                // position of the method in the modifiers.
                if (typarams.nonEmpty() && mods.pos == Position.NOPOS) {
                    mods.pos = pos;
                    storeEnd(mods, pos);
                }
                List<JCAnnotation> annosAfterParams = annotationsOpt(Tag.ANNOTATION);

                if (annosAfterParams.nonEmpty()) {
                    checkSourceLevel(annosAfterParams.head.pos, Feature.ANNOTATIONS_AFTER_TYPE_PARAMS);
                    mods.annotations = mods.annotations.appendList(annosAfterParams);
                    if (mods.pos == Position.NOPOS)
                        mods.pos = mods.annotations.head.pos;
                }

                Token tk = token;
                pos = token.pos;
                JCExpression type;
                boolean isVoid = token.kind == VOID;
                if (isVoid) {
                    type = to(F.at(pos).TypeIdent(TypeTag.VOID));
                    nextToken();
                } else {
                    // method returns types are un-annotated types
                    type = unannotatedType(false);
                }
                if ((token.kind == LPAREN && !isInterface ||
                        isRecord && token.kind == LBRACE) && type.hasTag(IDENT)) {
                    if (isInterface || tk.name() != className)
                        log.error(DiagnosticFlag.SYNTAX, pos, Errors.InvalidMethDeclRetTypeReq);
                    else if (annosAfterParams.nonEmpty())
                        illegal(annosAfterParams.head.pos);
                    if (isRecord && token.kind == LBRACE) {
                        mods.flags |= Flags.COMPACT_RECORD_CONSTRUCTOR;
                    }
                    return List.of(methodDeclaratorRest(
                        pos, mods, null, names.init, typarams,
                        isInterface, true, isRecord, dc));
                } else if (isRecord && type.hasTag(IDENT) && token.kind == THROWS) {
                    // trying to define a compact constructor with a throws clause
                    log.error(DiagnosticFlag.SYNTAX, token.pos,
                            Errors.InvalidCanonicalConstructorInRecord(
                                    Fragments.Compact,
                                    className,
                                    Fragments.ThrowsClauseNotAllowedForCanonicalConstructor(Fragments.Compact)));
                    skip(false, true, false, false);
                    return List.of(methodDeclaratorRest(
                            pos, mods, null, names.init, typarams,
                            isInterface, true, isRecord, dc));
                } else {
                    pos = token.pos;
                    Name name = ident();
                    if (token.kind == LPAREN) {
                        return List.of(methodDeclaratorRest(
                            pos, mods, type, name, typarams,
                            isInterface, isVoid, false, dc));
                    } else if (!isVoid && typarams.isEmpty()) {
                        if (!isRecord || (isRecord && (mods.flags & Flags.STATIC) != 0)) {
                        List<JCTree> defs =
                            variableDeclaratorsRest(pos, mods, type, name, isInterface, dc,
                                                    new ListBuffer<JCTree>(), false).toList();
                        accept(SEMI);
                        storeEnd(defs.last(), S.prevToken().endPos);
                        return defs;
                    } else {
                            int errPos = pos;
                            variableDeclaratorsRest(pos, mods, type, name, isInterface, dc,
                                    new ListBuffer<JCTree>(), false).toList();
                            accept(SEMI);
                            return List.of(syntaxError(errPos, null, Errors.RecordCannotDeclareInstanceFields));
                        }
                    } else {
                        pos = token.pos;
                        List<JCTree> err;
                        if (isVoid || typarams.nonEmpty()) {
                            JCMethodDecl m =
                                    toP(F.at(pos).MethodDef(mods, name, type, typarams,
                                                            List.nil(), List.nil(), null, null));
                            attach(m, dc);
                            err = List.of(m);
                        } else {
                            err = List.nil();
                        }
                        return List.of(syntaxError(token.pos, err, Errors.Expected(LPAREN)));
                    }
                }
            }
        }
    }

    protected boolean isRecordStart() {
        if (token.kind == IDENTIFIER && token.name() == names.record &&
            (peekToken(TokenKind.IDENTIFIER, TokenKind.LPAREN) ||
             peekToken(TokenKind.IDENTIFIER, TokenKind.EOF) ||
             peekToken(TokenKind.IDENTIFIER, TokenKind.LT))) {
            checkSourceLevel(Feature.RECORDS);
            return true;
        } else {
            return false;
        }
    }

    protected boolean isNonSealedClassStart(boolean local) {
        if (isNonSealedIdentifier(token, 0)) {
            Token next = S.token(3);
            return allowedAfterSealedOrNonSealed(next, local, true);
        }
        return false;
    }

    protected boolean isNonSealedIdentifier(Token someToken, int lookAheadOffset) {
        if (someToken.name() == names.non && peekToken(lookAheadOffset, TokenKind.SUB, TokenKind.IDENTIFIER)) {
            Token tokenSub = S.token(lookAheadOffset + 1);
            Token tokenSealed = S.token(lookAheadOffset + 2);
            if (someToken.endPos == tokenSub.pos &&
                    tokenSub.endPos == tokenSealed.pos &&
                    tokenSealed.name() == names.sealed) {
                checkSourceLevel(Feature.SEALED_CLASSES);
                return true;
            }
        }
        return false;
    }

    protected boolean isSealedClassStart(boolean local) {
        if (token.name() == names.sealed) {
            Token next = S.token(1);
            if (allowedAfterSealedOrNonSealed(next, local, false)) {
                checkSourceLevel(Feature.SEALED_CLASSES);
                return true;
            }
        }
        return false;
    }

    private boolean allowedAfterSealedOrNonSealed(Token next, boolean local, boolean currentIsNonSealed) {
        return local ?
            switch (next.kind) {
                case MONKEYS_AT -> {
                    Token afterNext = S.token(2);
                    yield afterNext.kind != INTERFACE || currentIsNonSealed;
                }
                case ABSTRACT, FINAL, STRICTFP, CLASS, INTERFACE, ENUM -> true;
                default -> false;
            } :
            switch (next.kind) {
                case MONKEYS_AT -> {
                    Token afterNext = S.token(2);
                    yield afterNext.kind != INTERFACE || currentIsNonSealed;
                }
                case PUBLIC, PROTECTED, PRIVATE, ABSTRACT, STATIC, FINAL, STRICTFP, CLASS, INTERFACE, ENUM -> true;
                case IDENTIFIER -> isNonSealedIdentifier(next, currentIsNonSealed ? 3 : 1) || next.name() == names.sealed;
                default -> false;
            };
    }

    /** MethodDeclaratorRest =
     *      FormalParameters BracketsOpt [THROWS TypeList] ( MethodBody | [DEFAULT AnnotationValue] ";")
     *  VoidMethodDeclaratorRest =
     *      FormalParameters [THROWS TypeList] ( MethodBody | ";")
     *  ConstructorDeclaratorRest =
     *      "(" FormalParameterListOpt ")" [THROWS TypeList] MethodBody
     */
    protected JCTree methodDeclaratorRest(int pos,
                              JCModifiers mods,
                              JCExpression type,
                              Name name,
                              List<JCTypeParameter> typarams,
                              boolean isInterface, boolean isVoid,
                              boolean isRecord,
                              Comment dc) {
        if (isInterface) {
            if ((mods.flags & Flags.STATIC) != 0) {
                checkSourceLevel(Feature.STATIC_INTERFACE_METHODS);
            }
            if ((mods.flags & Flags.PRIVATE) != 0) {
                checkSourceLevel(Feature.PRIVATE_INTERFACE_METHODS);
            }
        }
        JCVariableDecl prevReceiverParam = this.receiverParam;
        try {
            this.receiverParam = null;
            // Parsing formalParameters sets the receiverParam, if present
            List<JCVariableDecl> params = List.nil();
            List<JCExpression> thrown = List.nil();
            if (!isRecord || name != names.init || token.kind == LPAREN) {
                params = formalParameters();
                if (!isVoid) type = bracketsOpt(type);
                if (token.kind == THROWS) {
                    nextToken();
                    thrown = qualidentList(true);
                }
            }
            JCBlock body = null;
            JCExpression defaultValue;
            if (token.kind == LBRACE) {
                body = block();
                defaultValue = null;
            } else {
                if (token.kind == DEFAULT) {
                    accept(DEFAULT);
                    defaultValue = annotationValue();
                } else {
                    defaultValue = null;
                }
                accept(SEMI);
                if (token.pos <= endPosTable.errorEndPos) {
                    // error recovery
                    skip(false, true, false, false);
                    if (token.kind == LBRACE) {
                        body = block();
                    }
                }
            }

            JCMethodDecl result =
                    toP(F.at(pos).MethodDef(mods, name, type, typarams,
                                            receiverParam, params, thrown,
                                            body, defaultValue));
            attach(result, dc);
            return result;
        } finally {
            this.receiverParam = prevReceiverParam;
        }
    }

    /** QualidentList = [Annotations] Qualident {"," [Annotations] Qualident}
     */
    List<JCExpression> qualidentList(boolean allowAnnos) {
        ListBuffer<JCExpression> ts = new ListBuffer<>();

        List<JCAnnotation> typeAnnos = allowAnnos ? typeAnnotationsOpt() : List.nil();
        JCExpression qi = qualident(allowAnnos);
        if (!typeAnnos.isEmpty()) {
            JCExpression at = insertAnnotationsToMostInner(qi, typeAnnos, false);
            ts.append(at);
        } else {
            ts.append(qi);
        }
        while (token.kind == COMMA) {
            nextToken();

            typeAnnos = allowAnnos ? typeAnnotationsOpt() : List.nil();
            qi = qualident(allowAnnos);
            if (!typeAnnos.isEmpty()) {
                JCExpression at = insertAnnotationsToMostInner(qi, typeAnnos, false);
                ts.append(at);
            } else {
                ts.append(qi);
            }
        }
        return ts.toList();
    }

    /**
     *  {@literal
     *  TypeParametersOpt = ["<" TypeParameter {"," TypeParameter} ">"]
     *  }
     */
    protected List<JCTypeParameter> typeParametersOpt() {
        if (token.kind == LT) {
            ListBuffer<JCTypeParameter> typarams = new ListBuffer<>();
            nextToken();
            typarams.append(typeParameter());
            while (token.kind == COMMA) {
                nextToken();
                typarams.append(typeParameter());
            }
            accept(GT);
            return typarams.toList();
        } else {
            return List.nil();
        }
    }

    /**
     *  {@literal
     *  TypeParameter = [Annotations] TypeVariable [TypeParameterBound]
     *  TypeParameterBound = EXTENDS Type {"&" Type}
     *  TypeVariable = Ident
     *  }
     */
    JCTypeParameter typeParameter() {
        int pos = token.pos;
        List<JCAnnotation> annos = typeAnnotationsOpt();
        Name name = typeName();
        ListBuffer<JCExpression> bounds = new ListBuffer<>();
        if (token.kind == EXTENDS) {
            nextToken();
            bounds.append(parseType());
            while (token.kind == AMP) {
                nextToken();
                bounds.append(parseType());
            }
        }
        return toP(F.at(pos).TypeParameter(name, bounds.toList(), annos));
    }

    /** FormalParameters = "(" [ FormalParameterList ] ")"
     *  FormalParameterList = [ FormalParameterListNovarargs , ] LastFormalParameter
     *  FormalParameterListNovarargs = [ FormalParameterListNovarargs , ] FormalParameter
     */
    List<JCVariableDecl> formalParameters() {
        return formalParameters(false, false);
    }
    List<JCVariableDecl> formalParameters(boolean lambdaParameters, boolean recordComponents) {
        ListBuffer<JCVariableDecl> params = new ListBuffer<>();
        JCVariableDecl lastParam;
        accept(LPAREN);
        if (token.kind != RPAREN) {
            this.allowThisIdent = !lambdaParameters && !recordComponents;
            lastParam = formalParameter(lambdaParameters, recordComponents);
            if (lastParam.nameexpr != null) {
                this.receiverParam = lastParam;
            } else {
                params.append(lastParam);
            }
            this.allowThisIdent = false;
            while (token.kind == COMMA) {
                if ((lastParam.mods.flags & Flags.VARARGS) != 0) {
                    log.error(DiagnosticFlag.SYNTAX, lastParam, Errors.VarargsMustBeLast);
                }
                nextToken();
                params.append(lastParam = formalParameter(lambdaParameters, recordComponents));
            }
        }
        if (token.kind == RPAREN) {
            nextToken();
        } else {
            setErrorEndPos(token.pos);
            reportSyntaxError(S.prevToken().endPos, Errors.Expected3(COMMA, RPAREN, LBRACKET));
        }
        return params.toList();
    }

    List<JCVariableDecl> implicitParameters(boolean hasParens) {
        if (hasParens) {
            accept(LPAREN);
        }
        ListBuffer<JCVariableDecl> params = new ListBuffer<>();
        if (token.kind != RPAREN && token.kind != ARROW) {
            params.append(implicitParameter());
            while (token.kind == COMMA) {
                nextToken();
                params.append(implicitParameter());
            }
        }
        if (hasParens) {
            accept(RPAREN);
        }
        return params.toList();
    }

    JCModifiers optFinal(long flags) {
        JCModifiers mods = modifiersOpt();
        checkNoMods(mods.flags & ~(Flags.FINAL | Flags.DEPRECATED));
        mods.flags |= flags;
        return mods;
    }

    /**
     * Inserts the annotations (and possibly a new array level)
     * to the left-most type in an array or nested type.
     *
     * When parsing a type like {@code @B Outer.Inner @A []}, the
     * {@code @A} annotation should target the array itself, while
     * {@code @B} targets the nested type {@code Outer}.
     *
     * Currently the parser parses the annotation first, then
     * the array, and then inserts the annotation to the left-most
     * nested type.
     *
     * When {@code createNewLevel} is true, then a new array
     * level is inserted as the most inner type, and have the
     * annotations target it.  This is useful in the case of
     * varargs, e.g. {@code String @A [] @B ...}, as the parser
     * first parses the type {@code String @A []} then inserts
     * a new array level with {@code @B} annotation.
     */
    private JCExpression insertAnnotationsToMostInner(
            JCExpression type, List<JCAnnotation> annos,
            boolean createNewLevel) {
        int origEndPos = getEndPos(type);
        JCExpression mostInnerType = type;
        JCArrayTypeTree mostInnerArrayType = null;
        while (TreeInfo.typeIn(mostInnerType).hasTag(TYPEARRAY)) {
            mostInnerArrayType = (JCArrayTypeTree) TreeInfo.typeIn(mostInnerType);
            mostInnerType = mostInnerArrayType.elemtype;
        }

        if (createNewLevel) {
            mostInnerType = to(F.at(token.pos).TypeArray(mostInnerType));
            origEndPos = getEndPos(mostInnerType);
        }

        JCExpression mostInnerTypeToReturn = mostInnerType;
        if (annos.nonEmpty()) {
            JCExpression lastToModify = mostInnerType;

            while (TreeInfo.typeIn(mostInnerType).hasTag(SELECT) ||
                    TreeInfo.typeIn(mostInnerType).hasTag(TYPEAPPLY)) {
                while (TreeInfo.typeIn(mostInnerType).hasTag(SELECT)) {
                    lastToModify = mostInnerType;
                    mostInnerType = ((JCFieldAccess) TreeInfo.typeIn(mostInnerType)).getExpression();
                }
                while (TreeInfo.typeIn(mostInnerType).hasTag(TYPEAPPLY)) {
                    lastToModify = mostInnerType;
                    mostInnerType = ((JCTypeApply) TreeInfo.typeIn(mostInnerType)).clazz;
                }
            }

            mostInnerType = F.at(annos.head.pos).AnnotatedType(annos, mostInnerType);

            if (TreeInfo.typeIn(lastToModify).hasTag(TYPEAPPLY)) {
                ((JCTypeApply) TreeInfo.typeIn(lastToModify)).clazz = mostInnerType;
            } else if (TreeInfo.typeIn(lastToModify).hasTag(SELECT)) {
                ((JCFieldAccess) TreeInfo.typeIn(lastToModify)).selected = mostInnerType;
            } else {
                // We never saw a SELECT or TYPEAPPLY, return the annotated type.
                mostInnerTypeToReturn = mostInnerType;
            }
        }

        if (mostInnerArrayType == null) {
            return mostInnerTypeToReturn;
        } else {
            mostInnerArrayType.elemtype = mostInnerTypeToReturn;
            storeEnd(type, origEndPos);
            return type;
        }
    }

    /** FormalParameter = { FINAL | '@' Annotation } Type VariableDeclaratorId
     *  LastFormalParameter = { FINAL | '@' Annotation } Type '...' Ident | FormalParameter
     */
    protected JCVariableDecl formalParameter(boolean lambdaParameter, boolean recordComponent) {
        JCModifiers mods = !recordComponent ? optFinal(Flags.PARAMETER) : modifiersOpt();
        if (recordComponent && mods.flags != 0) {
            log.error(mods.pos, Errors.RecordCantDeclareFieldModifiers);
        }
        if (recordComponent) {
            mods.flags |= Flags.RECORD | Flags.FINAL | Flags.PRIVATE | Flags.GENERATED_MEMBER;
        }
        // need to distinguish between vararg annos and array annos
        // look at typeAnnotationsPushedBack comment
        this.permitTypeAnnotationsPushBack = true;
        JCExpression type = parseType(lambdaParameter);
        this.permitTypeAnnotationsPushBack = false;

        if (token.kind == ELLIPSIS) {
            List<JCAnnotation> varargsAnnos = typeAnnotationsPushedBack;
            typeAnnotationsPushedBack = List.nil();
            mods.flags |= Flags.VARARGS;
            // insert var arg type annotations
            type = insertAnnotationsToMostInner(type, varargsAnnos, true);
            nextToken();
        } else {
            // if not a var arg, then typeAnnotationsPushedBack should be null
            if (typeAnnotationsPushedBack.nonEmpty()) {
                reportSyntaxError(typeAnnotationsPushedBack.head.pos, Errors.IllegalStartOfType);
            }
            typeAnnotationsPushedBack = List.nil();
        }
        return variableDeclaratorId(mods, type, lambdaParameter, recordComponent);
    }

    protected JCVariableDecl implicitParameter() {
        JCModifiers mods = F.at(token.pos).Modifiers(Flags.PARAMETER);
        return variableDeclaratorId(mods, null, true, false);
    }

/* ---------- auxiliary methods -------------- */
    /** Check that given tree is a legal expression statement.
     */
    protected JCExpression checkExprStat(JCExpression t) {
        if (!TreeInfo.isExpressionStatement(t)) {
            JCExpression ret = F.at(t.pos).Erroneous(List.<JCTree>of(t));
            log.error(DiagnosticFlag.SYNTAX, ret, Errors.NotStmt);
            return ret;
        } else {
            return t;
        }
    }

    /** Return precedence of operator represented by token,
     *  -1 if token is not a binary operator. @see TreeInfo.opPrec
     */
    static int prec(TokenKind token) {
        JCTree.Tag oc = optag(token);
        return (oc != NO_TAG) ? TreeInfo.opPrec(oc) : -1;
    }

    /**
     * Return the lesser of two positions, making allowance for either one
     * being unset.
     */
    static int earlier(int pos1, int pos2) {
        if (pos1 == Position.NOPOS)
            return pos2;
        if (pos2 == Position.NOPOS)
            return pos1;
        return (pos1 < pos2 ? pos1 : pos2);
    }

    /** Return operation tag of binary operator represented by token,
     *  No_TAG if token is not a binary operator.
     */
    static JCTree.Tag optag(TokenKind token) {
        switch (token) {
        case BARBAR:
            return OR;
        case AMPAMP:
            return AND;
        case BAR:
            return BITOR;
        case BAREQ:
            return BITOR_ASG;
        case CARET:
            return BITXOR;
        case CARETEQ:
            return BITXOR_ASG;
        case AMP:
            return BITAND;
        case AMPEQ:
            return BITAND_ASG;
        case EQEQ:
            return JCTree.Tag.EQ;
        case BANGEQ:
            return NE;
        case LT:
            return JCTree.Tag.LT;
        case GT:
            return JCTree.Tag.GT;
        case LTEQ:
            return LE;
        case GTEQ:
            return GE;
        case LTLT:
            return SL;
        case LTLTEQ:
            return SL_ASG;
        case GTGT:
            return SR;
        case GTGTEQ:
            return SR_ASG;
        case GTGTGT:
            return USR;
        case GTGTGTEQ:
            return USR_ASG;
        case PLUS:
            return JCTree.Tag.PLUS;
        case PLUSEQ:
            return PLUS_ASG;
        case SUB:
            return MINUS;
        case SUBEQ:
            return MINUS_ASG;
        case STAR:
            return MUL;
        case STAREQ:
            return MUL_ASG;
        case SLASH:
            return DIV;
        case SLASHEQ:
            return DIV_ASG;
        case PERCENT:
            return MOD;
        case PERCENTEQ:
            return MOD_ASG;
        case INSTANCEOF:
            return TYPETEST;
        default:
            return NO_TAG;
        }
    }

    /** Return operation tag of unary operator represented by token,
     *  No_TAG if token is not a binary operator.
     */
    static JCTree.Tag unoptag(TokenKind token) {
        switch (token) {
        case PLUS:
            return POS;
        case SUB:
            return NEG;
        case BANG:
            return NOT;
        case TILDE:
            return COMPL;
        case PLUSPLUS:
            return PREINC;
        case SUBSUB:
            return PREDEC;
        default:
            return NO_TAG;
        }
    }

    /** Return type tag of basic type represented by token,
     *  NONE if token is not a basic type identifier.
     */
    static TypeTag typetag(TokenKind token) {
        switch (token) {
        case BYTE:
            return TypeTag.BYTE;
        case CHAR:
            return TypeTag.CHAR;
        case SHORT:
            return TypeTag.SHORT;
        case INT:
            return TypeTag.INT;
        case LONG:
            return TypeTag.LONG;
        case FLOAT:
            return TypeTag.FLOAT;
        case DOUBLE:
            return TypeTag.DOUBLE;
        case BOOLEAN:
            return TypeTag.BOOLEAN;
        default:
            return TypeTag.NONE;
        }
    }

    void checkSourceLevel(Feature feature) {
        checkSourceLevel(token.pos, feature);
    }

    protected void checkSourceLevel(int pos, Feature feature) {
        if (preview.isPreview(feature) && !preview.isEnabled()) {
            //preview feature without --preview flag, error
            log.error(DiagnosticFlag.SOURCE_LEVEL, pos, preview.disabledError(feature));
        } else if (!feature.allowedInSource(source)) {
            //incompatible source level, error
            log.error(DiagnosticFlag.SOURCE_LEVEL, pos, feature.error(source.name));
        } else if (preview.isPreview(feature)) {
            //use of preview feature, warn
            preview.warnPreview(pos, feature);
        }
    }

    /*
     * a functional source tree and end position mappings
     */
    protected static class SimpleEndPosTable extends AbstractEndPosTable {

        private final IntHashTable endPosMap;

        SimpleEndPosTable(JavacParser parser) {
            super(parser);
            endPosMap = new IntHashTable();
        }

        public void storeEnd(JCTree tree, int endpos) {
            endPosMap.put(tree, errorEndPos > endpos ? errorEndPos : endpos);
        }

        protected <T extends JCTree> T to(T t) {
            storeEnd(t, parser.token.endPos);
            return t;
        }

        protected <T extends JCTree> T toP(T t) {
            storeEnd(t, parser.S.prevToken().endPos);
            return t;
        }

        public int getEndPos(JCTree tree) {
            int value = endPosMap.get(tree);
            // As long as Position.NOPOS==-1, this just returns value.
            return (value == -1) ? Position.NOPOS : value;
        }

        public int replaceTree(JCTree oldTree, JCTree newTree) {
            int pos = endPosMap.remove(oldTree);
            if (pos != -1) {
                storeEnd(newTree, pos);
                return pos;
            }
            return Position.NOPOS;
        }
    }

    /*
     * a default skeletal implementation without any mapping overhead.
     */
    protected static class EmptyEndPosTable extends AbstractEndPosTable {

        EmptyEndPosTable(JavacParser parser) {
            super(parser);
        }

        public void storeEnd(JCTree tree, int endpos) { /* empty */ }

        protected <T extends JCTree> T to(T t) {
            return t;
        }

        protected <T extends JCTree> T toP(T t) {
            return t;
        }

        public int getEndPos(JCTree tree) {
            return Position.NOPOS;
        }

        public int replaceTree(JCTree oldTree, JCTree newTree) {
            return Position.NOPOS;
        }

    }

    protected static abstract class AbstractEndPosTable implements EndPosTable {
        /**
         * The current parser.
         */
        protected JavacParser parser;

        /**
         * Store the last error position.
         */
        public int errorEndPos = Position.NOPOS;

        public AbstractEndPosTable(JavacParser parser) {
            this.parser = parser;
        }

        /**
         * Store current token's ending position for a tree, the value of which
         * will be the greater of last error position and the ending position of
         * the current token.
         * @param t The tree.
         */
        protected abstract <T extends JCTree> T to(T t);

        /**
         * Store current token's ending position for a tree, the value of which
         * will be the greater of last error position and the ending position of
         * the previous token.
         * @param t The tree.
         */
        protected abstract <T extends JCTree> T toP(T t);

        /**
         * Set the error position during the parsing phases, the value of which
         * will be set only if it is greater than the last stored error position.
         * @param errPos The error position
         */
        public void setErrorEndPos(int errPos) {
            if (errPos > errorEndPos) {
                errorEndPos = errPos;
            }
        }

        public void setParser(JavacParser parser) {
            this.parser = parser;
        }
    }
}<|MERGE_RESOLUTION|>--- conflicted
+++ resolved
@@ -761,38 +761,58 @@
         return term(EXPR);
     }
 
-<<<<<<< HEAD
     /** parses patterns.
      */
 
-    public JCPattern parsePattern() {
-        int pos = token.pos;
-        if (token.kind == IDENTIFIER && token.name() == names.var) {
-            //TODO: modifiers
-            nextToken();
-            JCVariableDecl var = toP(F.at(token.pos).VarDef(F.Modifiers(0), ident(), null, null));
-            return toP(F.at(pos).BindingPattern(var));
+    public JCPattern parsePattern(int pos, JCModifiers mods, JCExpression parsedType, boolean inInstanceOf) {
+        JCPattern pattern;
+        if (token.kind == LPAREN && parsedType == null) {
+            //parenthesized pattern:
+            int startPos = token.pos;
+            accept(LPAREN);
+            JCPattern p = parsePattern(token.pos, null, null, false);
+            accept(RPAREN);
+            pattern = toP(F.at(startPos).ParenthesizedPattern(p));
         } else if (token.kind == LBRACE) {
-            return parseArrayPatternRest(pos, null);
+            pattern = parseArrayPatternRest(pos, null);
         } else {
-            JCExpression e = term(EXPR | TYPE | NOLAMBDA | NOINVOCATION);
+            mods = mods != null ? mods : optFinal(0);
+            JCExpression e;
+            if (parsedType == null) {
+                if (token.kind == IDENTIFIER && token.name() == names.var) {
+                    nextToken();
+                    e = null;
+                } else {
+                    e = term(TYPE | NOLAMBDA);
+                }
+            } else {
+                e = parsedType;
+            }
             if (token.kind == LPAREN) {
                 ListBuffer<JCPattern> nested = new ListBuffer<>();
                 do {
                     nextToken();
-                    JCPattern nestedPattern = parsePattern();
+                    JCPattern nestedPattern = parsePattern(token.pos, null, null, false);
                     nested.append(nestedPattern);
                 } while (token.kind == COMMA);
                 accept(RPAREN);
-                return toP(F.at(pos).DeconstructionPattern(e, nested.toList()));
+                pattern = toP(F.at(pos).DeconstructionPattern(e, nested.toList()));
             } else if (token.kind == LBRACE) {
-                return parseArrayPatternRest(pos, e);
+                pattern = parseArrayPatternRest(pos, e);
             } else {
-                JCVariableDecl var = toP(F.at(token.pos).VarDef(F.Modifiers(0), ident(), e, null));
-                return toP(F.at(pos).BindingPattern(var));
-            }
-        }
-    }
+                JCVariableDecl var = toP(F.at(token.pos).VarDef(mods, ident(), e, null));
+                pattern = toP(F.at(pos).BindingPattern(var));
+            }
+        }
+        if (!inInstanceOf && token.kind == AMPAMP) {
+            checkSourceLevel(Feature.PATTERN_SWITCH);
+            nextToken();
+            JCExpression guard = term(EXPR | NOLAMBDA);
+            pattern = F.at(pos).GuardPattern(pattern, guard);
+        }
+        return pattern;
+    }
+
 
     private JCPattern parseArrayPatternRest(int pos, JCExpression type) {
         Assert.check(token.kind == LBRACE);
@@ -810,38 +830,11 @@
                 }
                 break;
             }
-            JCPattern nestedPattern = parsePattern();
+            JCPattern nestedPattern = parsePattern(token.pos, null, null, false);
             nested.append(nestedPattern);
         } while (token.kind == COMMA);
         accept(RBRACE);
         return toP(F.at(pos).ArrayPattern(type, nested.toList(), orMore));
-=======
-
-    /** parses patterns.
-     */
-
-    public JCPattern parsePattern(int pos, JCModifiers mods, JCExpression parsedType, boolean inInstanceOf) {
-        JCPattern pattern;
-        if (token.kind == LPAREN && parsedType == null) {
-            int startPos = token.pos;
-            accept(LPAREN);
-            JCPattern p = parsePattern(token.pos, null, null, false);
-            accept(RPAREN);
-            pattern = toP(F.at(startPos).ParenthesizedPattern(p));
-        } else {
-            mods = mods != null ? mods : optFinal(0);
-            JCExpression e = parsedType == null ? term(TYPE | NOLAMBDA) : parsedType;
-            JCVariableDecl var = toP(F.at(token.pos).VarDef(mods, ident(), e, null));
-            pattern = toP(F.at(pos).BindingPattern(var));
-        }
-        if (!inInstanceOf && token.kind == AMPAMP) {
-            checkSourceLevel(Feature.PATTERN_SWITCH);
-            nextToken();
-            JCExpression guard = term(EXPR | NOLAMBDA);
-            pattern = F.at(pos).GuardPattern(pattern, guard);
-        }
-        return pattern;
->>>>>>> c8add223
     }
 
     /**
@@ -1023,29 +1016,9 @@
                 int pos = token.pos;
                 nextToken();
                 JCTree pattern;
-<<<<<<< HEAD
-                if (token.kind == IDENTIFIER) {
-                    checkSourceLevel(token.pos, Feature.PATTERN_MATCHING_IN_INSTANCEOF);
-                    JCVariableDecl var = toP(F.at(token.pos).VarDef(mods, ident(), type, null));
-                    pattern = toP(F.at(patternPos).BindingPattern(var));
-                } else if (token.kind == LPAREN) {
-                    checkSourceLevel(Feature.DECONSTRUCTION_PATTERNS);
-                    ListBuffer<JCPattern> nested = new ListBuffer<>();
-                    do {
-                        nextToken();
-                        JCPattern nestedPattern = parsePattern();
-                        nested.append(nestedPattern);
-                    } while (token.kind == COMMA);
-                    accept(RPAREN);
-                    pattern = toP(F.at(type).DeconstructionPattern(type, nested.toList()));
-                } else if (token.kind == LBRACE) {
-                    checkSourceLevel(Feature.DECONSTRUCTION_PATTERNS);
-                    pattern = parseArrayPatternRest(pos, type);
-=======
                 if (token.kind == LPAREN) {
                     checkSourceLevel(token.pos, Feature.PATTERN_SWITCH);
                     pattern = parsePattern(token.pos, null, null, true);
->>>>>>> c8add223
                 } else {
                     int patternPos = token.pos;
                     JCModifiers mods = optFinal(0);
@@ -1054,6 +1027,19 @@
                     if (token.kind == IDENTIFIER) {
                         checkSourceLevel(token.pos, Feature.PATTERN_MATCHING_IN_INSTANCEOF);
                         pattern = parsePattern(patternPos, mods, type, true);
+                    } else if (token.kind == LPAREN) {
+                        checkSourceLevel(Feature.DECONSTRUCTION_PATTERNS);
+                        ListBuffer<JCPattern> nested = new ListBuffer<>();
+                        do {
+                            nextToken();
+                            JCPattern nestedPattern = parsePattern(token.pos, null, null, false);
+                            nested.append(nestedPattern);
+                        } while (token.kind == COMMA);
+                        accept(RPAREN);
+                        pattern = toP(F.at(type).DeconstructionPattern(type, nested.toList()));
+                    } else if (token.kind == LBRACE) {
+                        checkSourceLevel(Feature.DECONSTRUCTION_PATTERNS);
+                        pattern = parseArrayPatternRest(pos, type);
                     } else {
                         checkNoMods(typePos, mods.flags & ~Flags.DEPRECATED);
                         if (mods.annotations.nonEmpty()) {
