--- conflicted
+++ resolved
@@ -3895,19 +3895,17 @@
                         reportSyntaxError(token.pos, Errors.ExpectedModule);
                     }
                 }
-<<<<<<< HEAD
+
                 JCTree def;
                 if (!isDeclaration() && token.kind != SEMI) {
                     int pos = token.pos;
                     List<JCTree> frees = classOrInterfaceOrRecordBodyDeclaration(mods, names.empty, false, false);
                     def = frees.nonEmpty() ? frees.head : toP(F.at(pos).Skip());
                 } else {
+                    defs.appendList(semiList.toList());
                     def = typeDeclaration(mods, docComment);
                 }
-=======
-                defs.appendList(semiList.toList());
-                JCTree def = typeDeclaration(mods, docComment);
->>>>>>> 83cf28f9
+
                 if (def instanceof JCExpressionStatement statement)
                     def = statement.expr;
                 defs.append(def);
@@ -4055,11 +4053,7 @@
             }
         } while (token.kind == DOT);
         accept(SEMI);
-<<<<<<< HEAD
-        return toP(F.at(pos).Import(pid, staticImport, moduleImport));
-=======
-        return toP(F.at(pos).Import((JCFieldAccess)pid, importStatic));
->>>>>>> 83cf28f9
+        return toP(F.at(pos).Import((JCFieldAccess)pid, staticImport, moduleImport));
     }
 
     /** TypeDeclaration = ClassOrInterfaceOrEnumDeclaration
