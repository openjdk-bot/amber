--- conflicted
+++ resolved
@@ -2511,7 +2511,6 @@
             error(token.pos, "local.enum");
             dc = token.comment(CommentStyle.JAVADOC);
             return List.of(classOrInterfaceOrEnumDeclaration(modifiersOpt(), dc));
-<<<<<<< HEAD
         }
         //otherwise
         Token prevToken = token;
@@ -2524,50 +2523,15 @@
             pos = token.pos;
             JCModifiers mods = F.at(Position.NOPOS).Modifiers(0);
             F.at(pos);
-            ListBuffer<JCStatement> stats =
-                    variableDeclarators(mods, t, new ListBuffer<JCStatement>());
-            // A "LocalVariableDeclarationStatement" subsumes the terminating semicolon
-            accept(SEMI);
-            storeEnd(stats.last(), S.prevToken().endPos);
-            return stats.toList();
+            return localVariableDeclarations(mods, t);
         } else {
             // This Exec is an "ExpressionStatement"; it subsumes the terminating semicolon
             t = checkExprStat(t);
             accept(SEMI);
             JCExpressionStatement expr = toP(F.at(pos).Exec(t));
             return List.of(expr);
-=======
-        default:
-            Token prevToken = token;
-            JCExpression t = term(EXPR | TYPE);
-            if (token.kind == COLON && t.hasTag(IDENT)) {
-                nextToken();
-                JCStatement stat = parseStatementAsBlock();
-                return List.of(F.at(pos).Labelled(prevToken.name(), stat));
-            } else if ((lastmode & TYPE) != 0 && LAX_IDENTIFIER.accepts(token.kind)) {
-                pos = token.pos;
-                JCModifiers mods = F.at(Position.NOPOS).Modifiers(0);
-                F.at(pos);
-                return localVariableDeclarations(mods, t);
-            } else {
-                // This Exec is an "ExpressionStatement"; it subsumes the terminating semicolon
-                t = checkExprStat(t);
-                accept(SEMI);
-                JCExpressionStatement expr = toP(F.at(pos).Exec(t));
-                return List.of(expr);
-            }
->>>>>>> c825188c
-        }
-    }
-    //where
-        private List<JCStatement> localVariableDeclarations(JCModifiers mods, JCExpression type) {
-            ListBuffer<JCStatement> stats =
-                    variableDeclarators(mods, type, new ListBuffer<>(), true);
-            // A "LocalVariableDeclarationStatement" subsumes the terminating semicolon
-            accept(SEMI);
-            storeEnd(stats.last(), S.prevToken().endPos);
-            return stats.toList();
-        }
+        }
+    }
 
     //where
         boolean isMatchStatement() {
@@ -2594,6 +2558,14 @@
                         return false;
                 }
             }
+        }
+        private List<JCStatement> localVariableDeclarations(JCModifiers mods, JCExpression type) {
+            ListBuffer<JCStatement> stats =
+                    variableDeclarators(mods, type, new ListBuffer<>(), true);
+            // A "LocalVariableDeclarationStatement" subsumes the terminating semicolon
+            accept(SEMI);
+            storeEnd(stats.last(), S.prevToken().endPos);
+            return stats.toList();
         }
 
     /** Statement =
