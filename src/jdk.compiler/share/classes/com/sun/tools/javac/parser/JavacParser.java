/*
 * Copyright (c) 1999, 2020, Oracle and/or its affiliates. All rights reserved.
 * DO NOT ALTER OR REMOVE COPYRIGHT NOTICES OR THIS FILE HEADER.
 *
 * This code is free software; you can redistribute it and/or modify it
 * under the terms of the GNU General Public License version 2 only, as
 * published by the Free Software Foundation.  Oracle designates this
 * particular file as subject to the "Classpath" exception as provided
 * by Oracle in the LICENSE file that accompanied this code.
 *
 * This code is distributed in the hope that it will be useful, but WITHOUT
 * ANY WARRANTY; without even the implied warranty of MERCHANTABILITY or
 * FITNESS FOR A PARTICULAR PURPOSE.  See the GNU General Public License
 * version 2 for more details (a copy is included in the LICENSE file that
 * accompanied this code).
 *
 * You should have received a copy of the GNU General Public License version
 * 2 along with this work; if not, write to the Free Software Foundation,
 * Inc., 51 Franklin St, Fifth Floor, Boston, MA 02110-1301 USA.
 *
 * Please contact Oracle, 500 Oracle Parkway, Redwood Shores, CA 94065 USA
 * or visit www.oracle.com if you need additional information or have any
 * questions.
 */

package com.sun.tools.javac.parser;

import java.util.*;
import java.util.function.Function;
import java.util.stream.Collectors;

import com.sun.source.tree.CaseTree;
import com.sun.source.tree.MemberReferenceTree.ReferenceMode;
import com.sun.source.tree.ModuleTree.ModuleKind;

import com.sun.tools.javac.code.*;
import com.sun.tools.javac.code.Source.Feature;
import com.sun.tools.javac.parser.Tokens.*;
import com.sun.tools.javac.parser.Tokens.Comment.CommentStyle;
import com.sun.tools.javac.resources.CompilerProperties.Errors;
import com.sun.tools.javac.resources.CompilerProperties.Fragments;
import com.sun.tools.javac.resources.CompilerProperties.Warnings;
import com.sun.tools.javac.tree.*;
import com.sun.tools.javac.tree.JCTree.*;
import com.sun.tools.javac.util.*;
import com.sun.tools.javac.util.JCDiagnostic.DiagnosticFlag;
import com.sun.tools.javac.util.JCDiagnostic.Error;
import com.sun.tools.javac.util.JCDiagnostic.Fragment;
import com.sun.tools.javac.util.List;

import static com.sun.tools.javac.parser.Tokens.TokenKind.*;
import static com.sun.tools.javac.parser.Tokens.TokenKind.ASSERT;
import static com.sun.tools.javac.parser.Tokens.TokenKind.CASE;
import static com.sun.tools.javac.parser.Tokens.TokenKind.CATCH;
import static com.sun.tools.javac.parser.Tokens.TokenKind.EQ;
import static com.sun.tools.javac.parser.Tokens.TokenKind.GT;
import static com.sun.tools.javac.parser.Tokens.TokenKind.IMPORT;
import static com.sun.tools.javac.parser.Tokens.TokenKind.LT;
import static com.sun.tools.javac.tree.JCTree.Tag.*;
import static com.sun.tools.javac.resources.CompilerProperties.Fragments.ImplicitAndExplicitNotAllowed;
import static com.sun.tools.javac.resources.CompilerProperties.Fragments.VarAndExplicitNotAllowed;
import static com.sun.tools.javac.resources.CompilerProperties.Fragments.VarAndImplicitNotAllowed;

/** The parser maps a token sequence into an abstract syntax
 *  tree. It operates by recursive descent, with code derived
 *  systematically from an LL(1) grammar. For efficiency reasons, an
 *  operator precedence scheme is used for parsing binary operation
 *  expressions.
 *
 *  <p><b>This is NOT part of any supported API.
 *  If you write code that depends on this, you do so at your own risk.
 *  This code and its internal interfaces are subject to change or
 *  deletion without notice.</b>
 */
public class JavacParser implements Parser {

    /** The number of precedence levels of infix operators.
     */
    private static final int infixPrecedenceLevels = 10;

    /** Is the parser instantiated to parse a module-info file ?
     */
    private final boolean parseModuleInfo;

    /** The scanner used for lexical analysis.
     */
    protected Lexer S;

    /** The factory to be used for abstract syntax tree construction.
     */
    protected TreeMaker F;

    /** The log to be used for error diagnostics.
     */
    private Log log;

    /** The Source language setting. */
    private Source source;

    /** The Preview language setting. */
    private Preview preview;

    /** The name table. */
    private Names names;

    /** End position mappings container */
    protected final AbstractEndPosTable endPosTable;

    // Because of javac's limited lookahead, some contexts are ambiguous in
    // the presence of type annotations even though they are not ambiguous
    // in the absence of type annotations.  Consider this code:
    //   void m(String [] m) { }
    //   void m(String ... m) { }
    // After parsing "String", javac calls bracketsOpt which immediately
    // returns if the next character is not '['.  Similarly, javac can see
    // if the next token is ... and in that case parse an ellipsis.  But in
    // the presence of type annotations:
    //   void m(String @A [] m) { }
    //   void m(String @A ... m) { }
    // no finite lookahead is enough to determine whether to read array
    // levels or an ellipsis.  Furthermore, if you call bracketsOpt, then
    // bracketsOpt first reads all the leading annotations and only then
    // discovers that it needs to fail.  bracketsOpt needs a way to push
    // back the extra annotations that it read.  (But, bracketsOpt should
    // not *always* be allowed to push back extra annotations that it finds
    // -- in most contexts, any such extra annotation is an error.
    //
    // The following two variables permit type annotations that have
    // already been read to be stored for later use.  Alternate
    // implementations are possible but would cause much larger changes to
    // the parser.

    /** Type annotations that have already been read but have not yet been used. **/
    private List<JCAnnotation> typeAnnotationsPushedBack = List.nil();

    /**
     * If the parser notices extra annotations, then it either immediately
     * issues an error (if this variable is false) or places the extra
     * annotations in variable typeAnnotationsPushedBack (if this variable
     * is true).
     */
    private boolean permitTypeAnnotationsPushBack = false;

    interface ErrorRecoveryAction {
        JCTree doRecover(JavacParser parser);
    }

    enum BasicErrorRecoveryAction implements ErrorRecoveryAction {
        BLOCK_STMT {public JCTree doRecover(JavacParser parser) { return parser.parseStatementAsBlock(); }},
        CATCH_CLAUSE {public JCTree doRecover(JavacParser parser) { return parser.catchClause(); }}
    }

    /** Construct a parser from a given scanner, tree factory and log.
     */
    protected JavacParser(ParserFactory fac,
                          Lexer S,
                          boolean keepDocComments,
                          boolean keepLineMap,
                          boolean keepEndPositions) {
        this(fac, S, keepDocComments, keepLineMap, keepEndPositions, false);

    }
    /** Construct a parser from a given scanner, tree factory and log.
     */
    protected JavacParser(ParserFactory fac,
                     Lexer S,
                     boolean keepDocComments,
                     boolean keepLineMap,
                     boolean keepEndPositions,
                     boolean parseModuleInfo) {
        this.S = S;
        nextToken(); // prime the pump
        this.F = fac.F;
        this.log = fac.log;
        this.names = fac.names;
        this.source = fac.source;
        this.preview = fac.preview;
        this.allowStringFolding = fac.options.getBoolean("allowStringFolding", true);
        this.keepDocComments = keepDocComments;
        this.parseModuleInfo = parseModuleInfo;
        docComments = newDocCommentTable(keepDocComments, fac);
        this.keepLineMap = keepLineMap;
        this.errorTree = F.Erroneous();
        endPosTable = newEndPosTable(keepEndPositions);
        this.allowYieldStatement = (!preview.isPreview(Feature.SWITCH_EXPRESSION) || preview.isEnabled()) &&
                Feature.SWITCH_EXPRESSION.allowedInSource(source);
        this.allowRecords = (!preview.isPreview(Feature.RECORDS) || preview.isEnabled()) &&
                Feature.RECORDS.allowedInSource(source);
        this.allowSealedTypes = (!preview.isPreview(Feature.SEALED_CLASSES) || preview.isEnabled()) &&
                Feature.SEALED_CLASSES.allowedInSource(source);
    }

    protected AbstractEndPosTable newEndPosTable(boolean keepEndPositions) {
        return  keepEndPositions
                ? new SimpleEndPosTable(this)
                : new EmptyEndPosTable(this);
    }

    protected DocCommentTable newDocCommentTable(boolean keepDocComments, ParserFactory fac) {
        return keepDocComments ? new LazyDocCommentTable(fac) : null;
    }

    /** Switch: should we fold strings?
     */
    boolean allowStringFolding;

    /** Switch: should we keep docComments?
     */
    boolean keepDocComments;

    /** Switch: should we keep line table?
     */
    boolean keepLineMap;

    /** Switch: is "this" allowed as an identifier?
     * This is needed to parse receiver types.
     */
    boolean allowThisIdent;

    /** Switch: is yield statement allowed in this source level?
     */
    boolean allowYieldStatement;

    /** Switch: are records allowed in this source level?
     */
    boolean allowRecords;

    /** Switch: are sealed types allowed in this source level?
     */
    boolean allowSealedTypes;

    /** The type of the method receiver, as specified by a first "this" parameter.
     */
    JCVariableDecl receiverParam;

    /** When terms are parsed, the mode determines which is expected:
     *     mode = EXPR        : an expression
     *     mode = TYPE        : a type
     *     mode = NOPARAMS    : no parameters allowed for type
     *     mode = TYPEARG     : type argument
     *     mode |= NOLAMBDA   : lambdas are not allowed
     *     mode |= NOINVOCATION : method invocations are not allowed
     */
    protected static final int EXPR = 0x1;
    protected static final int TYPE = 0x2;
    protected static final int NOPARAMS = 0x4;
    protected static final int TYPEARG = 0x8;
    protected static final int DIAMOND = 0x10;
    protected static final int NOLAMBDA = 0x20;
    protected static final int NOINVOCATION = 0x40;

    protected void selectExprMode() {
        mode = (mode & (NOLAMBDA | NOINVOCATION)) | EXPR;
    }

    protected void selectTypeMode() {
        mode = (mode & (NOLAMBDA|NOINVOCATION)) | TYPE;
    }

    /** The current mode.
     */
    protected int mode = 0;

    /** The mode of the term that was parsed last.
     */
    protected int lastmode = 0;

    /* ---------- token management -------------- */

    protected Token token;

    public Token token() {
        return token;
    }

    public void nextToken() {
        S.nextToken();
        token = S.token();
    }

    protected boolean peekToken(Filter<TokenKind> tk) {
        return peekToken(0, tk);
    }

    protected boolean peekToken(int lookahead, Filter<TokenKind> tk) {
        return tk.accepts(S.token(lookahead + 1).kind);
    }

    protected boolean peekToken(Filter<TokenKind> tk1, Filter<TokenKind> tk2) {
        return peekToken(0, tk1, tk2);
    }

    protected boolean peekToken(int lookahead, Filter<TokenKind> tk1, Filter<TokenKind> tk2) {
        return tk1.accepts(S.token(lookahead + 1).kind) &&
                tk2.accepts(S.token(lookahead + 2).kind);
    }

    protected boolean peekToken(Filter<TokenKind> tk1, Filter<TokenKind> tk2, Filter<TokenKind> tk3) {
        return peekToken(0, tk1, tk2, tk3);
    }

    protected boolean peekToken(int lookahead, Filter<TokenKind> tk1, Filter<TokenKind> tk2, Filter<TokenKind> tk3) {
        return tk1.accepts(S.token(lookahead + 1).kind) &&
                tk2.accepts(S.token(lookahead + 2).kind) &&
                tk3.accepts(S.token(lookahead + 3).kind);
    }

    @SuppressWarnings("unchecked")
    protected boolean peekToken(Filter<TokenKind>... kinds) {
        return peekToken(0, kinds);
    }

    @SuppressWarnings("unchecked")
    protected boolean peekToken(int lookahead, Filter<TokenKind>... kinds) {
        for (; lookahead < kinds.length ; lookahead++) {
            if (!kinds[lookahead].accepts(S.token(lookahead + 1).kind)) {
                return false;
            }
        }
        return true;
    }

    /* ---------- error recovery -------------- */

    private JCErroneous errorTree;

    /** Skip forward until a suitable stop token is found.
     */
    protected void skip(boolean stopAtImport, boolean stopAtMemberDecl, boolean stopAtIdentifier, boolean stopAtStatement) {
         while (true) {
             switch (token.kind) {
                case SEMI:
                    nextToken();
                    return;
                case PUBLIC:
                case FINAL:
                case ABSTRACT:
                case MONKEYS_AT:
                case EOF:
                case CLASS:
                case INTERFACE:
                case ENUM:
                    return;
                case IMPORT:
                    if (stopAtImport)
                        return;
                    break;
                case LBRACE:
                case RBRACE:
                case PRIVATE:
                case PROTECTED:
                case STATIC:
                case TRANSIENT:
                case NATIVE:
                case VOLATILE:
                case SYNCHRONIZED:
                case STRICTFP:
                case LT:
                case BYTE:
                case SHORT:
                case CHAR:
                case INT:
                case LONG:
                case FLOAT:
                case DOUBLE:
                case BOOLEAN:
                case VOID:
                    if (stopAtMemberDecl)
                        return;
                    break;
                case UNDERSCORE:
                case IDENTIFIER:
                   if (stopAtIdentifier)
                        return;
                    break;
                case CASE:
                case DEFAULT:
                case IF:
                case FOR:
                case WHILE:
                case DO:
                case TRY:
                case SWITCH:
                case RETURN:
                case THROW:
                case BREAK:
                case CONTINUE:
                case ELSE:
                case FINALLY:
                case CATCH:
                case THIS:
                case SUPER:
                case NEW:
                    if (stopAtStatement)
                        return;
                    break;
                case ASSERT:
                    if (stopAtStatement)
                        return;
                    break;
            }
            nextToken();
        }
    }

    protected JCErroneous syntaxError(int pos, Error errorKey) {
        return syntaxError(pos, List.nil(), errorKey);
    }

    protected JCErroneous syntaxError(int pos, List<JCTree> errs, Error errorKey) {
        setErrorEndPos(pos);
        JCErroneous err = F.at(pos).Erroneous(errs);
        reportSyntaxError(err, errorKey);
        if (errs != null) {
            JCTree last = errs.last();
            if (last != null)
                storeEnd(last, pos);
        }
        return toP(err);
    }

    private static final int RECOVERY_THRESHOLD = 50;
    private int errorPos = Position.NOPOS;
    private int count = 0;

    /**
     * Report a syntax using the given the position parameter and arguments,
     * unless one was already reported at the same position.
     */
    protected void reportSyntaxError(int pos, Error errorKey) {
        JCDiagnostic.DiagnosticPosition diag = new JCDiagnostic.SimpleDiagnosticPosition(pos);
        reportSyntaxError(diag, errorKey);
    }

    /**
     * Report a syntax error using the given DiagnosticPosition object and
     * arguments, unless one was already reported at the same position.
     */
    protected void reportSyntaxError(JCDiagnostic.DiagnosticPosition diagPos, Error errorKey) {
        int pos = diagPos.getPreferredPosition();
        if (pos > S.errPos() || pos == Position.NOPOS) {
            if (token.kind == EOF) {
                log.error(DiagnosticFlag.SYNTAX, diagPos, Errors.PrematureEof);
            } else {
                log.error(DiagnosticFlag.SYNTAX, diagPos, errorKey);
            }
        }
        S.errPos(pos);
        if (token.pos == errorPos && token.kind != EOF) {
            //check for a possible infinite loop in parsing:
            Assert.check(count++ < RECOVERY_THRESHOLD);
        } else {
            count = 0;
            errorPos = token.pos;
        }
    }

    /** If next input token matches given token, skip it, otherwise report
     *  an error.
     */
    public void accept(TokenKind tk) {
        accept(tk, Errors::Expected);
    }

    /** If next input token matches given token, skip it, otherwise report
     *  an error.
     */
    public void accept(TokenKind tk, Function<TokenKind, Error> errorProvider) {
        if (token.kind == tk) {
            nextToken();
        } else {
            setErrorEndPos(token.pos);
            reportSyntaxError(S.prevToken().endPos, errorProvider.apply(tk));
        }
    }

    /** Report an illegal start of expression/type error at given position.
     */
    JCExpression illegal(int pos) {
        setErrorEndPos(pos);
        if ((mode & EXPR) != 0)
            return syntaxError(pos, Errors.IllegalStartOfExpr);
        else
            return syntaxError(pos, Errors.IllegalStartOfType);

    }

    /** Report an illegal start of expression/type error at current position.
     */
    JCExpression illegal() {
        return illegal(token.pos);
    }

    /** Diagnose a modifier flag from the set, if any. */
    protected void checkNoMods(long mods) {
        if (mods != 0) {
            long lowestMod = mods & -mods;
            log.error(DiagnosticFlag.SYNTAX, token.pos, Errors.ModNotAllowedHere(Flags.asFlagSet(lowestMod)));
        }
    }

/* ---------- doc comments --------- */

    /** A table to store all documentation comments
     *  indexed by the tree nodes they refer to.
     *  defined only if option flag keepDocComment is set.
     */
    private final DocCommentTable docComments;

    /** Make an entry into docComments hashtable,
     *  provided flag keepDocComments is set and given doc comment is non-null.
     *  @param tree   The tree to be used as index in the hashtable
     *  @param dc     The doc comment to associate with the tree, or null.
     */
    protected void attach(JCTree tree, Comment dc) {
        if (keepDocComments && dc != null) {
//          System.out.println("doc comment = ");System.out.println(dc);//DEBUG
            docComments.putComment(tree, dc);
        }
    }

/* -------- source positions ------- */

    protected void setErrorEndPos(int errPos) {
        endPosTable.setErrorEndPos(errPos);
    }

    protected void storeEnd(JCTree tree, int endpos) {
        endPosTable.storeEnd(tree, endpos);
    }

    protected <T extends JCTree> T to(T t) {
        return endPosTable.to(t);
    }

    protected <T extends JCTree> T toP(T t) {
        return endPosTable.toP(t);
    }

    /** Get the start position for a tree node.  The start position is
     * defined to be the position of the first character of the first
     * token of the node's source text.
     * @param tree  The tree node
     */
    public int getStartPos(JCTree tree) {
        return TreeInfo.getStartPos(tree);
    }

    /**
     * Get the end position for a tree node.  The end position is
     * defined to be the position of the last character of the last
     * token of the node's source text.  Returns Position.NOPOS if end
     * positions are not generated or the position is otherwise not
     * found.
     * @param tree  The tree node
     */
    public int getEndPos(JCTree tree) {
        return endPosTable.getEndPos(tree);
    }



/* ---------- parsing -------------- */

    /**
     * Ident = IDENTIFIER
     */
    public Name ident() {
        return ident(false, false);
    }

<<<<<<< HEAD
    protected Name ident(boolean advanceOnErrors) {
        return ident(advanceOnErrors, false);
    }

    protected Name ident(boolean advanceOnErrors, boolean underscoreAllowed) {
=======
    protected Name ident(boolean allowClass) {
>>>>>>> 96bb6e76
        if (token.kind == IDENTIFIER) {
            Name name = token.name();
            nextToken();
            return name;
        } else if (token.kind == ASSERT) {
            log.error(DiagnosticFlag.SYNTAX, token.pos, Errors.AssertAsIdentifier);
            nextToken();
            return names.error;
        } else if (token.kind == ENUM) {
            log.error(DiagnosticFlag.SYNTAX, token.pos, Errors.EnumAsIdentifier);
            nextToken();
            return names.error;
        } else if (token.kind == THIS) {
            if (allowThisIdent) {
                // Make sure we're using a supported source version.
                checkSourceLevel(Feature.TYPE_ANNOTATIONS);
                Name name = token.name();
                nextToken();
                return name;
            } else {
                log.error(DiagnosticFlag.SYNTAX, token.pos, Errors.ThisAsIdentifier);
                nextToken();
                return names.error;
            }
        } else if (token.kind == UNDERSCORE) {
            if (!underscoreAllowed) {
                if (Feature.UNDERSCORE_AS_PARAM_NAME.allowedInSource(source)) {
                    log.error(token.pos, Errors.UnderscoreNotAllowed);
                } else {
                    if (Feature.UNDERSCORE_IDENTIFIER.allowedInSource(source)) {
                        log.warning(token.pos, Warnings.UnderscoreAsIdentifier);
                    } else {
                        log.error(DiagnosticFlag.SYNTAX, token.pos, Errors.UnderscoreAsIdentifier);
                    }
                }
            }
            Name name = token.name();
            nextToken();
            return name;
        } else {
            accept(IDENTIFIER);
            if (allowClass && token.kind == CLASS) {
                nextToken();
                return names._class;
            }
            return names.error;
        }
    }

    /**
     * Qualident = Ident { DOT [Annotations] Ident }
     */
    public JCExpression qualident(boolean allowAnnos) {
        return qualident(allowAnnos, false);
    }

    public JCExpression qualident(boolean allowAnnos, boolean underscoreAllowed) {
        JCExpression t = toP(F.at(token.pos).Ident(ident(false, underscoreAllowed)));
        while (token.kind == DOT) {
            int pos = token.pos;
            nextToken();
            List<JCAnnotation> tyannos = null;
            if (allowAnnos) {
                tyannos = typeAnnotationsOpt();
            }
            t = toP(F.at(pos).Select(t, ident()));
            if (tyannos != null && tyannos.nonEmpty()) {
                t = toP(F.at(tyannos.head.pos).AnnotatedType(tyannos, t));
            }
        }
        return t;
    }

    JCExpression literal(Name prefix) {
        return literal(prefix, token.pos);
    }

    /**
     * Literal =
     *     INTLITERAL
     *   | LONGLITERAL
     *   | FLOATLITERAL
     *   | DOUBLELITERAL
     *   | CHARLITERAL
     *   | STRINGLITERAL
     *   | TRUE
     *   | FALSE
     *   | NULL
     */
    JCExpression literal(Name prefix, int pos) {
        JCExpression t = errorTree;
        switch (token.kind) {
        case INTLITERAL:
            try {
                t = F.at(pos).Literal(
                    TypeTag.INT,
                    Convert.string2int(strval(prefix), token.radix()));
            } catch (NumberFormatException ex) {
                log.error(DiagnosticFlag.SYNTAX, token.pos, Errors.IntNumberTooLarge(strval(prefix)));
            }
            break;
        case LONGLITERAL:
            try {
                t = F.at(pos).Literal(
                    TypeTag.LONG,
                    Long.valueOf(Convert.string2long(strval(prefix), token.radix())));
            } catch (NumberFormatException ex) {
                log.error(DiagnosticFlag.SYNTAX, token.pos, Errors.IntNumberTooLarge(strval(prefix)));
            }
            break;
        case FLOATLITERAL: {
            String proper = token.radix() == 16 ?
                    ("0x"+ token.stringVal()) :
                    token.stringVal();
            Float n;
            try {
                n = Float.valueOf(proper);
            } catch (NumberFormatException ex) {
                // error already reported in scanner
                n = Float.NaN;
            }
            if (n.floatValue() == 0.0f && !isZero(proper))
                log.error(DiagnosticFlag.SYNTAX, token.pos, Errors.FpNumberTooSmall);
            else if (n.floatValue() == Float.POSITIVE_INFINITY)
                log.error(DiagnosticFlag.SYNTAX, token.pos, Errors.FpNumberTooLarge);
            else
                t = F.at(pos).Literal(TypeTag.FLOAT, n);
            break;
        }
        case DOUBLELITERAL: {
            String proper = token.radix() == 16 ?
                    ("0x"+ token.stringVal()) :
                    token.stringVal();
            Double n;
            try {
                n = Double.valueOf(proper);
            } catch (NumberFormatException ex) {
                // error already reported in scanner
                n = Double.NaN;
            }
            if (n.doubleValue() == 0.0d && !isZero(proper))
                log.error(DiagnosticFlag.SYNTAX, token.pos, Errors.FpNumberTooSmall);
            else if (n.doubleValue() == Double.POSITIVE_INFINITY)
                log.error(DiagnosticFlag.SYNTAX, token.pos, Errors.FpNumberTooLarge);
            else
                t = F.at(pos).Literal(TypeTag.DOUBLE, n);
            break;
        }
        case CHARLITERAL:
            t = F.at(pos).Literal(
                TypeTag.CHAR,
                token.stringVal().charAt(0) + 0);
            break;
        case STRINGLITERAL:
            t = F.at(pos).Literal(
                TypeTag.CLASS,
                token.stringVal());
            break;
        case TRUE: case FALSE:
            t = F.at(pos).Literal(
                TypeTag.BOOLEAN,
                (token.kind == TRUE ? 1 : 0));
            break;
        case NULL:
            t = F.at(pos).Literal(
                TypeTag.BOT,
                null);
            break;
        default:
            Assert.error();
        }
        if (t == errorTree)
            t = F.at(pos).Erroneous();
        storeEnd(t, token.endPos);
        nextToken();
        return t;
    }
    //where
        boolean isZero(String s) {
            char[] cs = s.toCharArray();
            int base = ((cs.length > 1 && Character.toLowerCase(cs[1]) == 'x') ? 16 : 10);
            int i = ((base==16) ? 2 : 0);
            while (i < cs.length && (cs[i] == '0' || cs[i] == '.')) i++;
            return !(i < cs.length && (Character.digit(cs[i], base) > 0));
        }

        String strval(Name prefix) {
            String s = token.stringVal();
            return prefix.isEmpty() ? s : prefix + s;
        }

    /** terms can be either expressions or types.
     */
    public JCExpression parseExpression() {
        return term(EXPR);
    }

    /** parses patterns.
     */

    public JCPattern parsePattern() {
        int pos = token.pos;
        if (token.kind == IDENTIFIER && token.name() == names.var) {
            nextToken();
            return toP(F.at(pos).BindingPattern(ident(), null));
        } else {
            JCExpression e = term(EXPR | TYPE | NOLAMBDA | NOINVOCATION);
            if (token.kind == LPAREN) {
                ListBuffer<JCPattern> nested = new ListBuffer<>();
                do {
                    nextToken();
                    JCPattern nestedPattern = parsePattern();
                    nested.append(nestedPattern);
                } while (token.kind == COMMA);
                accept(RPAREN);
                return toP(F.at(pos).DeconstructionPattern(e, nested.toList()));
            } else {
                return toP(F.at(pos).BindingPattern(ident(), e));
            }
        }
    }

    /**
     * parses (optional) type annotations followed by a type. If the
     * annotations are present before the type and are not consumed during array
     * parsing, this method returns a {@link JCAnnotatedType} consisting of
     * these annotations and the underlying type. Otherwise, it returns the
     * underlying type.
     *
     * <p>
     *
     * Note that this method sets {@code mode} to {@code TYPE} first, before
     * parsing annotations.
     */
    public JCExpression parseType() {
        return parseType(false);
    }

    public JCExpression parseType(boolean allowVar) {
        List<JCAnnotation> annotations = typeAnnotationsOpt();
        return parseType(allowVar, annotations);
    }

    public JCExpression parseType(boolean allowVar, List<JCAnnotation> annotations) {
        JCExpression result = unannotatedType(allowVar);

        if (annotations.nonEmpty()) {
            result = insertAnnotationsToMostInner(result, annotations, false);
        }

        return result;
    }

    public JCExpression unannotatedType(boolean allowVar) {
        JCExpression result = term(TYPE);
        Name restrictedTypeName = restrictedTypeName(result, !allowVar);

        if (restrictedTypeName != null && (!allowVar || restrictedTypeName != names.var)) {
            syntaxError(result.pos, Errors.RestrictedTypeNotAllowedHere(restrictedTypeName));
        }

        return result;
    }



    protected JCExpression term(int newmode) {
        int prevmode = mode;
        mode = newmode;
        JCExpression t = term();
        lastmode = mode;
        mode = prevmode;
        return t;
    }

    /**
     *  {@literal
     *  Expression = Expression1 [ExpressionRest]
     *  ExpressionRest = [AssignmentOperator Expression1]
     *  AssignmentOperator = "=" | "+=" | "-=" | "*=" | "/=" |
     *                       "&=" | "|=" | "^=" |
     *                       "%=" | "<<=" | ">>=" | ">>>="
     *  Type = Type1
     *  TypeNoParams = TypeNoParams1
     *  StatementExpression = Expression
     *  ConstantExpression = Expression
     *  }
     */
    JCExpression term() {
        JCExpression t = term1();
        if ((mode & EXPR) != 0 &&
            (token.kind == EQ || PLUSEQ.compareTo(token.kind) <= 0 && token.kind.compareTo(GTGTGTEQ) <= 0))
            return termRest(t);
        else
            return t;
    }

    JCExpression termRest(JCExpression t) {
        switch (token.kind) {
        case EQ: {
            int pos = token.pos;
            nextToken();
            selectExprMode();
            JCExpression t1 = term();
            return toP(F.at(pos).Assign(t, t1));
        }
        case PLUSEQ:
        case SUBEQ:
        case STAREQ:
        case SLASHEQ:
        case PERCENTEQ:
        case AMPEQ:
        case BAREQ:
        case CARETEQ:
        case LTLTEQ:
        case GTGTEQ:
        case GTGTGTEQ:
            int pos = token.pos;
            TokenKind tk = token.kind;
            nextToken();
            selectExprMode();
            JCExpression t1 = term();
            return F.at(pos).Assignop(optag(tk), t, t1);
        default:
            return t;
        }
    }

    /** Expression1   = Expression2 [Expression1Rest]
     *  Type1         = Type2
     *  TypeNoParams1 = TypeNoParams2
     */
    JCExpression term1() {
        JCExpression t = term2();
        if ((mode & EXPR) != 0 && token.kind == QUES) {
            selectExprMode();
            return term1Rest(t);
        } else {
            return t;
        }
    }

    /** Expression1Rest = ["?" Expression ":" Expression1]
     */
    JCExpression term1Rest(JCExpression t) {
        if (token.kind == QUES) {
            int pos = token.pos;
            nextToken();
            JCExpression t1 = term();
            accept(COLON);
            JCExpression t2 = term1();
            return F.at(pos).Conditional(t, t1, t2);
        } else {
            return t;
        }
    }

    /** Expression2   = Expression3 [Expression2Rest]
     *  Type2         = Type3
     *  TypeNoParams2 = TypeNoParams3
     */
    JCExpression term2() {
        JCExpression t = term3();
        if ((mode & EXPR) != 0 && prec(token.kind) >= TreeInfo.orPrec) {
            selectExprMode();
            return term2Rest(t, TreeInfo.orPrec);
        } else {
            return t;
        }
    }

    /*  Expression2Rest = {infixop Expression3}
     *                  | Expression3 instanceof Type
     *                  | Expression3 instanceof Pattern
     *  infixop         = "||"
     *                  | "&&"
     *                  | "|"
     *                  | "^"
     *                  | "&"
     *                  | "==" | "!="
     *                  | "<" | ">" | "<=" | ">="
     *                  | "<<" | ">>" | ">>>"
     *                  | "+" | "-"
     *                  | "*" | "/" | "%"
     */
    JCExpression term2Rest(JCExpression t, int minprec) {
        JCExpression[] odStack = newOdStack();
        Token[] opStack = newOpStack();

        // optimization, was odStack = new Tree[...]; opStack = new Tree[...];
        int top = 0;
        odStack[0] = t;
        int startPos = token.pos;
        Token topOp = Tokens.DUMMY;
        while (prec(token.kind) >= minprec) {
            opStack[top] = topOp;

            if (token.kind == INSTANCEOF) {
                int pos = token.pos;
                nextToken();
                JCTree pattern = parseType();
                if (token.kind == IDENTIFIER) {
                    checkSourceLevel(token.pos, Feature.PATTERN_MATCHING_IN_INSTANCEOF);
                    pattern = toP(F.at(token.pos).BindingPattern(ident(), pattern));
                } else if (token.kind == LPAREN) {
                    checkSourceLevel(Feature.DECONSTRUCTION_PATTERNS);
                    ListBuffer<JCPattern> nested = new ListBuffer<>();
                    do {
                        nextToken();
                        JCPattern nestedPattern = parsePattern();
                        nested.append(nestedPattern);
                    } while (token.kind == COMMA);
                    accept(RPAREN);
                    pattern = toP(F.at(pattern).DeconstructionPattern((JCExpression) pattern, nested.toList()));
                }
                odStack[top] = F.at(pos).TypeTest(odStack[top], pattern);
            } else {
                topOp = token;
                nextToken();
                top++;
                odStack[top] = term3();
            }
            while (top > 0 && prec(topOp.kind) >= prec(token.kind)) {
                odStack[top - 1] = F.at(topOp.pos).Binary(optag(topOp.kind), odStack[top - 1], odStack[top]);
                top--;
                topOp = opStack[top];
            }
        }
        Assert.check(top == 0);
        t = odStack[0];

        if (t.hasTag(JCTree.Tag.PLUS)) {
            t = foldStrings(t);
        }

        odStackSupply.add(odStack);
        opStackSupply.add(opStack);
        return t;
    }
    //where
        /** If tree is a concatenation of string literals, replace it
         *  by a single literal representing the concatenated string.
         */
        protected JCExpression foldStrings(JCExpression tree) {
            if (!allowStringFolding)
                return tree;
            ListBuffer<JCExpression> opStack = new ListBuffer<>();
            ListBuffer<JCLiteral> litBuf = new ListBuffer<>();
            boolean needsFolding = false;
            JCExpression curr = tree;
            while (true) {
                if (curr.hasTag(JCTree.Tag.PLUS)) {
                    JCBinary op = (JCBinary)curr;
                    needsFolding |= foldIfNeeded(op.rhs, litBuf, opStack, false);
                    curr = op.lhs;
                } else {
                    needsFolding |= foldIfNeeded(curr, litBuf, opStack, true);
                    break; //last one!
                }
            }
            if (needsFolding) {
                List<JCExpression> ops = opStack.toList();
                JCExpression res = ops.head;
                for (JCExpression op : ops.tail) {
                    res = F.at(op.getStartPosition()).Binary(optag(TokenKind.PLUS), res, op);
                    storeEnd(res, getEndPos(op));
                }
                return res;
            } else {
                return tree;
            }
        }

        private boolean foldIfNeeded(JCExpression tree, ListBuffer<JCLiteral> litBuf,
                                                ListBuffer<JCExpression> opStack, boolean last) {
            JCLiteral str = stringLiteral(tree);
            if (str != null) {
                litBuf.prepend(str);
                return last && merge(litBuf, opStack);
            } else {
                boolean res = merge(litBuf, opStack);
                litBuf.clear();
                opStack.prepend(tree);
                return res;
            }
        }

        boolean merge(ListBuffer<JCLiteral> litBuf, ListBuffer<JCExpression> opStack) {
            if (litBuf.isEmpty()) {
                return false;
            } else if (litBuf.size() == 1) {
                opStack.prepend(litBuf.first());
                return false;
            } else {
                JCExpression t = F.at(litBuf.first().getStartPosition()).Literal(TypeTag.CLASS,
                        litBuf.stream().map(lit -> (String)lit.getValue()).collect(Collectors.joining()));
                storeEnd(t, litBuf.last().getEndPosition(endPosTable));
                opStack.prepend(t);
                return true;
            }
        }

        private JCLiteral stringLiteral(JCTree tree) {
            if (tree.hasTag(LITERAL)) {
                JCLiteral lit = (JCLiteral)tree;
                if (lit.typetag == TypeTag.CLASS) {
                    return lit;
                }
            }
            return null;
        }


        /** optimization: To save allocating a new operand/operator stack
         *  for every binary operation, we use supplys.
         */
        ArrayList<JCExpression[]> odStackSupply = new ArrayList<>();
        ArrayList<Token[]> opStackSupply = new ArrayList<>();

        private JCExpression[] newOdStack() {
            if (odStackSupply.isEmpty())
                return new JCExpression[infixPrecedenceLevels + 1];
            return odStackSupply.remove(odStackSupply.size() - 1);
        }

        private Token[] newOpStack() {
            if (opStackSupply.isEmpty())
                return new Token[infixPrecedenceLevels + 1];
            return opStackSupply.remove(opStackSupply.size() - 1);
        }

    /**
     *  Expression3    = PrefixOp Expression3
     *                 | "(" Expr | TypeNoParams ")" Expression3
     *                 | Primary {Selector} {PostfixOp}
     *
     *  {@literal
     *  Primary        = "(" Expression ")"
     *                 | Literal
     *                 | [TypeArguments] THIS [Arguments]
     *                 | [TypeArguments] SUPER SuperSuffix
     *                 | NEW [TypeArguments] Creator
     *                 | "(" Arguments ")" "->" ( Expression | Block )
     *                 | Ident "->" ( Expression | Block )
     *                 | [Annotations] Ident { "." [Annotations] Ident }
     *                 | Expression3 MemberReferenceSuffix
     *                   [ [Annotations] "[" ( "]" BracketsOpt "." CLASS | Expression "]" )
     *                   | Arguments
     *                   | "." ( CLASS | THIS | [TypeArguments] SUPER Arguments | NEW [TypeArguments] InnerCreator )
     *                   ]
     *                 | BasicType BracketsOpt "." CLASS
     *  }
     *
     *  PrefixOp       = "++" | "--" | "!" | "~" | "+" | "-"
     *  PostfixOp      = "++" | "--"
     *  Type3          = Ident { "." Ident } [TypeArguments] {TypeSelector} BracketsOpt
     *                 | BasicType
     *  TypeNoParams3  = Ident { "." Ident } BracketsOpt
     *  Selector       = "." [TypeArguments] Ident [Arguments]
     *                 | "." THIS
     *                 | "." [TypeArguments] SUPER SuperSuffix
     *                 | "." NEW [TypeArguments] InnerCreator
     *                 | "[" Expression "]"
     *  TypeSelector   = "." Ident [TypeArguments]
     *  SuperSuffix    = Arguments | "." Ident [Arguments]
     */
    protected JCExpression term3() {
        int pos = token.pos;
        JCExpression t;
        List<JCExpression> typeArgs = typeArgumentsOpt(EXPR);
        switch (token.kind) {
        case QUES:
            if ((mode & TYPE) != 0 && (mode & (TYPEARG|NOPARAMS)) == TYPEARG) {
                selectTypeMode();
                return typeArgument();
            } else
                return illegal();
        case PLUSPLUS: case SUBSUB: case BANG: case TILDE: case PLUS: case SUB:
            if (typeArgs == null && (mode & EXPR) != 0) {
                TokenKind tk = token.kind;
                nextToken();
                selectExprMode();
                if (tk == SUB &&
                    (token.kind == INTLITERAL || token.kind == LONGLITERAL) &&
                    token.radix() == 10) {
                    selectExprMode();
                    t = literal(names.hyphen, pos);
                } else {
                    t = term3();
                    return F.at(pos).Unary(unoptag(tk), t);
                }
            } else return illegal();
            break;
        case LPAREN:
            if (typeArgs == null && (mode & EXPR) != 0) {
                ParensResult pres = analyzeParens();
                switch (pres) {
                    case CAST:
                       accept(LPAREN);
                       selectTypeMode();
                       int pos1 = pos;
                       List<JCExpression> targets = List.of(t = parseType());
                       while (token.kind == AMP) {
                           checkSourceLevel(Feature.INTERSECTION_TYPES_IN_CAST);
                           accept(AMP);
                           targets = targets.prepend(parseType());
                       }
                       if (targets.length() > 1) {
                           t = toP(F.at(pos1).TypeIntersection(targets.reverse()));
                       }
                       accept(RPAREN);
                       selectExprMode();
                       JCExpression t1 = term3();
                       return F.at(pos).TypeCast(t, t1);
                    case IMPLICIT_LAMBDA:
                    case EXPLICIT_LAMBDA:
                        t = lambdaExpressionOrStatement(true, pres == ParensResult.EXPLICIT_LAMBDA, pos);
                        break;
                    default: //PARENS
                        accept(LPAREN);
                        selectExprMode();
                        t = termRest(term1Rest(term2Rest(term3(), TreeInfo.orPrec)));
                        accept(RPAREN);
                        t = toP(F.at(pos).Parens(t));
                        break;
                }
            } else {
                return illegal();
            }
            break;
        case THIS:
            if ((mode & EXPR) != 0) {
                selectExprMode();
                t = to(F.at(pos).Ident(names._this));
                nextToken();
                if (typeArgs == null)
                    t = argumentsOpt(null, t);
                else
                    t = arguments(typeArgs, t);
                typeArgs = null;
            } else return illegal();
            break;
        case SUPER:
            if ((mode & EXPR) != 0) {
                selectExprMode();
                t = to(F.at(pos).Ident(names._super));
                t = superSuffix(typeArgs, t);
                typeArgs = null;
            } else return illegal();
            break;
        case INTLITERAL: case LONGLITERAL: case FLOATLITERAL: case DOUBLELITERAL:
        case CHARLITERAL: case STRINGLITERAL:
        case TRUE: case FALSE: case NULL:
            if (typeArgs == null && (mode & EXPR) != 0) {
                selectExprMode();
                t = literal(names.empty);
            } else return illegal();
            break;
        case NEW:
            if (typeArgs != null) return illegal();
            if ((mode & EXPR) != 0) {
                selectExprMode();
                nextToken();
                if (token.kind == LT) typeArgs = typeArguments(false);
                t = creator(pos, typeArgs);
                typeArgs = null;
            } else return illegal();
            break;
        case MONKEYS_AT:
            // Only annotated cast types and method references are valid
            List<JCAnnotation> typeAnnos = typeAnnotationsOpt();
            if (typeAnnos.isEmpty()) {
                // else there would be no '@'
                throw new AssertionError("Expected type annotations, but found none!");
            }

            JCExpression expr = term3();

            if ((mode & TYPE) == 0) {
                // Type annotations on class literals no longer legal
                switch (expr.getTag()) {
                case REFERENCE: {
                    JCMemberReference mref = (JCMemberReference) expr;
                    mref.expr = toP(F.at(pos).AnnotatedType(typeAnnos, mref.expr));
                    t = mref;
                    break;
                }
                case SELECT: {
                    JCFieldAccess sel = (JCFieldAccess) expr;

                    if (sel.name != names._class) {
                        return illegal();
                    } else {
                        log.error(token.pos, Errors.NoAnnotationsOnDotClass);
                        return expr;
                    }
                }
                default:
                    return illegal(typeAnnos.head.pos);
                }

            } else {
                // Type annotations targeting a cast
                t = insertAnnotationsToMostInner(expr, typeAnnos, false);
            }
            break;
        case UNDERSCORE: case IDENTIFIER: case ASSERT: case ENUM:
            if (typeArgs != null) return illegal();
            if ((mode & EXPR) != 0 && (mode & NOLAMBDA) == 0 && peekToken(ARROW)) {
                t = lambdaExpressionOrStatement(false, false, pos);
            } else {
                t = toP(F.at(token.pos).Ident(ident()));
                loop: while (true) {
                    pos = token.pos;
                    final List<JCAnnotation> annos = typeAnnotationsOpt();

                    // need to report an error later if LBRACKET is for array
                    // index access rather than array creation level
                    if (!annos.isEmpty() && token.kind != LBRACKET && token.kind != ELLIPSIS)
                        return illegal(annos.head.pos);

                    switch (token.kind) {
                    case LBRACKET:
                        nextToken();
                        if (token.kind == RBRACKET) {
                            nextToken();
                            t = bracketsOpt(t);
                            t = toP(F.at(pos).TypeArray(t));
                            if (annos.nonEmpty()) {
                                t = toP(F.at(pos).AnnotatedType(annos, t));
                            }
                            t = bracketsSuffix(t);
                        } else {
                            if ((mode & EXPR) != 0) {
                                selectExprMode();
                                JCExpression t1 = term();
                                if (!annos.isEmpty()) t = illegal(annos.head.pos);
                                t = to(F.at(pos).Indexed(t, t1));
                            }
                            accept(RBRACKET);
                        }
                        break loop;
                    case LPAREN:
                        if ((mode & EXPR) != 0 && (mode & NOINVOCATION) == 0) {
                            selectExprMode();
                            t = arguments(typeArgs, t);
                            if (!annos.isEmpty()) t = illegal(annos.head.pos);
                            typeArgs = null;
                        }
                        break loop;
                    case DOT:
                        nextToken();
                        if (token.kind == TokenKind.IDENTIFIER && typeArgs != null) {
                            return illegal();
                        }
                        int oldmode = mode;
                        mode &= ~NOPARAMS;
                        typeArgs = typeArgumentsOpt(EXPR);
                        mode = oldmode;
                        if ((mode & EXPR) != 0) {
                            switch (token.kind) {
                            case CLASS:
                                if (typeArgs != null) return illegal();
                                selectExprMode();
                                t = to(F.at(pos).Select(t, names._class));
                                nextToken();
                                break loop;
                            case THIS:
                                if (typeArgs != null) return illegal();
                                selectExprMode();
                                t = to(F.at(pos).Select(t, names._this));
                                nextToken();
                                break loop;
                            case SUPER:
                                selectExprMode();
                                t = to(F.at(pos).Select(t, names._super));
                                t = superSuffix(typeArgs, t);
                                typeArgs = null;
                                break loop;
                            case NEW:
                                if (typeArgs != null) return illegal();
                                selectExprMode();
                                int pos1 = token.pos;
                                nextToken();
                                if (token.kind == LT) typeArgs = typeArguments(false);
                                t = innerCreator(pos1, typeArgs, t);
                                typeArgs = null;
                                break loop;
                            }
                        }

                        List<JCAnnotation> tyannos = null;
                        if ((mode & TYPE) != 0 && token.kind == MONKEYS_AT) {
                            tyannos = typeAnnotationsOpt();
                        }
                        // typeArgs saved for next loop iteration.
                        t = toP(F.at(pos).Select(t, ident()));
                        if (tyannos != null && tyannos.nonEmpty()) {
                            t = toP(F.at(tyannos.head.pos).AnnotatedType(tyannos, t));
                        }
                        break;
                    case ELLIPSIS:
                        if (this.permitTypeAnnotationsPushBack) {
                            this.typeAnnotationsPushedBack = annos;
                        } else if (annos.nonEmpty()) {
                            // Don't return here -- error recovery attempt
                            illegal(annos.head.pos);
                        }
                        break loop;
                    case LT:
                        if ((mode & TYPE) == 0 && isUnboundMemberRef()) {
                            //this is an unbound method reference whose qualifier
                            //is a generic type i.e. A<S>::m
                            int pos1 = token.pos;
                            accept(LT);
                            ListBuffer<JCExpression> args = new ListBuffer<>();
                            args.append(typeArgument());
                            while (token.kind == COMMA) {
                                nextToken();
                                args.append(typeArgument());
                            }
                            accept(GT);
                            t = toP(F.at(pos1).TypeApply(t, args.toList()));
                            while (token.kind == DOT) {
                                nextToken();
                                selectTypeMode();
                                t = toP(F.at(token.pos).Select(t, ident()));
                                t = typeArgumentsOpt(t);
                            }
                            t = bracketsOpt(t);
                            if (token.kind != COLCOL) {
                                //method reference expected here
                                t = illegal();
                            }
                            selectExprMode();
                            return term3Rest(t, typeArgs);
                        }
                        break loop;
                    default:
                        break loop;
                    }
                }
            }
            if (typeArgs != null) illegal();
            t = typeArgumentsOpt(t);
            break;
        case BYTE: case SHORT: case CHAR: case INT: case LONG: case FLOAT:
        case DOUBLE: case BOOLEAN:
            if (typeArgs != null) illegal();
            t = bracketsSuffix(bracketsOpt(basicType()));
            break;
        case VOID:
            if (typeArgs != null) illegal();
            if ((mode & EXPR) != 0) {
                nextToken();
                if (token.kind == DOT) {
                    JCPrimitiveTypeTree ti = toP(F.at(pos).TypeIdent(TypeTag.VOID));
                    t = bracketsSuffix(ti);
                } else {
                    return illegal(pos);
                }
            } else {
                // Support the corner case of myMethodHandle.<void>invoke() by passing
                // a void type (like other primitive types) to the next phase.
                // The error will be reported in Attr.attribTypes or Attr.visitApply.
                JCPrimitiveTypeTree ti = to(F.at(pos).TypeIdent(TypeTag.VOID));
                nextToken();
                return ti;
                //return illegal();
            }
            break;
        case SWITCH:
            checkSourceLevel(Feature.SWITCH_EXPRESSION);
            allowYieldStatement = true;
            int switchPos = token.pos;
            nextToken();
            JCExpression selector = parExpression();
            accept(LBRACE);
            ListBuffer<JCCase> cases = new ListBuffer<>();
            while (true) {
                pos = token.pos;
                switch (token.kind) {
                case CASE:
                case DEFAULT:
                    cases.appendList(switchExpressionStatementGroup());
                    break;
                case RBRACE: case EOF:
                    JCSwitchExpression e = to(F.at(switchPos).SwitchExpression(selector,
                                                                               cases.toList()));
                    e.endpos = token.pos;
                    accept(RBRACE);
                    return e;
                default:
                    nextToken(); // to ensure progress
                    syntaxError(pos, Errors.Expected3(CASE, DEFAULT, RBRACE));
                }
            }
        default:
            return illegal();
        }
        return term3Rest(t, typeArgs);
    }

    private List<JCCase> switchExpressionStatementGroup() {
        ListBuffer<JCCase> caseExprs = new ListBuffer<>();
        int casePos = token.pos;
        ListBuffer<JCExpression> pats = new ListBuffer<>();

        if (token.kind == DEFAULT) {
            nextToken();
        } else {
            accept(CASE);
            while (true) {
                pats.append(term(EXPR | NOLAMBDA));
                if (token.kind != COMMA) break;
                checkSourceLevel(Feature.SWITCH_MULTIPLE_CASE_LABELS);
                nextToken();
            };
        }
        List<JCStatement> stats = null;
        JCTree body = null;
        CaseTree.CaseKind kind;
        switch (token.kind) {
            case ARROW:
                checkSourceLevel(Feature.SWITCH_RULE);
                nextToken();
                if (token.kind == TokenKind.THROW || token.kind == TokenKind.LBRACE) {
                    stats = List.of(parseStatement());
                    body = stats.head;
                    kind = JCCase.RULE;
                } else {
                    JCExpression value = parseExpression();
                    stats = List.of(to(F.at(value).Yield(value)));
                    body = value;
                    kind = JCCase.RULE;
                    accept(SEMI);
                }
                break;
            default:
                accept(COLON, tk -> Errors.Expected2(COLON, ARROW));
                stats = blockStatements();
                kind = JCCase.STATEMENT;
                break;
        }
        caseExprs.append(toP(F.at(casePos).Case(kind, pats.toList(), stats, body)));
        return caseExprs.toList();
    }

    JCExpression term3Rest(JCExpression t, List<JCExpression> typeArgs) {
        if (typeArgs != null) illegal();
        while (true) {
            int pos1 = token.pos;
            final List<JCAnnotation> annos = typeAnnotationsOpt();

            if (token.kind == LBRACKET) {
                nextToken();
                if ((mode & TYPE) != 0) {
                    int oldmode = mode;
                    selectTypeMode();
                    if (token.kind == RBRACKET) {
                        nextToken();
                        t = bracketsOpt(t);
                        t = toP(F.at(pos1).TypeArray(t));
                        if (token.kind == COLCOL) {
                            selectExprMode();
                            continue;
                        }
                        if (annos.nonEmpty()) {
                            t = toP(F.at(pos1).AnnotatedType(annos, t));
                        }
                        return t;
                    }
                    mode = oldmode;
                }
                if ((mode & EXPR) != 0) {
                    selectExprMode();
                    JCExpression t1 = term();
                    t = to(F.at(pos1).Indexed(t, t1));
                }
                accept(RBRACKET);
            } else if (token.kind == DOT) {
                nextToken();
                typeArgs = typeArgumentsOpt(EXPR);
                if (token.kind == SUPER && (mode & EXPR) != 0) {
                    selectExprMode();
                    t = to(F.at(pos1).Select(t, names._super));
                    nextToken();
                    t = arguments(typeArgs, t);
                    typeArgs = null;
                } else if (token.kind == NEW && (mode & EXPR) != 0) {
                    if (typeArgs != null) return illegal();
                    selectExprMode();
                    int pos2 = token.pos;
                    nextToken();
                    if (token.kind == LT) typeArgs = typeArguments(false);
                    t = innerCreator(pos2, typeArgs, t);
                    typeArgs = null;
                } else {
                    List<JCAnnotation> tyannos = null;
                    if ((mode & TYPE) != 0 && token.kind == MONKEYS_AT) {
                        // is the mode check needed?
                        tyannos = typeAnnotationsOpt();
                    }
                    t = toP(F.at(pos1).Select(t, ident(true)));
                    if (tyannos != null && tyannos.nonEmpty()) {
                        t = toP(F.at(tyannos.head.pos).AnnotatedType(tyannos, t));
                    }
                    t = argumentsOpt(typeArgs, typeArgumentsOpt(t));
                    typeArgs = null;
                }
            } else if ((mode & EXPR) != 0 && token.kind == COLCOL) {
                selectExprMode();
                if (typeArgs != null) return illegal();
                accept(COLCOL);
                t = memberReferenceSuffix(pos1, t);
            } else {
                if (!annos.isEmpty()) {
                    if (permitTypeAnnotationsPushBack)
                        typeAnnotationsPushedBack = annos;
                    else
                        return illegal(annos.head.pos);
                }
                break;
            }
        }
        while ((token.kind == PLUSPLUS || token.kind == SUBSUB) && (mode & EXPR) != 0) {
            selectExprMode();
            t = to(F.at(token.pos).Unary(
                  token.kind == PLUSPLUS ? POSTINC : POSTDEC, t));
            nextToken();
        }
        return toP(t);
    }

    /**
     * If we see an identifier followed by a '&lt;' it could be an unbound
     * method reference or a binary expression. To disambiguate, look for a
     * matching '&gt;' and see if the subsequent terminal is either '.' or '::'.
     */
    @SuppressWarnings("fallthrough")
    boolean isUnboundMemberRef() {
        int pos = 0, depth = 0;
        outer: for (Token t = S.token(pos) ; ; t = S.token(++pos)) {
            switch (t.kind) {
                case IDENTIFIER: case UNDERSCORE: case QUES: case EXTENDS: case SUPER:
                case DOT: case RBRACKET: case LBRACKET: case COMMA:
                case BYTE: case SHORT: case INT: case LONG: case FLOAT:
                case DOUBLE: case BOOLEAN: case CHAR:
                case MONKEYS_AT:
                    break;

                case LPAREN:
                    // skip annotation values
                    int nesting = 0;
                    for (; ; pos++) {
                        TokenKind tk2 = S.token(pos).kind;
                        switch (tk2) {
                            case EOF:
                                return false;
                            case LPAREN:
                                nesting++;
                                break;
                            case RPAREN:
                                nesting--;
                                if (nesting == 0) {
                                    continue outer;
                                }
                                break;
                        }
                    }

                case LT:
                    depth++; break;
                case GTGTGT:
                    depth--;
                case GTGT:
                    depth--;
                case GT:
                    depth--;
                    if (depth == 0) {
                        TokenKind nextKind = S.token(pos + 1).kind;
                        return
                            nextKind == TokenKind.DOT ||
                            nextKind == TokenKind.LBRACKET ||
                            nextKind == TokenKind.COLCOL;
                    }
                    break;
                default:
                    return false;
            }
        }
    }

    /**
     * If we see an identifier followed by a '&lt;' it could be an unbound
     * method reference or a binary expression. To disambiguate, look for a
     * matching '&gt;' and see if the subsequent terminal is either '.' or '::'.
     */
    @SuppressWarnings("fallthrough")
    ParensResult analyzeParens() {
        int depth = 0;
        boolean type = false;
        ParensResult defaultResult = ParensResult.PARENS;
        outer: for (int lookahead = 0; ; lookahead++) {
            TokenKind tk = S.token(lookahead).kind;
            switch (tk) {
                case COMMA:
                    type = true;
                case EXTENDS: case SUPER: case DOT: case AMP:
                    //skip
                    break;
                case QUES:
                    if (peekToken(lookahead, EXTENDS) ||
                            peekToken(lookahead, SUPER)) {
                        //wildcards
                        type = true;
                    }
                    break;
                case BYTE: case SHORT: case INT: case LONG: case FLOAT:
                case DOUBLE: case BOOLEAN: case CHAR: case VOID:
                    if (peekToken(lookahead, RPAREN)) {
                        //Type, ')' -> cast
                        return ParensResult.CAST;
                    } else if (peekToken(lookahead, LAX_IDENTIFIER)) {
                        //Type, Identifier/'_'/'assert'/'enum' -> explicit lambda
                        return ParensResult.EXPLICIT_LAMBDA;
                    }
                    break;
                case LPAREN:
                    if (lookahead != 0) {
                        // '(' in a non-starting position -> parens
                        return ParensResult.PARENS;
                    } else if (peekToken(lookahead, RPAREN)) {
                        // '(', ')' -> explicit lambda
                        return ParensResult.EXPLICIT_LAMBDA;
                    }
                    break;
                case RPAREN:
                    // if we have seen something that looks like a type,
                    // then it's a cast expression
                    if (type) return ParensResult.CAST;
                    // otherwise, disambiguate cast vs. parenthesized expression
                    // based on subsequent token.
                    switch (S.token(lookahead + 1).kind) {
                        /*case PLUSPLUS: case SUBSUB: */
                        case BANG: case TILDE:
                        case LPAREN: case THIS: case SUPER:
                        case INTLITERAL: case LONGLITERAL: case FLOATLITERAL:
                        case DOUBLELITERAL: case CHARLITERAL: case STRINGLITERAL:
                        case TRUE: case FALSE: case NULL:
                        case NEW: case IDENTIFIER: case ASSERT: case ENUM: case UNDERSCORE:
                        case SWITCH:
                        case BYTE: case SHORT: case CHAR: case INT:
                        case LONG: case FLOAT: case DOUBLE: case BOOLEAN: case VOID:
                            return ParensResult.CAST;
                        default:
                            return defaultResult;
                    }
                case UNDERSCORE:
                case ASSERT:
                case ENUM:
                case IDENTIFIER:
                    if (peekToken(lookahead, LAX_IDENTIFIER)) {
                        // Identifier, Identifier/'_'/'assert'/'enum' -> explicit lambda
                        return ParensResult.EXPLICIT_LAMBDA;
                    } else if (peekToken(lookahead, RPAREN, ARROW)) {
                        // Identifier, ')' '->' -> implicit lambda
                        return (mode & NOLAMBDA) == 0 ? ParensResult.IMPLICIT_LAMBDA
                                                      : ParensResult.PARENS;
                    } else if (depth == 0 && peekToken(lookahead, COMMA)) {
                        defaultResult = ParensResult.IMPLICIT_LAMBDA;
                    }
                    type = false;
                    break;
                case FINAL:
                case ELLIPSIS:
                    //those can only appear in explicit lambdas
                    return ParensResult.EXPLICIT_LAMBDA;
                case MONKEYS_AT:
                    type = true;
                    lookahead += 1; //skip '@'
                    while (peekToken(lookahead, DOT)) {
                        lookahead += 2;
                    }
                    if (peekToken(lookahead, LPAREN)) {
                        lookahead++;
                        //skip annotation values
                        int nesting = 0;
                        for (; ; lookahead++) {
                            TokenKind tk2 = S.token(lookahead).kind;
                            switch (tk2) {
                                case EOF:
                                    return ParensResult.PARENS;
                                case LPAREN:
                                    nesting++;
                                    break;
                                case RPAREN:
                                    nesting--;
                                    if (nesting == 0) {
                                        continue outer;
                                    }
                                break;
                            }
                        }
                    }
                    break;
                case LBRACKET:
                    if (peekToken(lookahead, RBRACKET, LAX_IDENTIFIER)) {
                        // '[', ']', Identifier/'_'/'assert'/'enum' -> explicit lambda
                        return ParensResult.EXPLICIT_LAMBDA;
                    } else if (peekToken(lookahead, RBRACKET, RPAREN) ||
                            peekToken(lookahead, RBRACKET, AMP)) {
                        // '[', ']', ')' -> cast
                        // '[', ']', '&' -> cast (intersection type)
                        return ParensResult.CAST;
                    } else if (peekToken(lookahead, RBRACKET)) {
                        //consume the ']' and skip
                        type = true;
                        lookahead++;
                        break;
                    } else {
                        return ParensResult.PARENS;
                    }
                case LT:
                    depth++; break;
                case GTGTGT:
                    depth--;
                case GTGT:
                    depth--;
                case GT:
                    depth--;
                    if (depth == 0) {
                        if (peekToken(lookahead, RPAREN) ||
                                peekToken(lookahead, AMP)) {
                            // '>', ')' -> cast
                            // '>', '&' -> cast
                            return ParensResult.CAST;
                        } else if (peekToken(lookahead, LAX_IDENTIFIER, COMMA) ||
                                peekToken(lookahead, LAX_IDENTIFIER, RPAREN, ARROW) ||
                                peekToken(lookahead, ELLIPSIS)) {
                            // '>', Identifier/'_'/'assert'/'enum', ',' -> explicit lambda
                            // '>', Identifier/'_'/'assert'/'enum', ')', '->' -> explicit lambda
                            // '>', '...' -> explicit lambda
                            return ParensResult.EXPLICIT_LAMBDA;
                        }
                        //it looks a type, but could still be (i) a cast to generic type,
                        //(ii) an unbound method reference or (iii) an explicit lambda
                        type = true;
                        break;
                    } else if (depth < 0) {
                        //unbalanced '<', '>' - not a generic type
                        return ParensResult.PARENS;
                    }
                    break;
                default:
                    //this includes EOF
                    return defaultResult;
            }
        }
    }

    /** Accepts all identifier-like tokens */
    protected Filter<TokenKind> LAX_IDENTIFIER = t -> t == IDENTIFIER || t == UNDERSCORE || t == ASSERT || t == ENUM;

    enum ParensResult {
        CAST,
        EXPLICIT_LAMBDA,
        IMPLICIT_LAMBDA,
        PARENS
    }

    JCExpression lambdaExpressionOrStatement(boolean hasParens, boolean explicitParams, int pos) {
        List<JCVariableDecl> params = explicitParams ?
                formalParameters(FormalParameterKind.LAMBDA) :
                implicitParameters(hasParens);
        if (explicitParams) {
            LambdaClassifier lambdaClassifier = new LambdaClassifier();
            for (JCVariableDecl param: params) {
                Name restrictedTypeName;
                if (param.vartype != null &&
                        (restrictedTypeName = restrictedTypeName(param.vartype, false)) != null &&
                        param.vartype.hasTag(TYPEARRAY)) {
                    log.error(DiagnosticFlag.SYNTAX, param.pos,
                        Feature.VAR_SYNTAX_IMPLICIT_LAMBDAS.allowedInSource(source)
                            ? Errors.RestrictedTypeNotAllowedArray(restrictedTypeName) : Errors.RestrictedTypeNotAllowedHere(restrictedTypeName));
                }
                lambdaClassifier.addParameter(param);
                if (lambdaClassifier.result() == LambdaParameterKind.ERROR) {
                    break;
                }
            }
            if (lambdaClassifier.diagFragment != null) {
                log.error(DiagnosticFlag.SYNTAX, pos, Errors.InvalidLambdaParameterDeclaration(lambdaClassifier.diagFragment));
            }
            for (JCVariableDecl param: params) {
                if (param.vartype != null
                        && restrictedTypeName(param.vartype, true) != null) {
                    checkSourceLevel(param.pos, Feature.VAR_SYNTAX_IMPLICIT_LAMBDAS);
                    param.startPos = TreeInfo.getStartPos(param.vartype);
                    param.vartype = null;
                }
            }
        }
        return lambdaExpressionOrStatementRest(params, pos);
    }

    enum LambdaParameterKind {
        VAR(0),
        EXPLICIT(1),
        IMPLICIT(2),
        ERROR(-1);

        private final int index;

        LambdaParameterKind(int index) {
            this.index = index;
        }
    }

    private final static Fragment[][] decisionTable = new Fragment[][] {
        /*              VAR                              EXPLICIT                         IMPLICIT  */
        /* VAR      */ {null,                            VarAndExplicitNotAllowed,        VarAndImplicitNotAllowed},
        /* EXPLICIT */ {VarAndExplicitNotAllowed,        null,                            ImplicitAndExplicitNotAllowed},
        /* IMPLICIT */ {VarAndImplicitNotAllowed,        ImplicitAndExplicitNotAllowed,   null},
    };

    class LambdaClassifier {

        LambdaParameterKind kind;
        Fragment diagFragment;
        List<JCVariableDecl> params;

        void addParameter(JCVariableDecl param) {
            if (param.vartype != null && param.name != names.empty) {
                if (restrictedTypeName(param.vartype, false) != null) {
                    reduce(LambdaParameterKind.VAR);
                } else {
                    reduce(LambdaParameterKind.EXPLICIT);
                }
            }
            if (param.vartype == null && param.name != names.empty ||
                param.vartype != null && param.name == names.empty) {
                reduce(LambdaParameterKind.IMPLICIT);
            }
        }

        private void reduce(LambdaParameterKind newKind) {
            if (kind == null) {
                kind = newKind;
            } else if (kind != newKind && kind != LambdaParameterKind.ERROR) {
                LambdaParameterKind currentKind = kind;
                kind = LambdaParameterKind.ERROR;
                boolean varIndex = currentKind.index == LambdaParameterKind.VAR.index ||
                        newKind.index == LambdaParameterKind.VAR.index;
                diagFragment = Feature.VAR_SYNTAX_IMPLICIT_LAMBDAS.allowedInSource(source) || !varIndex ?
                        decisionTable[currentKind.index][newKind.index] : null;
            }
        }

        LambdaParameterKind result() {
            return kind;
        }
    }

    JCExpression lambdaExpressionOrStatementRest(List<JCVariableDecl> args, int pos) {
        checkSourceLevel(Feature.LAMBDA);
        accept(ARROW);

        return token.kind == LBRACE ?
            lambdaStatement(args, pos, token.pos) :
            lambdaExpression(args, pos);
    }

    JCExpression lambdaStatement(List<JCVariableDecl> args, int pos, int pos2) {
        JCBlock block = block(pos2, 0);
        return toP(F.at(pos).Lambda(args, block));
    }

    JCExpression lambdaExpression(List<JCVariableDecl> args, int pos) {
        JCTree expr = parseExpression();
        return toP(F.at(pos).Lambda(args, expr));
    }

    /** SuperSuffix = Arguments | "." [TypeArguments] Ident [Arguments]
     */
    JCExpression superSuffix(List<JCExpression> typeArgs, JCExpression t) {
        nextToken();
        if (token.kind == LPAREN || typeArgs != null) {
            t = arguments(typeArgs, t);
        } else if (token.kind == COLCOL) {
            if (typeArgs != null) return illegal();
            t = memberReferenceSuffix(t);
        } else {
            int pos = token.pos;
            accept(DOT);
            typeArgs = (token.kind == LT) ? typeArguments(false) : null;
            t = toP(F.at(pos).Select(t, ident()));
            t = argumentsOpt(typeArgs, t);
        }
        return t;
    }

    /** BasicType = BYTE | SHORT | CHAR | INT | LONG | FLOAT | DOUBLE | BOOLEAN
     */
    JCPrimitiveTypeTree basicType() {
        JCPrimitiveTypeTree t = to(F.at(token.pos).TypeIdent(typetag(token.kind)));
        nextToken();
        return t;
    }

    /** ArgumentsOpt = [ Arguments ]
     */
    JCExpression argumentsOpt(List<JCExpression> typeArgs, JCExpression t) {
        if ((mode & EXPR) != 0 && token.kind == LPAREN || typeArgs != null) {
            selectExprMode();
            return arguments(typeArgs, t);
        } else {
            return t;
        }
    }

    /** Arguments = "(" [Expression { COMMA Expression }] ")"
     */
    List<JCExpression> arguments() {
        ListBuffer<JCExpression> args = new ListBuffer<>();
        if (token.kind == LPAREN) {
            nextToken();
            if (token.kind != RPAREN) {
                args.append(parseExpression());
                while (token.kind == COMMA) {
                    nextToken();
                    args.append(parseExpression());
                }
            }
            accept(RPAREN);
        } else {
            syntaxError(token.pos, Errors.Expected(LPAREN));
        }
        return args.toList();
    }

    JCExpression arguments(List<JCExpression> typeArgs, JCExpression t) {
        int pos = token.pos;
        List<JCExpression> args = arguments();
        JCExpression mi = F.at(pos).Apply(typeArgs, t, args);
        if (t.hasTag(IDENT) && isInvalidUnqualifiedMethodIdentifier(((JCIdent) t).pos,
                                                                    ((JCIdent) t).name)) {
            log.error(DiagnosticFlag.SYNTAX, t, Errors.InvalidYield);
            mi = F.Erroneous(List.of(mi));
        }
        return toP(mi);
    }

    boolean isInvalidUnqualifiedMethodIdentifier(int pos, Name name) {
        if (name == names.yield) {
            if (allowYieldStatement) {
                return true;
            } else {
                log.warning(pos, Warnings.InvalidYield);
            }
        }
        return false;
    }

    /**  TypeArgumentsOpt = [ TypeArguments ]
     */
    JCExpression typeArgumentsOpt(JCExpression t) {
        if (token.kind == LT &&
            (mode & TYPE) != 0 &&
            (mode & NOPARAMS) == 0) {
            selectTypeMode();
            return typeArguments(t, false);
        } else {
            return t;
        }
    }
    List<JCExpression> typeArgumentsOpt() {
        return typeArgumentsOpt(TYPE);
    }

    List<JCExpression> typeArgumentsOpt(int useMode) {
        if (token.kind == LT) {
            if ((mode & useMode) == 0 ||
                (mode & NOPARAMS) != 0) {
                illegal();
            }
            mode = useMode;
            return typeArguments(false);
        }
        return null;
    }

    /**
     *  {@literal
     *  TypeArguments  = "<" TypeArgument {"," TypeArgument} ">"
     *  }
     */
    List<JCExpression> typeArguments(boolean diamondAllowed) {
        if (token.kind == LT) {
            nextToken();
            if (token.kind == GT && diamondAllowed) {
                checkSourceLevel(Feature.DIAMOND);
                mode |= DIAMOND;
                nextToken();
                return List.nil();
            } else {
                ListBuffer<JCExpression> args = new ListBuffer<>();
                args.append(((mode & EXPR) == 0) ? typeArgument() : parseType());
                while (token.kind == COMMA) {
                    nextToken();
                    args.append(((mode & EXPR) == 0) ? typeArgument() : parseType());
                }
                switch (token.kind) {

                case GTGTGTEQ: case GTGTEQ: case GTEQ:
                case GTGTGT: case GTGT:
                    token = S.split();
                    break;
                case GT:
                    nextToken();
                    break;
                default:
                    args.append(syntaxError(token.pos, Errors.Expected(GT)));
                    break;
                }
                return args.toList();
            }
        } else {
            return List.of(syntaxError(token.pos, Errors.Expected(LT)));
        }
    }

    /**
     *  {@literal
     *  TypeArgument = Type
     *               | [Annotations] "?"
     *               | [Annotations] "?" EXTENDS Type {"&" Type}
     *               | [Annotations] "?" SUPER Type
     *  }
     */
    JCExpression typeArgument() {
        List<JCAnnotation> annotations = typeAnnotationsOpt();
        if (token.kind != QUES) return parseType(false, annotations);
        int pos = token.pos;
        nextToken();
        JCExpression result;
        if (token.kind == EXTENDS) {
            TypeBoundKind t = to(F.at(pos).TypeBoundKind(BoundKind.EXTENDS));
            nextToken();
            JCExpression bound = parseType();
            result = F.at(pos).Wildcard(t, bound);
        } else if (token.kind == SUPER) {
            TypeBoundKind t = to(F.at(pos).TypeBoundKind(BoundKind.SUPER));
            nextToken();
            JCExpression bound = parseType();
            result = F.at(pos).Wildcard(t, bound);
        } else if (LAX_IDENTIFIER.accepts(token.kind)) {
            //error recovery
            TypeBoundKind t = F.at(Position.NOPOS).TypeBoundKind(BoundKind.UNBOUND);
            JCExpression wc = toP(F.at(pos).Wildcard(t, null));
            JCIdent id = toP(F.at(token.pos).Ident(ident()));
            JCErroneous err = F.at(pos).Erroneous(List.<JCTree>of(wc, id));
            reportSyntaxError(err, Errors.Expected3(GT, EXTENDS, SUPER));
            result = err;
        } else {
            TypeBoundKind t = toP(F.at(pos).TypeBoundKind(BoundKind.UNBOUND));
            result = toP(F.at(pos).Wildcard(t, null));
        }
        if (!annotations.isEmpty()) {
            result = toP(F.at(annotations.head.pos).AnnotatedType(annotations,result));
        }
        return result;
    }

    JCTypeApply typeArguments(JCExpression t, boolean diamondAllowed) {
        int pos = token.pos;
        List<JCExpression> args = typeArguments(diamondAllowed);
        return toP(F.at(pos).TypeApply(t, args));
    }

    /**
     * BracketsOpt = { [Annotations] "[" "]" }*
     *
     * <p>
     *
     * <code>annotations</code> is the list of annotations targeting
     * the expression <code>t</code>.
     */
    private JCExpression bracketsOpt(JCExpression t,
            List<JCAnnotation> annotations) {
        List<JCAnnotation> nextLevelAnnotations = typeAnnotationsOpt();

        if (token.kind == LBRACKET) {
            int pos = token.pos;
            nextToken();
            t = bracketsOptCont(t, pos, nextLevelAnnotations);
        } else if (!nextLevelAnnotations.isEmpty()) {
            if (permitTypeAnnotationsPushBack) {
                this.typeAnnotationsPushedBack = nextLevelAnnotations;
            } else {
                return illegal(nextLevelAnnotations.head.pos);
            }
        }

        if (!annotations.isEmpty()) {
            t = toP(F.at(token.pos).AnnotatedType(annotations, t));
        }
        return t;
    }

    /** BracketsOpt = [ "[" "]" { [Annotations] "[" "]"} ]
     */
    private JCExpression bracketsOpt(JCExpression t) {
        return bracketsOpt(t, List.nil());
    }

    private JCExpression bracketsOptCont(JCExpression t, int pos,
            List<JCAnnotation> annotations) {
        accept(RBRACKET);
        t = bracketsOpt(t);
        t = toP(F.at(pos).TypeArray(t));
        if (annotations.nonEmpty()) {
            t = toP(F.at(pos).AnnotatedType(annotations, t));
        }
        return t;
    }

    /** BracketsSuffixExpr = "." CLASS
     *  BracketsSuffixType =
     */
    JCExpression bracketsSuffix(JCExpression t) {
        if ((mode & EXPR) != 0 && token.kind == DOT) {
            selectExprMode();
            int pos = token.pos;
            nextToken();
            accept(CLASS);
            if (token.pos == endPosTable.errorEndPos) {
                // error recovery
                Name name;
                if (LAX_IDENTIFIER.accepts(token.kind)) {
                    name = token.name();
                    nextToken();
                } else {
                    name = names.error;
                }
                t = F.at(pos).Erroneous(List.<JCTree>of(toP(F.at(pos).Select(t, name))));
            } else {
                Tag tag = t.getTag();
                // Type annotations are illegal on class literals. Annotated non array class literals
                // are complained about directly in term3(), Here check for type annotations on dimensions
                // taking care to handle some interior dimension(s) being annotated.
                if ((tag == TYPEARRAY && TreeInfo.containsTypeAnnotation(t)) || tag == ANNOTATED_TYPE)
                    syntaxError(token.pos, Errors.NoAnnotationsOnDotClass);
                t = toP(F.at(pos).Select(t, names._class));
            }
        } else if ((mode & TYPE) != 0) {
            if (token.kind != COLCOL) {
                selectTypeMode();
            }
        } else if (token.kind != COLCOL) {
            syntaxError(token.pos, Errors.DotClassExpected);
        }
        return t;
    }

    /**
     * MemberReferenceSuffix = "::" [TypeArguments] Ident
     *                       | "::" [TypeArguments] "new"
     */
    JCExpression memberReferenceSuffix(JCExpression t) {
        int pos1 = token.pos;
        accept(COLCOL);
        return memberReferenceSuffix(pos1, t);
    }

    JCExpression memberReferenceSuffix(int pos1, JCExpression t) {
        checkSourceLevel(Feature.METHOD_REFERENCES);
        selectExprMode();
        List<JCExpression> typeArgs = null;
        if (token.kind == LT) {
            typeArgs = typeArguments(false);
        }
        Name refName;
        ReferenceMode refMode;
        if (token.kind == NEW) {
            refMode = ReferenceMode.NEW;
            refName = names.init;
            nextToken();
        } else {
            refMode = ReferenceMode.INVOKE;
            refName = ident();
        }
        return toP(F.at(t.getStartPosition()).Reference(refMode, refName, t, typeArgs));
    }

    /** Creator = [Annotations] Qualident [TypeArguments] ( ArrayCreatorRest | ClassCreatorRest )
     */
    JCExpression creator(int newpos, List<JCExpression> typeArgs) {
        List<JCAnnotation> newAnnotations = typeAnnotationsOpt();

        switch (token.kind) {
        case BYTE: case SHORT: case CHAR: case INT: case LONG: case FLOAT:
        case DOUBLE: case BOOLEAN:
            if (typeArgs == null) {
                if (newAnnotations.isEmpty()) {
                    return arrayCreatorRest(newpos, basicType());
                } else {
                    return arrayCreatorRest(newpos, toP(F.at(newAnnotations.head.pos).AnnotatedType(newAnnotations, basicType())));
                }
            }
            break;
        default:
        }
        JCExpression t = qualident(true);

        int oldmode = mode;
        selectTypeMode();
        boolean diamondFound = false;
        int lastTypeargsPos = -1;
        if (token.kind == LT) {
            lastTypeargsPos = token.pos;
            t = typeArguments(t, true);
            diamondFound = (mode & DIAMOND) != 0;
        }
        while (token.kind == DOT) {
            if (diamondFound) {
                //cannot select after a diamond
                illegal();
            }
            int pos = token.pos;
            nextToken();
            List<JCAnnotation> tyannos = typeAnnotationsOpt();
            t = toP(F.at(pos).Select(t, ident()));

            if (tyannos != null && tyannos.nonEmpty()) {
                t = toP(F.at(tyannos.head.pos).AnnotatedType(tyannos, t));
            }

            if (token.kind == LT) {
                lastTypeargsPos = token.pos;
                t = typeArguments(t, true);
                diamondFound = (mode & DIAMOND) != 0;
            }
        }
        mode = oldmode;
        if (token.kind == LBRACKET || token.kind == MONKEYS_AT) {
            // handle type annotations for non primitive arrays
            if (newAnnotations.nonEmpty()) {
                t = insertAnnotationsToMostInner(t, newAnnotations, false);
            }

            JCExpression e = arrayCreatorRest(newpos, t);
            if (diamondFound) {
                reportSyntaxError(lastTypeargsPos, Errors.CannotCreateArrayWithDiamond);
                return toP(F.at(newpos).Erroneous(List.of(e)));
            }
            else if (typeArgs != null) {
                int pos = newpos;
                if (!typeArgs.isEmpty() && typeArgs.head.pos != Position.NOPOS) {
                    // note: this should always happen but we should
                    // not rely on this as the parser is continuously
                    // modified to improve error recovery.
                    pos = typeArgs.head.pos;
                }
                setErrorEndPos(S.prevToken().endPos);
                JCErroneous err = F.at(pos).Erroneous(typeArgs.prepend(e));
                reportSyntaxError(err, Errors.CannotCreateArrayWithTypeArguments);
                return toP(err);
            }
            return e;
        } else if (token.kind == LPAREN) {
            // handle type annotations for instantiations and anonymous classes
            if (newAnnotations.nonEmpty()) {
                t = insertAnnotationsToMostInner(t, newAnnotations, false);
            }
            return classCreatorRest(newpos, null, typeArgs, t);
        } else {
            setErrorEndPos(token.pos);
            reportSyntaxError(token.pos, Errors.Expected2(LPAREN, LBRACKET));
            t = toP(F.at(newpos).NewClass(null, typeArgs, t, List.nil(), null));
            return toP(F.at(newpos).Erroneous(List.<JCTree>of(t)));
        }
    }

    /** InnerCreator = [Annotations] Ident [TypeArguments] ClassCreatorRest
     */
    JCExpression innerCreator(int newpos, List<JCExpression> typeArgs, JCExpression encl) {
        List<JCAnnotation> newAnnotations = typeAnnotationsOpt();

        JCExpression t = toP(F.at(token.pos).Ident(ident()));

        if (newAnnotations.nonEmpty()) {
            t = toP(F.at(newAnnotations.head.pos).AnnotatedType(newAnnotations, t));
        }

        if (token.kind == LT) {
            int oldmode = mode;
            t = typeArguments(t, true);
            mode = oldmode;
        }
        return classCreatorRest(newpos, encl, typeArgs, t);
    }

    /** ArrayCreatorRest = [Annotations] "[" ( "]" BracketsOpt ArrayInitializer
     *                         | Expression "]" {[Annotations]  "[" Expression "]"} BracketsOpt )
     */
    JCExpression arrayCreatorRest(int newpos, JCExpression elemtype) {
        List<JCAnnotation> annos = typeAnnotationsOpt();

        accept(LBRACKET);
        if (token.kind == RBRACKET) {
            accept(RBRACKET);
            elemtype = bracketsOpt(elemtype, annos);
            if (token.kind == LBRACE) {
                JCNewArray na = (JCNewArray)arrayInitializer(newpos, elemtype);
                if (annos.nonEmpty()) {
                    // when an array initializer is present then
                    // the parsed annotations should target the
                    // new array tree
                    // bracketsOpt inserts the annotation in
                    // elemtype, and it needs to be corrected
                    //
                    JCAnnotatedType annotated = (JCAnnotatedType)elemtype;
                    assert annotated.annotations == annos;
                    na.annotations = annotated.annotations;
                    na.elemtype = annotated.underlyingType;
                }
                return na;
            } else {
                JCExpression t = toP(F.at(newpos).NewArray(elemtype, List.nil(), null));
                return syntaxError(token.pos, List.of(t), Errors.ArrayDimensionMissing);
            }
        } else {
            ListBuffer<JCExpression> dims = new ListBuffer<>();

            // maintain array dimension type annotations
            ListBuffer<List<JCAnnotation>> dimAnnotations = new ListBuffer<>();
            dimAnnotations.append(annos);

            dims.append(parseExpression());
            accept(RBRACKET);
            while (token.kind == LBRACKET
                    || token.kind == MONKEYS_AT) {
                List<JCAnnotation> maybeDimAnnos = typeAnnotationsOpt();
                int pos = token.pos;
                nextToken();
                if (token.kind == RBRACKET) {
                    elemtype = bracketsOptCont(elemtype, pos, maybeDimAnnos);
                } else {
                    if (token.kind == RBRACKET) { // no dimension
                        elemtype = bracketsOptCont(elemtype, pos, maybeDimAnnos);
                    } else {
                        dimAnnotations.append(maybeDimAnnos);
                        dims.append(parseExpression());
                        accept(RBRACKET);
                    }
                }
            }

            List<JCExpression> elems = null;
            int errpos = token.pos;

            if (token.kind == LBRACE) {
                elems = arrayInitializerElements(newpos, elemtype);
            }

            JCNewArray na = toP(F.at(newpos).NewArray(elemtype, dims.toList(), elems));
            na.dimAnnotations = dimAnnotations.toList();

            if (elems != null) {
                return syntaxError(errpos, List.of(na), Errors.IllegalArrayCreationBothDimensionAndInitialization);
            }

            return na;
        }
    }

    /** ClassCreatorRest = Arguments [ClassBody]
     */
    JCNewClass classCreatorRest(int newpos,
                                  JCExpression encl,
                                  List<JCExpression> typeArgs,
                                  JCExpression t)
    {
        List<JCExpression> args = arguments();
        JCClassDecl body = null;
        if (token.kind == LBRACE) {
            int pos = token.pos;
            List<JCTree> defs = classInterfaceOrRecordBody(names.empty, false, false);
            JCModifiers mods = F.at(Position.NOPOS).Modifiers(0);
            body = toP(F.at(pos).AnonymousClassDef(mods, defs));
        }
        return toP(F.at(newpos).NewClass(encl, typeArgs, t, args, body));
    }

    /** ArrayInitializer = "{" [VariableInitializer {"," VariableInitializer}] [","] "}"
     */
    JCExpression arrayInitializer(int newpos, JCExpression t) {
        List<JCExpression> elems = arrayInitializerElements(newpos, t);
        return toP(F.at(newpos).NewArray(t, List.nil(), elems));
    }

    List<JCExpression> arrayInitializerElements(int newpos, JCExpression t) {
        accept(LBRACE);
        ListBuffer<JCExpression> elems = new ListBuffer<>();
        if (token.kind == COMMA) {
            nextToken();
        } else if (token.kind != RBRACE) {
            elems.append(variableInitializer());
            while (token.kind == COMMA) {
                nextToken();
                if (token.kind == RBRACE) break;
                elems.append(variableInitializer());
            }
        }
        accept(RBRACE);
        return elems.toList();
    }

    /** VariableInitializer = ArrayInitializer | Expression
     */
    public JCExpression variableInitializer() {
        return token.kind == LBRACE ? arrayInitializer(token.pos, null) : parseExpression();
    }

    /** ParExpression = "(" Expression ")"
     */
    JCExpression parExpression() {
        int pos = token.pos;
        accept(LPAREN);
        JCExpression t = parseExpression();
        accept(RPAREN);
        return toP(F.at(pos).Parens(t));
    }

    /** Block = "{" BlockStatements "}"
     */
    JCBlock block(int pos, long flags) {
        accept(LBRACE);
        List<JCStatement> stats = blockStatements();
        JCBlock t = F.at(pos).Block(flags, stats);
        while (token.kind == CASE || token.kind == DEFAULT) {
            syntaxError(token.pos, Errors.Orphaned(token.kind));
            switchBlockStatementGroups();
        }
        // the Block node has a field "endpos" for first char of last token, which is
        // usually but not necessarily the last char of the last token.
        t.endpos = token.pos;
        accept(RBRACE);
        return toP(t);
    }

    public JCBlock block() {
        return block(token.pos, 0);
    }

    /** BlockStatements = { BlockStatement }
     *  BlockStatement  = LocalVariableDeclarationStatement
     *                  | ClassOrInterfaceOrEnumDeclaration
     *                  | [Ident ":"] Statement
     *  LocalVariableDeclarationStatement
     *                  = { FINAL | '@' Annotation } Type VariableDeclarators ";"
     */
    @SuppressWarnings("fallthrough")
    List<JCStatement> blockStatements() {
        //todo: skip to anchor on error(?)
        int lastErrPos = -1;
        ListBuffer<JCStatement> stats = new ListBuffer<>();
        while (true) {
            List<JCStatement> stat = blockStatement();
            if (stat.isEmpty()) {
                return stats.toList();
            } else {
                // error recovery
                if (token.pos == lastErrPos)
                    return stats.toList();
                if (token.pos <= endPosTable.errorEndPos) {
                    skip(false, true, true, true);
                    lastErrPos = token.pos;
                }
                stats.addAll(stat);
            }
        }
    }

    /*
     * Parse a Statement (JLS 14.5). As an enhancement to improve error recovery,
     * this method will also recognize variable and class declarations (which are
     * not legal for a Statement) by delegating the parsing to BlockStatement (JLS 14.2).
     * If any illegal declarations are found, they will be wrapped in an erroneous tree,
     * and an error will be produced by this method.
     */
    JCStatement parseStatementAsBlock() {
        int pos = token.pos;
        List<JCStatement> stats = blockStatement();
        if (stats.isEmpty()) {
            JCErroneous e = syntaxError(pos, Errors.IllegalStartOfStmt);
            return toP(F.at(pos).Exec(e));
        } else {
            JCStatement first = stats.head;
            Error error = null;
            switch (first.getTag()) {
            case CLASSDEF:
                error = Errors.ClassNotAllowed;
                break;
            case VARDEF:
                error = Errors.VariableNotAllowed;
                break;
            }
            if (error != null) {
                log.error(DiagnosticFlag.SYNTAX, first, error);
                List<JCBlock> blist = List.of(F.at(first.pos).Block(0, stats));
                return toP(F.at(pos).Exec(F.at(first.pos).Erroneous(blist)));
            }
            return first;
        }
    }

    /**This method parses a statement appearing inside a block.
     */
    @SuppressWarnings("fallthrough")
    List<JCStatement> blockStatement() {
        //todo: skip to anchor on error(?)
        Comment dc;
        int pos = token.pos;
        switch (token.kind) {
        case RBRACE: case CASE: case DEFAULT: case EOF:
            return List.nil();
        case LBRACE: case IF: case FOR: case WHILE: case DO: case TRY:
        case SWITCH: case SYNCHRONIZED: case RETURN: case THROW: case BREAK:
        case CONTINUE: case SEMI: case ELSE: case FINALLY: case CATCH:
        case ASSERT:
            return List.of(parseSimpleStatement());
        case MONKEYS_AT:
        case FINAL: {
            dc = token.comment(CommentStyle.JAVADOC);
            JCModifiers mods = modifiersOpt();
            if (token.kind == INTERFACE ||
                token.kind == CLASS ||
                token.kind == ENUM ||
                isRecordStart()) {
                return List.of(classOrRecordOrInterfaceOrEnumDeclaration(mods, dc));
            } else {
                JCExpression t = parseType(true);
                return localVariableDeclarations(mods, t);
            }
        }
        case ABSTRACT: case STRICTFP: {
            dc = token.comment(CommentStyle.JAVADOC);
            JCModifiers mods = modifiersOpt();
            return List.of(classOrRecordOrInterfaceOrEnumDeclaration(mods, dc));
        }
        case INTERFACE:
        case CLASS:
            dc = token.comment(CommentStyle.JAVADOC);
            return List.of(classOrRecordOrInterfaceOrEnumDeclaration(modifiersOpt(), dc));
        case ENUM:
            if (!allowRecords) {
                log.error(DiagnosticFlag.SYNTAX, token.pos, Errors.LocalEnum);
            }
            dc = token.comment(CommentStyle.JAVADOC);
            return List.of(classOrRecordOrInterfaceOrEnumDeclaration(modifiersOpt(), dc));
        case IDENTIFIER:
            if (token.name() == names.yield && allowYieldStatement) {
                Token next = S.token(1);
                boolean isYieldStatement;
                switch (next.kind) {
                    case PLUS: case SUB: case STRINGLITERAL: case CHARLITERAL:
                    case INTLITERAL: case LONGLITERAL: case FLOATLITERAL: case DOUBLELITERAL:
                    case NULL: case IDENTIFIER: case TRUE: case FALSE:
                    case NEW: case SWITCH: case THIS: case SUPER:
                        isYieldStatement = true;
                        break;
                    case PLUSPLUS: case SUBSUB:
                        isYieldStatement = S.token(2).kind != SEMI;
                        break;
                    case LPAREN:
                        int lookahead = 2;
                        int balance = 1;
                        boolean hasComma = false;
                        Token l;
                        while ((l = S.token(lookahead)).kind != EOF && balance != 0) {
                            switch (l.kind) {
                                case LPAREN: balance++; break;
                                case RPAREN: balance--; break;
                                case COMMA: if (balance == 1) hasComma = true; break;
                            }
                            lookahead++;
                        }
                        isYieldStatement = (!hasComma && lookahead != 3) || l.kind == ARROW;
                        break;
                    case SEMI: //error recovery - this is not a valid statement:
                        isYieldStatement = true;
                        break;
                    default:
                        isYieldStatement = false;
                        break;
                }

                if (isYieldStatement) {
                    nextToken();
                    JCExpression t = term(EXPR);
                    accept(SEMI);
                    return List.of(toP(F.at(pos).Yield(t)));
                }

                //else intentional fall-through
            } else {
                if (isNonSealedClassStart(true)) {
                    log.error(token.pos, Errors.SealedOrNonSealedLocalClassesNotAllowed);
                    nextToken();
                    nextToken();
                    nextToken();
                    return List.of(classOrRecordOrInterfaceOrEnumDeclaration(modifiersOpt(), token.comment(CommentStyle.JAVADOC)));
                } else if (isSealedClassStart(true)) {
                    checkSourceLevel(Feature.SEALED_CLASSES);
                    log.error(token.pos, Errors.SealedOrNonSealedLocalClassesNotAllowed);
                    nextToken();
                    return List.of(classOrRecordOrInterfaceOrEnumDeclaration(modifiersOpt(), token.comment(CommentStyle.JAVADOC)));
                }
            }
        }
        if (isRecordStart() && allowRecords) {
            dc = token.comment(CommentStyle.JAVADOC);
            return List.of(recordDeclaration(F.at(pos).Modifiers(0), dc));
        } else {
            Token prevToken = token;
            JCExpression t = term(EXPR | TYPE);
            if (token.kind == COLON && t.hasTag(IDENT)) {
                nextToken();
                JCStatement stat = parseStatementAsBlock();
                return List.of(F.at(pos).Labelled(prevToken.name(), stat));
            } else if ((lastmode & TYPE) != 0 && LAX_IDENTIFIER.accepts(token.kind)) {
                pos = token.pos;
                JCModifiers mods = F.at(Position.NOPOS).Modifiers(0);
                F.at(pos);
                return localVariableDeclarations(mods, t);
            } else {
                // This Exec is an "ExpressionStatement"; it subsumes the terminating semicolon
                t = checkExprStat(t);
                accept(SEMI);
                JCExpressionStatement expr = toP(F.at(pos).Exec(t));
                return List.of(expr);
            }
        }
    }
    //where
        private List<JCStatement> localVariableDeclarations(JCModifiers mods, JCExpression type) {
            ListBuffer<JCStatement> stats =
                    variableDeclarators(mods, type, new ListBuffer<>(), true);
            // A "LocalVariableDeclarationStatement" subsumes the terminating semicolon
            accept(SEMI);
            storeEnd(stats.last(), S.prevToken().endPos);
            return stats.toList();
        }

    /** Statement =
     *       Block
     *     | IF ParExpression Statement [ELSE Statement]
     *     | FOR "(" ForInitOpt ";" [Expression] ";" ForUpdateOpt ")" Statement
     *     | FOR "(" FormalParameter : Expression ")" Statement
     *     | WHILE ParExpression Statement
     *     | DO Statement WHILE ParExpression ";"
     *     | TRY Block ( Catches | [Catches] FinallyPart )
     *     | TRY "(" ResourceSpecification ";"opt ")" Block [Catches] [FinallyPart]
     *     | SWITCH ParExpression "{" SwitchBlockStatementGroups "}"
     *     | SYNCHRONIZED ParExpression Block
     *     | RETURN [Expression] ";"
     *     | THROW Expression ";"
     *     | BREAK [Ident] ";"
     *     | CONTINUE [Ident] ";"
     *     | ASSERT Expression [ ":" Expression ] ";"
     *     | ";"
     */
    public JCStatement parseSimpleStatement() {
        int pos = token.pos;
        switch (token.kind) {
        case LBRACE:
            return block();
        case IF: {
            nextToken();
            JCExpression cond = parExpression();
            JCStatement thenpart = parseStatementAsBlock();
            JCStatement elsepart = null;
            if (token.kind == ELSE) {
                nextToken();
                elsepart = parseStatementAsBlock();
            }
            return F.at(pos).If(cond, thenpart, elsepart);
        }
        case FOR: {
            nextToken();
            accept(LPAREN);
            List<JCStatement> inits = token.kind == SEMI ? List.nil() : forInit();
            if (inits.length() == 1 &&
                inits.head.hasTag(VARDEF) &&
                ((JCVariableDecl) inits.head).init == null &&
                token.kind == COLON) {
                JCVariableDecl var = (JCVariableDecl)inits.head;
                accept(COLON);
                JCExpression expr = parseExpression();
                accept(RPAREN);
                JCStatement body = parseStatementAsBlock();
                return F.at(pos).ForeachLoop(var, expr, body);
            } else {
                accept(SEMI);
                JCExpression cond = token.kind == SEMI ? null : parseExpression();
                accept(SEMI);
                List<JCExpressionStatement> steps = token.kind == RPAREN ? List.nil() : forUpdate();
                accept(RPAREN);
                JCStatement body = parseStatementAsBlock();
                return F.at(pos).ForLoop(inits, cond, steps, body);
            }
        }
        case WHILE: {
            nextToken();
            JCExpression cond = parExpression();
            JCStatement body = parseStatementAsBlock();
            return F.at(pos).WhileLoop(cond, body);
        }
        case DO: {
            nextToken();
            JCStatement body = parseStatementAsBlock();
            accept(WHILE);
            JCExpression cond = parExpression();
            accept(SEMI);
            JCDoWhileLoop t = toP(F.at(pos).DoLoop(body, cond));
            return t;
        }
        case TRY: {
            nextToken();
            List<JCTree> resources = List.nil();
            if (token.kind == LPAREN) {
                nextToken();
                resources = resources();
                accept(RPAREN);
            }
            JCBlock body = block();
            ListBuffer<JCCatch> catchers = new ListBuffer<>();
            JCBlock finalizer = null;
            if (token.kind == CATCH || token.kind == FINALLY) {
                while (token.kind == CATCH) catchers.append(catchClause());
                if (token.kind == FINALLY) {
                    nextToken();
                    finalizer = block();
                }
            } else {
                if (resources.isEmpty()) {
                    log.error(DiagnosticFlag.SYNTAX, pos, Errors.TryWithoutCatchFinallyOrResourceDecls);
                }
            }
            return F.at(pos).Try(resources, body, catchers.toList(), finalizer);
        }
        case SWITCH: {
            nextToken();
            JCExpression selector = parExpression();
            accept(LBRACE);
            List<JCCase> cases = switchBlockStatementGroups();
            JCSwitch t = to(F.at(pos).Switch(selector, cases));
            accept(RBRACE);
            return t;
        }
        case SYNCHRONIZED: {
            nextToken();
            JCExpression lock = parExpression();
            JCBlock body = block();
            return F.at(pos).Synchronized(lock, body);
        }
        case RETURN: {
            nextToken();
            JCExpression result = token.kind == SEMI ? null : parseExpression();
            accept(SEMI);
            JCReturn t = toP(F.at(pos).Return(result));
            return t;
        }
        case THROW: {
            nextToken();
            JCExpression exc = parseExpression();
            accept(SEMI);
            JCThrow t = toP(F.at(pos).Throw(exc));
            return t;
        }
        case BREAK: {
            nextToken();
            Name label = LAX_IDENTIFIER.accepts(token.kind) ? ident() : null;
            accept(SEMI);
            JCBreak t = toP(F.at(pos).Break(label));
            return t;
        }
        case CONTINUE: {
            nextToken();
            Name label = LAX_IDENTIFIER.accepts(token.kind) ? ident() : null;
            accept(SEMI);
            JCContinue t =  toP(F.at(pos).Continue(label));
            return t;
        }
        case SEMI:
            nextToken();
            return toP(F.at(pos).Skip());
        case ELSE:
            int elsePos = token.pos;
            nextToken();
            return doRecover(elsePos, BasicErrorRecoveryAction.BLOCK_STMT, Errors.ElseWithoutIf);
        case FINALLY:
            int finallyPos = token.pos;
            nextToken();
            return doRecover(finallyPos, BasicErrorRecoveryAction.BLOCK_STMT, Errors.FinallyWithoutTry);
        case CATCH:
            return doRecover(token.pos, BasicErrorRecoveryAction.CATCH_CLAUSE, Errors.CatchWithoutTry);
        case ASSERT: {
            nextToken();
            JCExpression assertion = parseExpression();
            JCExpression message = null;
            if (token.kind == COLON) {
                nextToken();
                message = parseExpression();
            }
            accept(SEMI);
            JCAssert t = toP(F.at(pos).Assert(assertion, message));
            return t;
        }
        default:
            Assert.error();
            return null;
        }
    }

    @Override
    public JCStatement parseStatement() {
        return parseStatementAsBlock();
    }

    private JCStatement doRecover(int startPos, ErrorRecoveryAction action, Error errorKey) {
        int errPos = S.errPos();
        JCTree stm = action.doRecover(this);
        S.errPos(errPos);
        return toP(F.Exec(syntaxError(startPos, List.of(stm), errorKey)));
    }

    /** CatchClause     = CATCH "(" FormalParameter ")" Block
     * TODO: the "FormalParameter" is not correct, it uses the special "catchTypes" rule below.
     */
    protected JCCatch catchClause() {
        int pos = token.pos;
        accept(CATCH);
        accept(LPAREN);
        JCModifiers mods = optFinal(Flags.PARAMETER);
        List<JCExpression> catchTypes = catchTypes();
        JCExpression paramType = catchTypes.size() > 1 ?
                toP(F.at(catchTypes.head.getStartPosition()).TypeUnion(catchTypes)) :
                catchTypes.head;
        JCVariableDecl formal = variableDeclaratorId(mods, paramType, FormalParameterKind.CATCH);
        accept(RPAREN);
        JCBlock body = block();
        return F.at(pos).Catch(formal, body);
    }

    List<JCExpression> catchTypes() {
        ListBuffer<JCExpression> catchTypes = new ListBuffer<>();
        catchTypes.add(parseType());
        while (token.kind == BAR) {
            nextToken();
            // Instead of qualident this is now parseType.
            // But would that allow too much, e.g. arrays or generics?
            catchTypes.add(parseType());
        }
        return catchTypes.toList();
    }

    /** SwitchBlockStatementGroups = { SwitchBlockStatementGroup }
     *  SwitchBlockStatementGroup = SwitchLabel BlockStatements
     *  SwitchLabel = CASE ConstantExpression ":" | DEFAULT ":"
     */
    List<JCCase> switchBlockStatementGroups() {
        ListBuffer<JCCase> cases = new ListBuffer<>();
        while (true) {
            int pos = token.pos;
            switch (token.kind) {
            case CASE:
            case DEFAULT:
                cases.appendList(switchBlockStatementGroup());
                break;
            case RBRACE: case EOF:
                return cases.toList();
            default:
                nextToken(); // to ensure progress
                syntaxError(pos, Errors.Expected3(CASE, DEFAULT, RBRACE));
            }
        }
    }

    protected List<JCCase> switchBlockStatementGroup() {
        int pos = token.pos;
        List<JCStatement> stats;
        JCCase c;
        ListBuffer<JCCase> cases = new ListBuffer<JCCase>();
        switch (token.kind) {
        case CASE: {
            nextToken();
            ListBuffer<JCExpression> pats = new ListBuffer<>();
            while (true) {
                pats.append(term(EXPR | NOLAMBDA));
                if (token.kind != COMMA) break;
                nextToken();
                checkSourceLevel(Feature.SWITCH_MULTIPLE_CASE_LABELS);
            };
            CaseTree.CaseKind caseKind;
            JCTree body = null;
            if (token.kind == ARROW) {
                checkSourceLevel(Feature.SWITCH_RULE);
                accept(ARROW);
                caseKind = JCCase.RULE;
                JCStatement statement = parseStatementAsBlock();
                if (!statement.hasTag(EXEC) && !statement.hasTag(BLOCK) && !statement.hasTag(Tag.THROW)) {
                    log.error(statement.pos(), Errors.SwitchCaseUnexpectedStatement);
                }
                stats = List.of(statement);
                body = stats.head;
            } else {
                accept(COLON, tk -> Errors.Expected2(COLON, ARROW));
                caseKind = JCCase.STATEMENT;
                stats = blockStatements();
            }
            c = F.at(pos).Case(caseKind, pats.toList(), stats, body);
            if (stats.isEmpty())
                storeEnd(c, S.prevToken().endPos);
            return cases.append(c).toList();
        }
        case DEFAULT: {
            nextToken();
            CaseTree.CaseKind caseKind;
            JCTree body = null;
            if (token.kind == ARROW) {
                checkSourceLevel(Feature.SWITCH_RULE);
                accept(ARROW);
                caseKind = JCCase.RULE;
                JCStatement statement = parseStatementAsBlock();
                if (!statement.hasTag(EXEC) && !statement.hasTag(BLOCK) && !statement.hasTag(Tag.THROW)) {
                    log.error(statement.pos(), Errors.SwitchCaseUnexpectedStatement);
                }
                stats = List.of(statement);
                body = stats.head;
            } else {
                accept(COLON, tk -> Errors.Expected2(COLON, ARROW));
                caseKind = JCCase.STATEMENT;
                stats = blockStatements();
            }
            c = F.at(pos).Case(caseKind, List.nil(), stats, body);
            if (stats.isEmpty())
                storeEnd(c, S.prevToken().endPos);
            return cases.append(c).toList();
        }
        }
        throw new AssertionError("should not reach here");
    }

    /** MoreStatementExpressions = { COMMA StatementExpression }
     */
    <T extends ListBuffer<? super JCExpressionStatement>> T moreStatementExpressions(int pos,
                                                                    JCExpression first,
                                                                    T stats) {
        // This Exec is a "StatementExpression"; it subsumes no terminating token
        stats.append(toP(F.at(pos).Exec(checkExprStat(first))));
        while (token.kind == COMMA) {
            nextToken();
            pos = token.pos;
            JCExpression t = parseExpression();
            // This Exec is a "StatementExpression"; it subsumes no terminating token
            stats.append(toP(F.at(pos).Exec(checkExprStat(t))));
        }
        return stats;
    }

    /** ForInit = StatementExpression MoreStatementExpressions
     *           |  { FINAL | '@' Annotation } Type VariableDeclarators
     */
    List<JCStatement> forInit() {
        ListBuffer<JCStatement> stats = new ListBuffer<>();
        int pos = token.pos;
        if (token.kind == FINAL || token.kind == MONKEYS_AT) {
            return variableDeclarators(optFinal(0), parseType(true), stats, true).toList();
        } else {
            JCExpression t = term(EXPR | TYPE);
            if ((lastmode & TYPE) != 0 && LAX_IDENTIFIER.accepts(token.kind)) {
                return variableDeclarators(modifiersOpt(), t, stats, true).toList();
            } else if ((lastmode & TYPE) != 0 && token.kind == COLON) {
                log.error(DiagnosticFlag.SYNTAX, pos, Errors.BadInitializer("for-loop"));
                return List.of((JCStatement)F.at(pos).VarDef(modifiersOpt(), names.error, t, null));
            } else {
                return moreStatementExpressions(pos, t, stats).toList();
            }
        }
    }

    /** ForUpdate = StatementExpression MoreStatementExpressions
     */
    List<JCExpressionStatement> forUpdate() {
        return moreStatementExpressions(token.pos,
                                        parseExpression(),
                                        new ListBuffer<JCExpressionStatement>()).toList();
    }

    /** AnnotationsOpt = { '@' Annotation }
     *
     * @param kind Whether to parse an ANNOTATION or TYPE_ANNOTATION
     */
    protected List<JCAnnotation> annotationsOpt(Tag kind) {
        if (token.kind != MONKEYS_AT) return List.nil(); // optimization
        ListBuffer<JCAnnotation> buf = new ListBuffer<>();
        int prevmode = mode;
        while (token.kind == MONKEYS_AT) {
            int pos = token.pos;
            nextToken();
            buf.append(annotation(pos, kind));
        }
        lastmode = mode;
        mode = prevmode;
        List<JCAnnotation> annotations = buf.toList();

        return annotations;
    }

    List<JCAnnotation> typeAnnotationsOpt() {
        List<JCAnnotation> annotations = annotationsOpt(Tag.TYPE_ANNOTATION);
        return annotations;
    }

    /** ModifiersOpt = { Modifier }
     *  Modifier = PUBLIC | PROTECTED | PRIVATE | STATIC | ABSTRACT | FINAL
     *           | NATIVE | SYNCHRONIZED | TRANSIENT | VOLATILE | "@"
     *           | "@" Annotation
     */
    protected JCModifiers modifiersOpt() {
        return modifiersOpt(null);
    }
    protected JCModifiers modifiersOpt(JCModifiers partial) {
        long flags;
        ListBuffer<JCAnnotation> annotations = new ListBuffer<>();
        int pos;
        if (partial == null) {
            flags = 0;
            pos = token.pos;
        } else {
            flags = partial.flags;
            annotations.appendList(partial.annotations);
            pos = partial.pos;
        }
        if (token.deprecatedFlag()) {
            flags |= Flags.DEPRECATED;
        }
        int lastPos;
    loop:
        while (true) {
            long flag;
            switch (token.kind) {
            case PRIVATE     : flag = Flags.PRIVATE; break;
            case PROTECTED   : flag = Flags.PROTECTED; break;
            case PUBLIC      : flag = Flags.PUBLIC; break;
            case STATIC      : flag = Flags.STATIC; break;
            case TRANSIENT   : flag = Flags.TRANSIENT; break;
            case FINAL       : flag = Flags.FINAL; break;
            case ABSTRACT    : flag = Flags.ABSTRACT; break;
            case NATIVE      : flag = Flags.NATIVE; break;
            case VOLATILE    : flag = Flags.VOLATILE; break;
            case SYNCHRONIZED: flag = Flags.SYNCHRONIZED; break;
            case STRICTFP    : flag = Flags.STRICTFP; break;
            case MONKEYS_AT  : flag = Flags.ANNOTATION; break;
            case DEFAULT     : checkSourceLevel(Feature.DEFAULT_METHODS); flag = Flags.DEFAULT; break;
            case ERROR       : flag = 0; nextToken(); break;
            case IDENTIFIER  : {
                if (isNonSealedClassStart(false)) {
                    flag = Flags.NON_SEALED;
                    nextToken();
                    nextToken();
                    break;
                }
                if (isSealedClassStart(false)) {
                    checkSourceLevel(Feature.SEALED_CLASSES);
                    flag = Flags.SEALED;
                    break;
                }
                break loop;
            }
            default: break loop;
            }
            if ((flags & flag) != 0) log.error(DiagnosticFlag.SYNTAX, token.pos, Errors.RepeatedModifier);
            lastPos = token.pos;
            nextToken();
            if (flag == Flags.ANNOTATION) {
                if (token.kind != INTERFACE) {
                    JCAnnotation ann = annotation(lastPos, Tag.ANNOTATION);
                    // if first modifier is an annotation, set pos to annotation's.
                    if (flags == 0 && annotations.isEmpty())
                        pos = ann.pos;
                    annotations.append(ann);
                    flag = 0;
                }
            }
            flags |= flag;
        }
        switch (token.kind) {
        case ENUM: flags |= Flags.ENUM; break;
        case INTERFACE: flags |= Flags.INTERFACE; break;
        default: break;
        }

        /* A modifiers tree with no modifier tokens or annotations
         * has no text position. */
        if ((flags & (Flags.ModifierFlags | Flags.ANNOTATION)) == 0 && annotations.isEmpty())
            pos = Position.NOPOS;

        JCModifiers mods = F.at(pos).Modifiers(flags, annotations.toList());
        if (pos != Position.NOPOS)
            storeEnd(mods, S.prevToken().endPos);
        return mods;
    }

    /** Annotation              = "@" Qualident [ "(" AnnotationFieldValues ")" ]
     *
     * @param pos position of "@" token
     * @param kind Whether to parse an ANNOTATION or TYPE_ANNOTATION
     */
    JCAnnotation annotation(int pos, Tag kind) {
        // accept(AT); // AT consumed by caller
        if (kind == Tag.TYPE_ANNOTATION) {
            checkSourceLevel(Feature.TYPE_ANNOTATIONS);
        }
        JCTree ident = qualident(false);
        List<JCExpression> fieldValues = annotationFieldValuesOpt();
        JCAnnotation ann;
        if (kind == Tag.ANNOTATION) {
            ann = F.at(pos).Annotation(ident, fieldValues);
        } else if (kind == Tag.TYPE_ANNOTATION) {
            ann = F.at(pos).TypeAnnotation(ident, fieldValues);
        } else {
            throw new AssertionError("Unhandled annotation kind: " + kind);
        }

        storeEnd(ann, S.prevToken().endPos);
        return ann;
    }

    List<JCExpression> annotationFieldValuesOpt() {
        return (token.kind == LPAREN) ? annotationFieldValues() : List.nil();
    }

    /** AnnotationFieldValues   = "(" [ AnnotationFieldValue { "," AnnotationFieldValue } ] ")" */
    List<JCExpression> annotationFieldValues() {
        accept(LPAREN);
        ListBuffer<JCExpression> buf = new ListBuffer<>();
        if (token.kind != RPAREN) {
            buf.append(annotationFieldValue());
            while (token.kind == COMMA) {
                nextToken();
                buf.append(annotationFieldValue());
            }
        }
        accept(RPAREN);
        return buf.toList();
    }

    /** AnnotationFieldValue    = AnnotationValue
     *                          | Identifier "=" AnnotationValue
     */
    JCExpression annotationFieldValue() {
        if (LAX_IDENTIFIER.accepts(token.kind)) {
            selectExprMode();
            JCExpression t1 = term1();
            if (t1.hasTag(IDENT) && token.kind == EQ) {
                int pos = token.pos;
                accept(EQ);
                JCExpression v = annotationValue();
                return toP(F.at(pos).Assign(t1, v));
            } else {
                return t1;
            }
        }
        return annotationValue();
    }

    /* AnnotationValue          = ConditionalExpression
     *                          | Annotation
     *                          | "{" [ AnnotationValue { "," AnnotationValue } ] [","] "}"
     */
    JCExpression annotationValue() {
        int pos;
        switch (token.kind) {
        case MONKEYS_AT:
            pos = token.pos;
            nextToken();
            return annotation(pos, Tag.ANNOTATION);
        case LBRACE:
            pos = token.pos;
            accept(LBRACE);
            ListBuffer<JCExpression> buf = new ListBuffer<>();
            if (token.kind == COMMA) {
                nextToken();
            } else if (token.kind != RBRACE) {
                buf.append(annotationValue());
                while (token.kind == COMMA) {
                    nextToken();
                    if (token.kind == RBRACE) break;
                    buf.append(annotationValue());
                }
            }
            accept(RBRACE);
            return toP(F.at(pos).NewArray(null, List.nil(), buf.toList()));
        default:
            selectExprMode();
            return term1();
        }
    }

    /** VariableDeclarators = VariableDeclarator { "," VariableDeclarator }
     */
    public <T extends ListBuffer<? super JCVariableDecl>> T variableDeclarators(JCModifiers mods,
                                                                         JCExpression type,
                                                                         T vdefs,
                                                                         boolean localDecl)
    {
        return variableDeclaratorsRest(token.pos, mods, type, ident(), false, null, vdefs, localDecl);
    }

    /** VariableDeclaratorsRest = VariableDeclaratorRest { "," VariableDeclarator }
     *  ConstantDeclaratorsRest = ConstantDeclaratorRest { "," ConstantDeclarator }
     *
     *  @param reqInit  Is an initializer always required?
     *  @param dc       The documentation comment for the variable declarations, or null.
     */
    protected <T extends ListBuffer<? super JCVariableDecl>> T variableDeclaratorsRest(int pos,
                                                                     JCModifiers mods,
                                                                     JCExpression type,
                                                                     Name name,
                                                                     boolean reqInit,
                                                                     Comment dc,
                                                                     T vdefs,
                                                                     boolean localDecl)
    {
        JCVariableDecl head = variableDeclaratorRest(pos, mods, type, name, reqInit, dc, localDecl, false);
        vdefs.append(head);
        while (token.kind == COMMA) {
            // All but last of multiple declarators subsume a comma
            storeEnd((JCTree)vdefs.last(), token.endPos);
            nextToken();
            vdefs.append(variableDeclarator(mods, type, reqInit, dc, localDecl));
        }
        return vdefs;
    }

    /** VariableDeclarator = Ident VariableDeclaratorRest
     *  ConstantDeclarator = Ident ConstantDeclaratorRest
     */
    JCVariableDecl variableDeclarator(JCModifiers mods, JCExpression type, boolean reqInit, Comment dc, boolean localDecl) {
        return variableDeclaratorRest(token.pos, mods, type, ident(), reqInit, dc, localDecl, true);
    }

    /** VariableDeclaratorRest = BracketsOpt ["=" VariableInitializer]
     *  ConstantDeclaratorRest = BracketsOpt "=" VariableInitializer
     *
     *  @param reqInit  Is an initializer always required?
     *  @param dc       The documentation comment for the variable declarations, or null.
     */
    JCVariableDecl variableDeclaratorRest(int pos, JCModifiers mods, JCExpression type, Name name,
                                  boolean reqInit, Comment dc, boolean localDecl, boolean compound) {
        type = bracketsOpt(type);
        JCExpression init = null;
        if (token.kind == EQ) {
            nextToken();
            init = variableInitializer();
        }
        else if (reqInit) syntaxError(token.pos, Errors.Expected(EQ));
        JCTree elemType = TreeInfo.innermostType(type, true);
        int startPos = Position.NOPOS;
        if (elemType.hasTag(IDENT)) {
            Name typeName = ((JCIdent)elemType).name;
            if (restrictedTypeNameStartingAtSource(typeName, pos, !compound && localDecl) != null) {
                if (type.hasTag(TYPEARRAY) && !compound) {
                    //error - 'var' and arrays
                    reportSyntaxError(pos, Errors.RestrictedTypeNotAllowedArray(typeName));
                } else {
                    if(compound)
                        //error - 'var' in compound local var decl
                        reportSyntaxError(pos, Errors.RestrictedTypeNotAllowedCompound(typeName));
                    startPos = TreeInfo.getStartPos(mods);
                    if (startPos == Position.NOPOS)
                        startPos = TreeInfo.getStartPos(type);
                    //implicit type
                    type = null;
                }
            }
        }
        JCVariableDecl result =
            toP(F.at(pos).VarDef(mods, name, type, init));
        attach(result, dc);
        result.startPos = startPos;
        return result;
    }

    Name restrictedTypeName(JCExpression e, boolean shouldWarn) {
        switch (e.getTag()) {
            case IDENT:
                return restrictedTypeNameStartingAtSource(((JCIdent)e).name, e.pos, shouldWarn) != null ? ((JCIdent)e).name : null;
            case TYPEARRAY:
                return restrictedTypeName(((JCArrayTypeTree)e).elemtype, shouldWarn);
            default:
                return null;
        }
    }

    Source restrictedTypeNameStartingAtSource(Name name, int pos, boolean shouldWarn) {
        if (name == names.var) {
            if (Feature.LOCAL_VARIABLE_TYPE_INFERENCE.allowedInSource(source)) {
                return Source.JDK10;
            } else if (shouldWarn) {
                log.warning(pos, Warnings.RestrictedTypeNotAllowed(name, Source.JDK10));
            }
        }
        if (name == names.yield) {
            if (allowYieldStatement) {
                return Source.JDK14;
            } else if (shouldWarn) {
                log.warning(pos, Warnings.RestrictedTypeNotAllowed(name, Source.JDK14));
            }
        }
        if (name == names.record) {
            if (allowRecords) {
                return Source.JDK14;
            } else if (shouldWarn) {
                log.warning(pos, Warnings.RestrictedTypeNotAllowedPreview(name, Source.JDK14));
            }
        }
        if (name == names.sealed) {
            if (allowSealedTypes) {
                return Source.JDK15;
            } else if (shouldWarn) {
                log.warning(pos, Warnings.RestrictedTypeNotAllowedPreview(name, Source.JDK15));
            }
        }
        if (name == names.permits) {
            if (allowSealedTypes) {
                return Source.JDK15;
            } else if (shouldWarn) {
                log.warning(pos, Warnings.RestrictedTypeNotAllowedPreview(name, Source.JDK15));
            }
        }
        return null;
    }

    /** The kind of a formal parameter
     */
    enum FormalParameterKind {
        /* a formal lambda parameter
         */
        LAMBDA {
            @Override
            boolean isLambdaParameter() {
                return true;
            }
        },
        /* a formal catch clause parameter
         */
        CATCH,
        /* a formal method parameter
         */
        METHOD,
        /* a formal record parameter
         */
        RECORD;

        boolean isLambdaParameter() {
            return false;
        }
        boolean isRecordParameter() {
            return false;
        }
    }

    /** VariableDeclaratorId = Ident BracketsOpt
     */
    JCVariableDecl variableDeclaratorId(JCModifiers mods, JCExpression type) {
        return variableDeclaratorId(mods, type, FormalParameterKind.METHOD);
    }

    JCVariableDecl variableDeclaratorId(JCModifiers mods, JCExpression type, FormalParameterKind parameterKind) {
        int pos = token.pos;
        Name name;
        boolean allowUnderscoreAsFormal = Feature.UNDERSCORE_AS_PARAM_NAME.allowedInSource(source);
        boolean isUnderscore = token.kind == UNDERSCORE;
        if (parameterKind.isLambdaParameter() && isUnderscore && !allowUnderscoreAsFormal) {
            log.error(pos, Errors.UnderscoreAsIdentifierInLambda);
            name = token.name();
            nextToken();
        } else if (parameterKind == FormalParameterKind.METHOD && isUnderscore && allowUnderscoreAsFormal) {
            log.error(pos, Errors.UnderscoreAsIdentifierInMethod);
            name = token.name();
            nextToken();
        } else {
            if (allowThisIdent ||
                parameterKind != FormalParameterKind.LAMBDA ||
                LAX_IDENTIFIER.accepts(token.kind) ||
                mods.flags != Flags.PARAMETER ||
                mods.annotations.nonEmpty()) {
                JCExpression pn = qualident(false, allowUnderscoreAsFormal);
                if (pn.hasTag(Tag.IDENT) && ((JCIdent)pn).name != names._this) {
                    name = ((JCIdent)pn).name;
                } else {
                    if (allowThisIdent) {
                        if ((mods.flags & Flags.VARARGS) != 0) {
                            log.error(token.pos, Errors.VarargsAndReceiver);
                        }
                        if (token.kind == LBRACKET) {
                            log.error(token.pos, Errors.ArrayAndReceiver);
                        }
                        if (pn.hasTag(Tag.SELECT) && ((JCFieldAccess)pn).name != names._this) {
                            log.error(token.pos, Errors.WrongReceiver);
                        }
                    }
                    return toP(F.at(pos).ReceiverVarDef(mods, pn, type));
                }
            } else {
                /** if it is a lambda parameter and the token kind is not an identifier,
                 *  and there are no modifiers or annotations, then this means that the compiler
                 *  supposed the lambda to be explicit but it can contain a mix of implicit,
                 *  var or explicit parameters. So we assign the error name to the parameter name
                 *  instead of issuing an error and analyze the lambda parameters as a whole at
                 *  a higher level.
                 */
                name = names.empty;
            }
        }
        if ((mods.flags & Flags.VARARGS) != 0 &&
                token.kind == LBRACKET) {
            log.error(token.pos, Errors.VarargsAndOldArraySyntax);
        }
        if (parameterKind == FormalParameterKind.RECORD && token.kind == LBRACKET) {
            log.error(token.pos, Errors.RecordComponentAndOldArraySyntax);
        }

        int dimensionsPos = token.pos;
        JCExpression typeWithDimensions = bracketsOpt(type);
        if (allowUnderscoreAsFormal && isUnderscore && typeWithDimensions != type) {
            log.error(dimensionsPos, Errors.UnderscoreCantBeFollowedByDimensions);
        }
        return toP(F.at(pos).VarDef(mods, name, typeWithDimensions, null));
    }

    /** Resources = Resource { ";" Resources }
     */
    List<JCTree> resources() {
        ListBuffer<JCTree> defs = new ListBuffer<>();
        defs.append(resource());
        while (token.kind == SEMI) {
            // All but last of multiple declarators must subsume a semicolon
            storeEnd(defs.last(), token.endPos);
            int semiColonPos = token.pos;
            nextToken();
            if (token.kind == RPAREN) { // Optional trailing semicolon
                                       // after last resource
                break;
            }
            defs.append(resource());
        }
        return defs.toList();
    }

    /** Resource = VariableModifiersOpt Type VariableDeclaratorId "=" Expression
     *           | Expression
     */
    protected JCTree resource() {
        int startPos = token.pos;
        if (token.kind == FINAL || token.kind == MONKEYS_AT) {
            JCModifiers mods = optFinal(Flags.FINAL);
            JCExpression t = parseType(true);
            return variableDeclaratorRest(token.pos, mods, t, ident(), true, null, true, false);
        }
        JCExpression t = term(EXPR | TYPE);
        if ((lastmode & TYPE) != 0 && LAX_IDENTIFIER.accepts(token.kind)) {
            JCModifiers mods = toP(F.at(startPos).Modifiers(Flags.FINAL));
            return variableDeclaratorRest(token.pos, mods, t, ident(), true, null, true, false);
        } else {
            checkSourceLevel(Feature.EFFECTIVELY_FINAL_VARIABLES_IN_TRY_WITH_RESOURCES);
            if (!t.hasTag(IDENT) && !t.hasTag(SELECT)) {
                log.error(t.pos(), Errors.TryWithResourcesExprNeedsVar);
            }

            return t;
        }
    }

    /** CompilationUnit = [ { "@" Annotation } PACKAGE Qualident ";"] {ImportDeclaration} {TypeDeclaration}
     */
    public JCTree.JCCompilationUnit parseCompilationUnit() {
        Token firstToken = token;
        JCModifiers mods = null;
        boolean consumedToplevelDoc = false;
        boolean seenImport = false;
        boolean seenPackage = false;
        ListBuffer<JCTree> defs = new ListBuffer<>();
        if (token.kind == MONKEYS_AT)
            mods = modifiersOpt();

        if (token.kind == PACKAGE) {
            int packagePos = token.pos;
            List<JCAnnotation> annotations = List.nil();
            seenPackage = true;
            if (mods != null) {
                checkNoMods(mods.flags & ~Flags.DEPRECATED);
                annotations = mods.annotations;
                mods = null;
            }
            nextToken();
            JCExpression pid = qualident(false);
            accept(SEMI);
            JCPackageDecl pd = toP(F.at(packagePos).PackageDecl(annotations, pid));
            attach(pd, firstToken.comment(CommentStyle.JAVADOC));
            consumedToplevelDoc = true;
            defs.append(pd);
        }

        boolean checkForImports = true;
        boolean firstTypeDecl = true;
        while (token.kind != EOF) {
            if (token.pos <= endPosTable.errorEndPos) {
                // error recovery
                skip(checkForImports, false, false, false);
                if (token.kind == EOF)
                    break;
            }
            if (checkForImports && mods == null && token.kind == IMPORT) {
                seenImport = true;
                defs.append(importDeclaration());
            } else {
                Comment docComment = token.comment(CommentStyle.JAVADOC);
                if (firstTypeDecl && !seenImport && !seenPackage) {
                    docComment = firstToken.comment(CommentStyle.JAVADOC);
                    consumedToplevelDoc = true;
                }
                if (mods != null || token.kind != SEMI)
                    mods = modifiersOpt(mods);
                if (firstTypeDecl && token.kind == IDENTIFIER) {
                    ModuleKind kind = ModuleKind.STRONG;
                    if (token.name() == names.open) {
                        kind = ModuleKind.OPEN;
                        nextToken();
                    }
                    if (token.kind == IDENTIFIER && token.name() == names.module) {
                        if (mods != null) {
                            checkNoMods(mods.flags & ~Flags.DEPRECATED);
                        }
                        defs.append(moduleDecl(mods, kind, docComment));
                        consumedToplevelDoc = true;
                        break;
                    } else if (kind != ModuleKind.STRONG) {
                        reportSyntaxError(token.pos, Errors.ExpectedModule);
                    }
                }
                JCTree def = typeDeclaration(mods, docComment);
                if (def instanceof JCExpressionStatement)
                    def = ((JCExpressionStatement)def).expr;
                defs.append(def);
                if (def instanceof JCClassDecl)
                    checkForImports = false;
                mods = null;
                firstTypeDecl = false;
            }
        }
        JCTree.JCCompilationUnit toplevel = F.at(firstToken.pos).TopLevel(defs.toList());
        if (!consumedToplevelDoc)
            attach(toplevel, firstToken.comment(CommentStyle.JAVADOC));
        if (defs.isEmpty())
            storeEnd(toplevel, S.prevToken().endPos);
        if (keepDocComments)
            toplevel.docComments = docComments;
        if (keepLineMap)
            toplevel.lineMap = S.getLineMap();
        this.endPosTable.setParser(null); // remove reference to parser
        toplevel.endPositions = this.endPosTable;
        return toplevel;
    }

    JCModuleDecl moduleDecl(JCModifiers mods, ModuleKind kind, Comment dc) {
        int pos = token.pos;
        checkSourceLevel(Feature.MODULES);

        nextToken();
        JCExpression name = qualident(false);
        List<JCDirective> directives = null;

        accept(LBRACE);
        directives = moduleDirectiveList();
        accept(RBRACE);
        accept(EOF);

        JCModuleDecl result = toP(F.at(pos).ModuleDef(mods, kind, name, directives));
        attach(result, dc);
        return result;
    }

    List<JCDirective> moduleDirectiveList() {
        ListBuffer<JCDirective> defs = new ListBuffer<>();
        while (token.kind == IDENTIFIER) {
            int pos = token.pos;
            if (token.name() == names.requires) {
                nextToken();
                boolean isTransitive = false;
                boolean isStaticPhase = false;
            loop:
                while (true) {
                    switch (token.kind) {
                        case IDENTIFIER:
                            if (token.name() == names.transitive && !isTransitive) {
                                Token t1 = S.token(1);
                                if (t1.kind == SEMI || t1.kind == DOT) {
                                    break loop;
                                }
                                isTransitive = true;
                                break;
                            } else {
                                break loop;
                            }
                        case STATIC:
                            if (isStaticPhase) {
                                log.error(DiagnosticFlag.SYNTAX, token.pos, Errors.RepeatedModifier);
                            }
                            isStaticPhase = true;
                            break;
                        default:
                            break loop;
                    }
                    nextToken();
                }
                JCExpression moduleName = qualident(false);
                accept(SEMI);
                defs.append(toP(F.at(pos).Requires(isTransitive, isStaticPhase, moduleName)));
            } else if (token.name() == names.exports || token.name() == names.opens) {
                boolean exports = token.name() == names.exports;
                nextToken();
                JCExpression pkgName = qualident(false);
                List<JCExpression> moduleNames = null;
                if (token.kind == IDENTIFIER && token.name() == names.to) {
                    nextToken();
                    moduleNames = qualidentList(false);
                }
                accept(SEMI);
                JCDirective d;
                if (exports) {
                    d = F.at(pos).Exports(pkgName, moduleNames);
                } else {
                    d = F.at(pos).Opens(pkgName, moduleNames);
                }
                defs.append(toP(d));
            } else if (token.name() == names.provides) {
                nextToken();
                JCExpression serviceName = qualident(false);
                if (token.kind == IDENTIFIER && token.name() == names.with) {
                    nextToken();
                    List<JCExpression> implNames = qualidentList(false);
                    accept(SEMI);
                    defs.append(toP(F.at(pos).Provides(serviceName, implNames)));
                } else {
                    log.error(DiagnosticFlag.SYNTAX, token.pos, Errors.ExpectedStr("'" + names.with + "'"));
                    skip(false, false, false, false);
                }
            } else if (token.name() == names.uses) {
                nextToken();
                JCExpression service = qualident(false);
                accept(SEMI);
                defs.append(toP(F.at(pos).Uses(service)));
            } else {
                setErrorEndPos(pos);
                reportSyntaxError(pos, Errors.InvalidModuleDirective);
                break;
            }
        }
        return defs.toList();
    }

    /** ImportDeclaration = IMPORT [ STATIC ] Ident { "." Ident } [ "." "*" ] ";"
     */
    protected JCTree importDeclaration() {
        int pos = token.pos;
        nextToken();
        boolean importStatic = false;
        if (token.kind == STATIC) {
            importStatic = true;
            nextToken();
        }
        JCExpression pid = toP(F.at(token.pos).Ident(ident()));
        do {
            int pos1 = token.pos;
            accept(DOT);
            if (token.kind == STAR) {
                pid = to(F.at(pos1).Select(pid, names.asterisk));
                nextToken();
                break;
            } else {
                pid = toP(F.at(pos1).Select(pid, ident()));
            }
        } while (token.kind == DOT);
        accept(SEMI);
        return toP(F.at(pos).Import(pid, importStatic));
    }

    /** TypeDeclaration = ClassOrInterfaceOrEnumDeclaration
     *                  | ";"
     */
    JCTree typeDeclaration(JCModifiers mods, Comment docComment) {
        int pos = token.pos;
        if (mods == null && token.kind == SEMI) {
            nextToken();
            return toP(F.at(pos).Skip());
        } else {
            return classOrRecordOrInterfaceOrEnumDeclaration(modifiersOpt(mods), docComment);
        }
    }

    /** ClassOrInterfaceOrEnumDeclaration = ModifiersOpt
     *           (ClassDeclaration | InterfaceDeclaration | EnumDeclaration)
     *  @param mods     Any modifiers starting the class or interface declaration
     *  @param dc       The documentation comment for the class, or null.
     */
    protected JCStatement classOrRecordOrInterfaceOrEnumDeclaration(JCModifiers mods, Comment dc) {
        if (token.kind == CLASS) {
            return classDeclaration(mods, dc);
        } if (isRecordStart()) {
            return recordDeclaration(mods, dc);
        } else if (token.kind == INTERFACE) {
            return interfaceDeclaration(mods, dc);
        } else if (token.kind == ENUM) {
            return enumDeclaration(mods, dc);
        } else {
            int pos = token.pos;
            List<JCTree> errs;
            if (token.kind == IDENTIFIER && token.name() == names.record && preview.isEnabled()) {
                checkSourceLevel(Feature.RECORDS);
                JCErroneous erroneousTree = syntaxError(token.pos, List.of(mods), Errors.RecordHeaderExpected);
                return toP(F.Exec(erroneousTree));
            } else {
                if (LAX_IDENTIFIER.accepts(token.kind)) {
                    errs = List.of(mods, toP(F.at(pos).Ident(ident())));
                    setErrorEndPos(token.pos);
                } else {
                    errs = List.of(mods);
                }
                final JCErroneous erroneousTree;
                if (parseModuleInfo) {
                    erroneousTree = syntaxError(pos, errs, Errors.ExpectedModuleOrOpen);
                } else {
                    if (allowRecords) {
                        erroneousTree = syntaxError(pos, errs, Errors.Expected4(CLASS, INTERFACE, ENUM, "record"));
                    } else {
                        erroneousTree = syntaxError(pos, errs, Errors.Expected3(CLASS, INTERFACE, ENUM));
                    }
                }
                return toP(F.Exec(erroneousTree));
            }
        }
    }

    /** ClassDeclaration = CLASS Ident TypeParametersOpt [EXTENDS Type]
     *                     [IMPLEMENTS TypeList] ClassBody
     *  @param mods    The modifiers starting the class declaration
     *  @param dc       The documentation comment for the class, or null.
     */
    protected JCClassDecl classDeclaration(JCModifiers mods, Comment dc) {
        int pos = token.pos;
        accept(CLASS);
        Name name = typeName();

        List<JCTypeParameter> typarams = typeParametersOpt();

        JCExpression extending = null;
        if (token.kind == EXTENDS) {
            nextToken();
            extending = parseType();
        }
        List<JCExpression> implementing = List.nil();
        if (token.kind == IMPLEMENTS) {
            nextToken();
            implementing = typeList();
        }
        List<JCExpression> permitting = permitsClause(mods, "class");
        List<JCTree> defs = classInterfaceOrRecordBody(name, false, false);
        JCClassDecl result = toP(F.at(pos).ClassDef(
            mods, name, typarams, extending, implementing, permitting, defs));
        attach(result, dc);
        return result;
    }

    protected JCClassDecl recordDeclaration(JCModifiers mods, Comment dc) {
        int pos = token.pos;
        nextToken();
        mods.flags |= Flags.RECORD;
        Name name = typeName();

        List<JCTypeParameter> typarams = typeParametersOpt();

        List<JCVariableDecl> headerFields = formalParameters(FormalParameterKind.RECORD);

        List<JCExpression> implementing = List.nil();
        if (token.kind == IMPLEMENTS) {
            nextToken();
            implementing = typeList();
        }
        List<JCTree> defs = classInterfaceOrRecordBody(name, false, true);
        java.util.List<JCVariableDecl> fields = new ArrayList<>();
        for (JCVariableDecl field : headerFields) {
            fields.add(field);
        }
        for (JCTree def : defs) {
            if (def.hasTag(METHODDEF)) {
                JCMethodDecl methDef = (JCMethodDecl) def;
                if (methDef.name == names.init && methDef.params.isEmpty() && (methDef.mods.flags & Flags.COMPACT_RECORD_CONSTRUCTOR) != 0) {
                    ListBuffer<JCVariableDecl> tmpParams = new ListBuffer<>();
                    for (JCVariableDecl param : headerFields) {
                        tmpParams.add(F.at(param)
                                // we will get flags plus annotations from the record component
                                .VarDef(F.Modifiers(Flags.PARAMETER | Flags.GENERATED_MEMBER | param.mods.flags & Flags.VARARGS,
                                        param.mods.annotations),
                                param.name, param.vartype, null));
                    }
                    methDef.params = tmpParams.toList();
                }
            }
        }
        for (int i = fields.size() - 1; i >= 0; i--) {
            JCVariableDecl field = fields.get(i);
            defs = defs.prepend(field);
        }
        JCClassDecl result = toP(F.at(pos).ClassDef(mods, name, typarams, null, implementing, defs));
        attach(result, dc);
        return result;
    }

    Name typeName() {
        int pos = token.pos;
        Name name = ident();
        Source source = restrictedTypeNameStartingAtSource(name, pos, true);
        if (source != null) {
            reportSyntaxError(pos, Errors.RestrictedTypeNotAllowed(name, source));
        }
        return name;
    }

    /** InterfaceDeclaration = INTERFACE Ident TypeParametersOpt
     *                         [EXTENDS TypeList] InterfaceBody
     *  @param mods    The modifiers starting the interface declaration
     *  @param dc       The documentation comment for the interface, or null.
     */
    protected JCClassDecl interfaceDeclaration(JCModifiers mods, Comment dc) {
        int pos = token.pos;
        accept(INTERFACE);

        Name name = typeName();

        List<JCTypeParameter> typarams = typeParametersOpt();

        List<JCExpression> extending = List.nil();
        if (token.kind == EXTENDS) {
            nextToken();
            extending = typeList();
        }
        List<JCExpression> permitting = permitsClause(mods, "interface");
        List<JCTree> defs;
        defs = classInterfaceOrRecordBody(name, true, false);
        JCClassDecl result = toP(F.at(pos).ClassDef(
            mods, name, typarams, null, extending, permitting, defs));
        attach(result, dc);
        return result;
    }

    List<JCExpression> permitsClause(JCModifiers mods, String classOrInterface) {
        if (allowSealedTypes && token.kind == IDENTIFIER && token.name() == names.permits) {
            checkSourceLevel(Feature.SEALED_CLASSES);
            if ((mods.flags & Flags.SEALED) == 0) {
                log.error(token.pos, Errors.InvalidPermitsClause(Fragments.ClassIsNotSealed(classOrInterface)));
            }
            nextToken();
            return qualidentList(false);
        }
        return List.nil();
    }

    /** EnumDeclaration = ENUM Ident [IMPLEMENTS TypeList] EnumBody
     *  @param mods    The modifiers starting the enum declaration
     *  @param dc       The documentation comment for the enum, or null.
     */
    protected JCClassDecl enumDeclaration(JCModifiers mods, Comment dc) {
        int pos = token.pos;
        accept(ENUM);

        Name name = typeName();

        List<JCExpression> implementing = List.nil();
        if (token.kind == IMPLEMENTS) {
            nextToken();
            implementing = typeList();
        }

        List<JCTree> defs = enumBody(name);
        mods.flags |= Flags.ENUM;
        JCClassDecl result = toP(F.at(pos).
            ClassDef(mods, name, List.nil(),
                     null, implementing, defs));
        attach(result, dc);
        return result;
    }

    /** EnumBody = "{" { EnumeratorDeclarationList } [","]
     *                  [ ";" {ClassBodyDeclaration} ] "}"
     */
    List<JCTree> enumBody(Name enumName) {
        accept(LBRACE);
        ListBuffer<JCTree> defs = new ListBuffer<>();
        boolean wasSemi = false;
        boolean hasStructuralErrors = false;
        boolean wasError = false;
        if (token.kind == COMMA) {
            nextToken();
            if (token.kind == SEMI) {
                wasSemi = true;
                nextToken();
            } else if (token.kind != RBRACE) {
                reportSyntaxError(S.prevToken().endPos,
                                  Errors.Expected2(RBRACE, SEMI));
                wasError = true;
            }
        }
        while (token.kind != RBRACE && token.kind != EOF) {
            if (token.kind == SEMI) {
                accept(SEMI);
                wasSemi = true;
                if (token.kind == RBRACE || token.kind == EOF) break;
            }
            EnumeratorEstimate memberType = estimateEnumeratorOrMember(enumName);
            if (memberType == EnumeratorEstimate.UNKNOWN) {
                memberType = wasSemi ? EnumeratorEstimate.MEMBER
                                     : EnumeratorEstimate.ENUMERATOR;
            }
            if (memberType == EnumeratorEstimate.ENUMERATOR) {
                wasError = false;
                if (wasSemi && !hasStructuralErrors) {
                    reportSyntaxError(token.pos, Errors.EnumConstantNotExpected);
                    hasStructuralErrors = true;
                }
                defs.append(enumeratorDeclaration(enumName));
                if (token.pos <= endPosTable.errorEndPos) {
                    // error recovery
                   skip(false, true, true, false);
                } else {
                    if (token.kind != RBRACE && token.kind != SEMI && token.kind != EOF) {
                        if (token.kind == COMMA) {
                            nextToken();
                        } else {
                            setErrorEndPos(token.pos);
                            reportSyntaxError(S.prevToken().endPos,
                                              Errors.Expected3(COMMA, RBRACE, SEMI));
                            wasError = true;
                        }
                    }
                }
            } else {
                if (!wasSemi && !hasStructuralErrors && !wasError) {
                    reportSyntaxError(token.pos, Errors.EnumConstantExpected);
                    hasStructuralErrors = true;
                }
                wasError = false;
                defs.appendList(classOrInterfaceOrRecordBodyDeclaration(enumName,
                                                                false, false));
                if (token.pos <= endPosTable.errorEndPos) {
                    // error recovery
                   skip(false, true, true, false);
                }
            }
        }
        accept(RBRACE);
        return defs.toList();
    }

    private EnumeratorEstimate estimateEnumeratorOrMember(Name enumName) {
        // if we are seeing a record declaration inside of an enum we want the same error message as expected for a
        // let's say an interface declaration inside an enum
        if (token.kind == TokenKind.IDENTIFIER && token.name() != enumName &&
                (!allowRecords || !isRecordStart())) {
            Token next = S.token(1);
            switch (next.kind) {
                case LPAREN: case LBRACE: case COMMA: case SEMI:
                    return EnumeratorEstimate.ENUMERATOR;
            }
        }
        switch (token.kind) {
            case IDENTIFIER: case MONKEYS_AT: case LT:
                if (token.kind == IDENTIFIER) {
                    if (allowRecords && isRecordStart()) {
                        return EnumeratorEstimate.MEMBER;
                    }
                }
                return EnumeratorEstimate.UNKNOWN;
            default:
                return EnumeratorEstimate.MEMBER;
        }
    }

    private enum EnumeratorEstimate {
        ENUMERATOR,
        MEMBER,
        UNKNOWN;
    }

    /** EnumeratorDeclaration = AnnotationsOpt [TypeArguments] IDENTIFIER [ Arguments ] [ "{" ClassBody "}" ]
     */
    JCTree enumeratorDeclaration(Name enumName) {
        Comment dc = token.comment(CommentStyle.JAVADOC);
        int flags = Flags.PUBLIC|Flags.STATIC|Flags.FINAL|Flags.ENUM;
        if (token.deprecatedFlag()) {
            flags |= Flags.DEPRECATED;
        }
        int pos = token.pos;
        List<JCAnnotation> annotations = annotationsOpt(Tag.ANNOTATION);
        JCModifiers mods = F.at(annotations.isEmpty() ? Position.NOPOS : pos).Modifiers(flags, annotations);
        List<JCExpression> typeArgs = typeArgumentsOpt();
        int identPos = token.pos;
        Name name = ident();
        int createPos = token.pos;
        List<JCExpression> args = (token.kind == LPAREN)
            ? arguments() : List.nil();
        JCClassDecl body = null;
        if (token.kind == LBRACE) {
            JCModifiers mods1 = F.at(Position.NOPOS).Modifiers(Flags.ENUM);
            List<JCTree> defs = classInterfaceOrRecordBody(names.empty, false, false);
            body = toP(F.at(identPos).AnonymousClassDef(mods1, defs));
        }
        if (args.isEmpty() && body == null)
            createPos = identPos;
        JCIdent ident = F.at(identPos).Ident(enumName);
        JCNewClass create = F.at(createPos).NewClass(null, typeArgs, ident, args, body);
        if (createPos != identPos)
            storeEnd(create, S.prevToken().endPos);
        ident = F.at(identPos).Ident(enumName);
        JCTree result = toP(F.at(pos).VarDef(mods, name, ident, create));
        attach(result, dc);
        return result;
    }

    /** TypeList = Type {"," Type}
     */
    List<JCExpression> typeList() {
        ListBuffer<JCExpression> ts = new ListBuffer<>();
        ts.append(parseType());
        while (token.kind == COMMA) {
            nextToken();
            ts.append(parseType());
        }
        return ts.toList();
    }

    /** ClassBody     = "{" {ClassBodyDeclaration} "}"
     *  InterfaceBody = "{" {InterfaceBodyDeclaration} "}"
     */
    List<JCTree> classInterfaceOrRecordBody(Name className, boolean isInterface, boolean isRecord) {
        accept(LBRACE);
        if (token.pos <= endPosTable.errorEndPos) {
            // error recovery
            skip(false, true, false, false);
            if (token.kind == LBRACE)
                nextToken();
            else
                return List.nil();
        }
        ListBuffer<JCTree> defs = new ListBuffer<>();
        while (token.kind != RBRACE && token.kind != EOF) {
            defs.appendList(classOrInterfaceOrRecordBodyDeclaration(className, isInterface, isRecord));
            if (token.pos <= endPosTable.errorEndPos) {
               // error recovery
               skip(false, true, true, false);
           }
        }
        accept(RBRACE);
        return defs.toList();
    }

    /** ClassBodyDeclaration =
     *      ";"
     *    | [STATIC] Block
     *    | ModifiersOpt
     *      ( Type Ident
     *        ( VariableDeclaratorsRest ";" | MethodDeclaratorRest )
     *      | VOID Ident VoidMethodDeclaratorRest
     *      | TypeParameters [Annotations]
     *        ( Type Ident MethodDeclaratorRest
     *        | VOID Ident VoidMethodDeclaratorRest
     *        )
     *      | Ident ConstructorDeclaratorRest
     *      | TypeParameters Ident ConstructorDeclaratorRest
     *      | ClassOrInterfaceOrEnumDeclaration
     *      )
     *  InterfaceBodyDeclaration =
     *      ";"
     *    | ModifiersOpt
     *      ( Type Ident
     *        ( ConstantDeclaratorsRest ";" | MethodDeclaratorRest )
     *      | VOID Ident MethodDeclaratorRest
     *      | TypeParameters [Annotations]
     *        ( Type Ident MethodDeclaratorRest
     *        | VOID Ident VoidMethodDeclaratorRest
     *        )
     *      | ClassOrInterfaceOrEnumDeclaration
     *      )
     *
     */
    protected List<JCTree> classOrInterfaceOrRecordBodyDeclaration(Name className, boolean isInterface, boolean isRecord) {
        if (token.kind == SEMI) {
            nextToken();
            return List.nil();
        } else {
            Comment dc = token.comment(CommentStyle.JAVADOC);
            int pos = token.pos;
            JCModifiers mods = modifiersOpt();
            if (token.kind == CLASS ||
                allowRecords && isRecordStart() ||
                token.kind == INTERFACE ||
                token.kind == ENUM) {
                return List.of(classOrRecordOrInterfaceOrEnumDeclaration(mods, dc));
            } else if (token.kind == LBRACE &&
                       (mods.flags & Flags.StandardFlags & ~Flags.STATIC) == 0 &&
                       mods.annotations.isEmpty()) {
                if (isInterface) {
                    log.error(DiagnosticFlag.SYNTAX, token.pos, Errors.InitializerNotAllowed);
                } else if (isRecord && (mods.flags & Flags.STATIC) == 0) {
                    log.error(DiagnosticFlag.SYNTAX, token.pos, Errors.InstanceInitializerNotAllowedInRecords);
                }
                return List.of(block(pos, mods.flags));
            } else {
                pos = token.pos;
                List<JCTypeParameter> typarams = typeParametersOpt();
                // if there are type parameters but no modifiers, save the start
                // position of the method in the modifiers.
                if (typarams.nonEmpty() && mods.pos == Position.NOPOS) {
                    mods.pos = pos;
                    storeEnd(mods, pos);
                }
                List<JCAnnotation> annosAfterParams = annotationsOpt(Tag.ANNOTATION);

                if (annosAfterParams.nonEmpty()) {
                    checkSourceLevel(annosAfterParams.head.pos, Feature.ANNOTATIONS_AFTER_TYPE_PARAMS);
                    mods.annotations = mods.annotations.appendList(annosAfterParams);
                    if (mods.pos == Position.NOPOS)
                        mods.pos = mods.annotations.head.pos;
                }

                Token tk = token;
                pos = token.pos;
                JCExpression type;
                boolean isVoid = token.kind == VOID;
                if (isVoid) {
                    type = to(F.at(pos).TypeIdent(TypeTag.VOID));
                    nextToken();
                } else {
                    // method returns types are un-annotated types
                    type = unannotatedType(false);
                }
                if ((token.kind == LPAREN && !isInterface ||
                        isRecord && token.kind == LBRACE) && type.hasTag(IDENT)) {
                    if (isInterface || tk.name() != className)
                        log.error(DiagnosticFlag.SYNTAX, pos, Errors.InvalidMethDeclRetTypeReq);
                    else if (annosAfterParams.nonEmpty())
                        illegal(annosAfterParams.head.pos);
                    if (isRecord && token.kind == LBRACE) {
                        mods.flags |= Flags.COMPACT_RECORD_CONSTRUCTOR;
                    }
                    return List.of(methodDeclaratorRest(
                        pos, mods, null, names.init, typarams,
                        isInterface, true, isRecord, dc));
                } else if (isRecord && type.hasTag(IDENT) && token.kind == THROWS) {
                    // trying to define a compact constructor with a throws clause
                    log.error(DiagnosticFlag.SYNTAX, token.pos,
                            Errors.InvalidCanonicalConstructorInRecord(
                                    Fragments.Compact,
                                    className,
                                    Fragments.ThrowsClauseNotAllowedForCanonicalConstructor(Fragments.Compact)));
                    skip(false, true, false, false);
                    return List.of(methodDeclaratorRest(
                            pos, mods, null, names.init, typarams,
                            isInterface, true, isRecord, dc));
                } else {
                    pos = token.pos;
                    Name name = ident();
                    if (token.kind == LPAREN) {
                        return List.of(methodDeclaratorRest(
                            pos, mods, type, name, typarams,
                            isInterface, isVoid, false, dc));
                    } else if (!isVoid && typarams.isEmpty()) {
                        if (!isRecord || (isRecord && (mods.flags & Flags.STATIC) != 0)) {
                        List<JCTree> defs =
                            variableDeclaratorsRest(pos, mods, type, name, isInterface, dc,
                                                    new ListBuffer<JCTree>(), false).toList();
                        accept(SEMI);
                        storeEnd(defs.last(), S.prevToken().endPos);
                        return defs;
                    } else {
                            int errPos = pos;
                            variableDeclaratorsRest(pos, mods, type, name, isInterface, dc,
                                    new ListBuffer<JCTree>(), false).toList();
                            accept(SEMI);
                            return List.of(syntaxError(errPos, null, Errors.RecordCannotDeclareInstanceFields));
                        }
                    } else {
                        pos = token.pos;
                        List<JCTree> err;
                        if (isVoid || typarams.nonEmpty()) {
                            JCMethodDecl m =
                                    toP(F.at(pos).MethodDef(mods, name, type, typarams,
                                                            List.nil(), List.nil(), null, null));
                            attach(m, dc);
                            err = List.of(m);
                        } else {
                            err = List.nil();
                        }
                        return List.of(syntaxError(token.pos, err, Errors.Expected(LPAREN)));
                    }
                }
            }
        }
    }

    protected boolean isRecordStart() {
        if (token.kind == IDENTIFIER && token.name() == names.record &&
            (peekToken(TokenKind.IDENTIFIER, TokenKind.LPAREN) ||
             peekToken(TokenKind.IDENTIFIER, TokenKind.EOF) ||
             peekToken(TokenKind.IDENTIFIER, TokenKind.LT))) {
             checkSourceLevel(Feature.RECORDS);
            return true;
        } else {
            return false;
        }
    }

    protected boolean isNonSealedClassStart(boolean local) {
        if (isNonSealedIdentifier(token, 0)) {
            Token next = S.token(3);
            return allowedAfterSealedOrNonSealed(next, local, true);
        }
        return false;
    }

    protected boolean isNonSealedIdentifier(Token someToken, int lookAheadOffset) {
        if (someToken.name() == names.non && peekToken(lookAheadOffset, TokenKind.SUB, TokenKind.IDENTIFIER)) {
            Token tokenSub = S.token(lookAheadOffset + 1);
            Token tokenSealed = S.token(lookAheadOffset + 2);
            if (someToken.endPos == tokenSub.pos &&
                    tokenSub.endPos == tokenSealed.pos &&
                    tokenSealed.name() == names.sealed) {
                checkSourceLevel(Feature.SEALED_CLASSES);
                return true;
            }
        }
        return false;
    }

    protected boolean isSealedClassStart(boolean local) {
        if (token.name() == names.sealed) {
            Token next = S.token(1);
            if (allowedAfterSealedOrNonSealed(next, local, false)) {
                checkSourceLevel(Feature.SEALED_CLASSES);
                return true;
            }
        }
        return false;
    }

    private boolean allowedAfterSealedOrNonSealed(Token next, boolean local, boolean currentIsNonSealed) {
        return local ?
            switch (next.kind) {
                case MONKEYS_AT -> {
                    Token afterNext = S.token(2);
                    yield afterNext.kind != INTERFACE || currentIsNonSealed;
                }
                case ABSTRACT, FINAL, STRICTFP, CLASS, INTERFACE, ENUM -> true;
                default -> false;
            } :
            switch (next.kind) {
                case MONKEYS_AT -> {
                    Token afterNext = S.token(2);
                    yield afterNext.kind != INTERFACE || currentIsNonSealed;
                }
                case PUBLIC, PROTECTED, PRIVATE, ABSTRACT, STATIC, FINAL, STRICTFP, CLASS, INTERFACE, ENUM -> true;
                case IDENTIFIER -> isNonSealedIdentifier(next, currentIsNonSealed ? 3 : 1) || next.name() == names.sealed;
                default -> false;
            };
    }

    /** MethodDeclaratorRest =
     *      FormalParameters BracketsOpt [THROWS TypeList] ( MethodBody | [DEFAULT AnnotationValue] ";")
     *  VoidMethodDeclaratorRest =
     *      FormalParameters [THROWS TypeList] ( MethodBody | ";")
     *  ConstructorDeclaratorRest =
     *      "(" FormalParameterListOpt ")" [THROWS TypeList] MethodBody
     */
    protected JCTree methodDeclaratorRest(int pos,
                              JCModifiers mods,
                              JCExpression type,
                              Name name,
                              List<JCTypeParameter> typarams,
                              boolean isInterface, boolean isVoid,
                              boolean isRecord,
                              Comment dc) {
        if (isInterface) {
            if ((mods.flags & Flags.STATIC) != 0) {
                checkSourceLevel(Feature.STATIC_INTERFACE_METHODS);
            }
            if ((mods.flags & Flags.PRIVATE) != 0) {
                checkSourceLevel(Feature.PRIVATE_INTERFACE_METHODS);
            }
        }
        JCVariableDecl prevReceiverParam = this.receiverParam;
        try {
            this.receiverParam = null;
            // Parsing formalParameters sets the receiverParam, if present
            List<JCVariableDecl> params = List.nil();
            List<JCExpression> thrown = List.nil();
            if (!isRecord || name != names.init || token.kind == LPAREN) {
                params = formalParameters(FormalParameterKind.METHOD);
                if (!isVoid) type = bracketsOpt(type);
                if (token.kind == THROWS) {
                    nextToken();
                    thrown = qualidentList(true);
                }
            }
            JCBlock body = null;
            JCExpression defaultValue;
            if (token.kind == LBRACE) {
                body = block();
                defaultValue = null;
            } else {
                if (token.kind == DEFAULT) {
                    accept(DEFAULT);
                    defaultValue = annotationValue();
                } else {
                    defaultValue = null;
                }
                accept(SEMI);
                if (token.pos <= endPosTable.errorEndPos) {
                    // error recovery
                    skip(false, true, false, false);
                    if (token.kind == LBRACE) {
                        body = block();
                    }
                }
            }

            JCMethodDecl result =
                    toP(F.at(pos).MethodDef(mods, name, type, typarams,
                                            receiverParam, params, thrown,
                                            body, defaultValue));
            attach(result, dc);
            return result;
        } finally {
            this.receiverParam = prevReceiverParam;
        }
    }

    /** QualidentList = [Annotations] Qualident {"," [Annotations] Qualident}
     */
    List<JCExpression> qualidentList(boolean allowAnnos) {
        ListBuffer<JCExpression> ts = new ListBuffer<>();

        List<JCAnnotation> typeAnnos = allowAnnos ? typeAnnotationsOpt() : List.nil();
        JCExpression qi = qualident(allowAnnos);
        if (!typeAnnos.isEmpty()) {
            JCExpression at = insertAnnotationsToMostInner(qi, typeAnnos, false);
            ts.append(at);
        } else {
            ts.append(qi);
        }
        while (token.kind == COMMA) {
            nextToken();

            typeAnnos = allowAnnos ? typeAnnotationsOpt() : List.nil();
            qi = qualident(allowAnnos);
            if (!typeAnnos.isEmpty()) {
                JCExpression at = insertAnnotationsToMostInner(qi, typeAnnos, false);
                ts.append(at);
            } else {
                ts.append(qi);
            }
        }
        return ts.toList();
    }

    /**
     *  {@literal
     *  TypeParametersOpt = ["<" TypeParameter {"," TypeParameter} ">"]
     *  }
     */
    protected List<JCTypeParameter> typeParametersOpt() {
        if (token.kind == LT) {
            ListBuffer<JCTypeParameter> typarams = new ListBuffer<>();
            nextToken();
            typarams.append(typeParameter());
            while (token.kind == COMMA) {
                nextToken();
                typarams.append(typeParameter());
            }
            accept(GT);
            return typarams.toList();
        } else {
            return List.nil();
        }
    }

    /**
     *  {@literal
     *  TypeParameter = [Annotations] TypeVariable [TypeParameterBound]
     *  TypeParameterBound = EXTENDS Type {"&" Type}
     *  TypeVariable = Ident
     *  }
     */
    JCTypeParameter typeParameter() {
        int pos = token.pos;
        List<JCAnnotation> annos = typeAnnotationsOpt();
        Name name = typeName();
        ListBuffer<JCExpression> bounds = new ListBuffer<>();
        if (token.kind == EXTENDS) {
            nextToken();
            bounds.append(parseType());
            while (token.kind == AMP) {
                nextToken();
                bounds.append(parseType());
            }
        }
        return toP(F.at(pos).TypeParameter(name, bounds.toList(), annos));
    }

    /** FormalParameters = "(" [ FormalParameterList ] ")"
     *  FormalParameterList = [ FormalParameterListNovarargs , ] LastFormalParameter
     *  FormalParameterListNovarargs = [ FormalParameterListNovarargs , ] FormalParameter
     */
    List<JCVariableDecl> formalParameters(FormalParameterKind parameterKind) {
        ListBuffer<JCVariableDecl> params = new ListBuffer<>();
        JCVariableDecl lastParam;
        accept(LPAREN);
        if (token.kind != RPAREN) {
            this.allowThisIdent = parameterKind != FormalParameterKind.LAMBDA && parameterKind != FormalParameterKind.RECORD;
            lastParam = formalParameter(parameterKind);
            if (lastParam.nameexpr != null) {
                this.receiverParam = lastParam;
            } else {
                params.append(lastParam);
            }
            this.allowThisIdent = false;
            while (token.kind == COMMA) {
                if ((lastParam.mods.flags & Flags.VARARGS) != 0) {
                    log.error(DiagnosticFlag.SYNTAX, lastParam, Errors.VarargsMustBeLast);
                }
                nextToken();
                params.append(lastParam = formalParameter(parameterKind));
            }
        }
        if (token.kind == RPAREN) {
            nextToken();
        } else {
            setErrorEndPos(token.pos);
            reportSyntaxError(S.prevToken().endPos, Errors.Expected3(COMMA, RPAREN, LBRACKET));
        }
        return params.toList();
    }

    List<JCVariableDecl> implicitParameters(boolean hasParens) {
        if (hasParens) {
            accept(LPAREN);
        }
        ListBuffer<JCVariableDecl> params = new ListBuffer<>();
        if (token.kind != RPAREN && token.kind != ARROW) {
            params.append(implicitParameter());
            while (token.kind == COMMA) {
                nextToken();
                params.append(implicitParameter());
            }
        }
        if (hasParens) {
            accept(RPAREN);
        }
        return params.toList();
    }

    JCModifiers optFinal(long flags) {
        JCModifiers mods = modifiersOpt();
        checkNoMods(mods.flags & ~(Flags.FINAL | Flags.DEPRECATED));
        mods.flags |= flags;
        return mods;
    }

    /**
     * Inserts the annotations (and possibly a new array level)
     * to the left-most type in an array or nested type.
     *
     * When parsing a type like {@code @B Outer.Inner @A []}, the
     * {@code @A} annotation should target the array itself, while
     * {@code @B} targets the nested type {@code Outer}.
     *
     * Currently the parser parses the annotation first, then
     * the array, and then inserts the annotation to the left-most
     * nested type.
     *
     * When {@code createNewLevel} is true, then a new array
     * level is inserted as the most inner type, and have the
     * annotations target it.  This is useful in the case of
     * varargs, e.g. {@code String @A [] @B ...}, as the parser
     * first parses the type {@code String @A []} then inserts
     * a new array level with {@code @B} annotation.
     */
    private JCExpression insertAnnotationsToMostInner(
            JCExpression type, List<JCAnnotation> annos,
            boolean createNewLevel) {
        int origEndPos = getEndPos(type);
        JCExpression mostInnerType = type;
        JCArrayTypeTree mostInnerArrayType = null;
        while (TreeInfo.typeIn(mostInnerType).hasTag(TYPEARRAY)) {
            mostInnerArrayType = (JCArrayTypeTree) TreeInfo.typeIn(mostInnerType);
            mostInnerType = mostInnerArrayType.elemtype;
        }

        if (createNewLevel) {
            mostInnerType = to(F.at(token.pos).TypeArray(mostInnerType));
        }

        JCExpression mostInnerTypeToReturn = mostInnerType;
        if (annos.nonEmpty()) {
            JCExpression lastToModify = mostInnerType;

            while (TreeInfo.typeIn(mostInnerType).hasTag(SELECT) ||
                    TreeInfo.typeIn(mostInnerType).hasTag(TYPEAPPLY)) {
                while (TreeInfo.typeIn(mostInnerType).hasTag(SELECT)) {
                    lastToModify = mostInnerType;
                    mostInnerType = ((JCFieldAccess) TreeInfo.typeIn(mostInnerType)).getExpression();
                }
                while (TreeInfo.typeIn(mostInnerType).hasTag(TYPEAPPLY)) {
                    lastToModify = mostInnerType;
                    mostInnerType = ((JCTypeApply) TreeInfo.typeIn(mostInnerType)).clazz;
                }
            }

            mostInnerType = F.at(annos.head.pos).AnnotatedType(annos, mostInnerType);

            if (TreeInfo.typeIn(lastToModify).hasTag(TYPEAPPLY)) {
                ((JCTypeApply) TreeInfo.typeIn(lastToModify)).clazz = mostInnerType;
            } else if (TreeInfo.typeIn(lastToModify).hasTag(SELECT)) {
                ((JCFieldAccess) TreeInfo.typeIn(lastToModify)).selected = mostInnerType;
            } else {
                // We never saw a SELECT or TYPEAPPLY, return the annotated type.
                mostInnerTypeToReturn = mostInnerType;
            }
        }

        if (mostInnerArrayType == null) {
            return mostInnerTypeToReturn;
        } else {
            mostInnerArrayType.elemtype = mostInnerTypeToReturn;
            storeEnd(type, origEndPos);
            return type;
        }
    }

    /** FormalParameter = { FINAL | '@' Annotation } Type VariableDeclaratorId
     *  LastFormalParameter = { FINAL | '@' Annotation } Type '...' Ident | FormalParameter
     */
    protected JCVariableDecl formalParameter(FormalParameterKind parameterKind) {
        JCModifiers mods = parameterKind != FormalParameterKind.RECORD ? optFinal(Flags.PARAMETER) : modifiersOpt();
        if (parameterKind == FormalParameterKind.RECORD && mods.flags != 0) {
            log.error(mods.pos, Errors.RecordCantDeclareFieldModifiers);
        }
        if (parameterKind == FormalParameterKind.RECORD) {
            mods.flags |= Flags.RECORD | Flags.FINAL | Flags.PRIVATE | Flags.GENERATED_MEMBER;
        }
        // need to distinguish between vararg annos and array annos
        // look at typeAnnotationsPushedBack comment
        this.permitTypeAnnotationsPushBack = true;
        JCExpression type = parseType(parameterKind == FormalParameterKind.LAMBDA);
        this.permitTypeAnnotationsPushBack = false;

        if (token.kind == ELLIPSIS) {
            List<JCAnnotation> varargsAnnos = typeAnnotationsPushedBack;
            typeAnnotationsPushedBack = List.nil();
            mods.flags |= Flags.VARARGS;
            // insert var arg type annotations
            type = insertAnnotationsToMostInner(type, varargsAnnos, true);
            nextToken();
        } else {
            // if not a var arg, then typeAnnotationsPushedBack should be null
            if (typeAnnotationsPushedBack.nonEmpty()) {
                reportSyntaxError(typeAnnotationsPushedBack.head.pos, Errors.IllegalStartOfType);
            }
            typeAnnotationsPushedBack = List.nil();
        }
        return variableDeclaratorId(mods, type, parameterKind);
    }

    protected JCVariableDecl implicitParameter() {
        JCModifiers mods = F.at(token.pos).Modifiers(Flags.PARAMETER);
        return variableDeclaratorId(mods, null, FormalParameterKind.LAMBDA);
    }

/* ---------- auxiliary methods -------------- */
    /** Check that given tree is a legal expression statement.
     */
    protected JCExpression checkExprStat(JCExpression t) {
        if (!TreeInfo.isExpressionStatement(t)) {
            JCExpression ret = F.at(t.pos).Erroneous(List.<JCTree>of(t));
            log.error(DiagnosticFlag.SYNTAX, ret, Errors.NotStmt);
            return ret;
        } else {
            return t;
        }
    }

    /** Return precedence of operator represented by token,
     *  -1 if token is not a binary operator. @see TreeInfo.opPrec
     */
    static int prec(TokenKind token) {
        JCTree.Tag oc = optag(token);
        return (oc != NO_TAG) ? TreeInfo.opPrec(oc) : -1;
    }

    /**
     * Return the lesser of two positions, making allowance for either one
     * being unset.
     */
    static int earlier(int pos1, int pos2) {
        if (pos1 == Position.NOPOS)
            return pos2;
        if (pos2 == Position.NOPOS)
            return pos1;
        return (pos1 < pos2 ? pos1 : pos2);
    }

    /** Return operation tag of binary operator represented by token,
     *  No_TAG if token is not a binary operator.
     */
    static JCTree.Tag optag(TokenKind token) {
        switch (token) {
        case BARBAR:
            return OR;
        case AMPAMP:
            return AND;
        case BAR:
            return BITOR;
        case BAREQ:
            return BITOR_ASG;
        case CARET:
            return BITXOR;
        case CARETEQ:
            return BITXOR_ASG;
        case AMP:
            return BITAND;
        case AMPEQ:
            return BITAND_ASG;
        case EQEQ:
            return JCTree.Tag.EQ;
        case BANGEQ:
            return NE;
        case LT:
            return JCTree.Tag.LT;
        case GT:
            return JCTree.Tag.GT;
        case LTEQ:
            return LE;
        case GTEQ:
            return GE;
        case LTLT:
            return SL;
        case LTLTEQ:
            return SL_ASG;
        case GTGT:
            return SR;
        case GTGTEQ:
            return SR_ASG;
        case GTGTGT:
            return USR;
        case GTGTGTEQ:
            return USR_ASG;
        case PLUS:
            return JCTree.Tag.PLUS;
        case PLUSEQ:
            return PLUS_ASG;
        case SUB:
            return MINUS;
        case SUBEQ:
            return MINUS_ASG;
        case STAR:
            return MUL;
        case STAREQ:
            return MUL_ASG;
        case SLASH:
            return DIV;
        case SLASHEQ:
            return DIV_ASG;
        case PERCENT:
            return MOD;
        case PERCENTEQ:
            return MOD_ASG;
        case INSTANCEOF:
            return TYPETEST;
        default:
            return NO_TAG;
        }
    }

    /** Return operation tag of unary operator represented by token,
     *  No_TAG if token is not a binary operator.
     */
    static JCTree.Tag unoptag(TokenKind token) {
        switch (token) {
        case PLUS:
            return POS;
        case SUB:
            return NEG;
        case BANG:
            return NOT;
        case TILDE:
            return COMPL;
        case PLUSPLUS:
            return PREINC;
        case SUBSUB:
            return PREDEC;
        default:
            return NO_TAG;
        }
    }

    /** Return type tag of basic type represented by token,
     *  NONE if token is not a basic type identifier.
     */
    static TypeTag typetag(TokenKind token) {
        switch (token) {
        case BYTE:
            return TypeTag.BYTE;
        case CHAR:
            return TypeTag.CHAR;
        case SHORT:
            return TypeTag.SHORT;
        case INT:
            return TypeTag.INT;
        case LONG:
            return TypeTag.LONG;
        case FLOAT:
            return TypeTag.FLOAT;
        case DOUBLE:
            return TypeTag.DOUBLE;
        case BOOLEAN:
            return TypeTag.BOOLEAN;
        default:
            return TypeTag.NONE;
        }
    }

    void checkSourceLevel(Feature feature) {
        checkSourceLevel(token.pos, feature);
    }

    protected void checkSourceLevel(int pos, Feature feature) {
        if (preview.isPreview(feature) && !preview.isEnabled()) {
            //preview feature without --preview flag, error
            log.error(DiagnosticFlag.SOURCE_LEVEL, pos, preview.disabledError(feature));
        } else if (!feature.allowedInSource(source)) {
            //incompatible source level, error
            log.error(DiagnosticFlag.SOURCE_LEVEL, pos, feature.error(source.name));
        } else if (preview.isPreview(feature)) {
            //use of preview feature, warn
            preview.warnPreview(pos, feature);
        }
    }

    /*
     * a functional source tree and end position mappings
     */
    protected static class SimpleEndPosTable extends AbstractEndPosTable {

        private final IntHashTable endPosMap;

        SimpleEndPosTable(JavacParser parser) {
            super(parser);
            endPosMap = new IntHashTable();
        }

        public void storeEnd(JCTree tree, int endpos) {
            endPosMap.putAtIndex(tree, errorEndPos > endpos ? errorEndPos : endpos,
                                 endPosMap.lookup(tree));
        }

        protected <T extends JCTree> T to(T t) {
            storeEnd(t, parser.token.endPos);
            return t;
        }

        protected <T extends JCTree> T toP(T t) {
            storeEnd(t, parser.S.prevToken().endPos);
            return t;
        }

        public int getEndPos(JCTree tree) {
            int value = endPosMap.getFromIndex(endPosMap.lookup(tree));
            // As long as Position.NOPOS==-1, this just returns value.
            return (value == -1) ? Position.NOPOS : value;
        }

        public int replaceTree(JCTree oldTree, JCTree newTree) {
            int pos = endPosMap.remove(oldTree);
            if (pos != -1) {
                storeEnd(newTree, pos);
                return pos;
            }
            return Position.NOPOS;
        }
    }

    /*
     * a default skeletal implementation without any mapping overhead.
     */
    protected static class EmptyEndPosTable extends AbstractEndPosTable {

        EmptyEndPosTable(JavacParser parser) {
            super(parser);
        }

        public void storeEnd(JCTree tree, int endpos) { /* empty */ }

        protected <T extends JCTree> T to(T t) {
            return t;
        }

        protected <T extends JCTree> T toP(T t) {
            return t;
        }

        public int getEndPos(JCTree tree) {
            return Position.NOPOS;
        }

        public int replaceTree(JCTree oldTree, JCTree newTree) {
            return Position.NOPOS;
        }

    }

    protected static abstract class AbstractEndPosTable implements EndPosTable {
        /**
         * The current parser.
         */
        protected JavacParser parser;

        /**
         * Store the last error position.
         */
        public int errorEndPos = Position.NOPOS;

        public AbstractEndPosTable(JavacParser parser) {
            this.parser = parser;
        }

        /**
         * Store current token's ending position for a tree, the value of which
         * will be the greater of last error position and the ending position of
         * the current token.
         * @param t The tree.
         */
        protected abstract <T extends JCTree> T to(T t);

        /**
         * Store current token's ending position for a tree, the value of which
         * will be the greater of last error position and the ending position of
         * the previous token.
         * @param t The tree.
         */
        protected abstract <T extends JCTree> T toP(T t);

        /**
         * Set the error position during the parsing phases, the value of which
         * will be set only if it is greater than the last stored error position.
         * @param errPos The error position
         */
        public void setErrorEndPos(int errPos) {
            if (errPos > errorEndPos) {
                errorEndPos = errPos;
            }
        }

        public void setParser(JavacParser parser) {
            this.parser = parser;
        }
    }
}<|MERGE_RESOLUTION|>--- conflicted
+++ resolved
@@ -569,15 +569,11 @@
         return ident(false, false);
     }
 
-<<<<<<< HEAD
-    protected Name ident(boolean advanceOnErrors) {
-        return ident(advanceOnErrors, false);
-    }
-
-    protected Name ident(boolean advanceOnErrors, boolean underscoreAllowed) {
-=======
     protected Name ident(boolean allowClass) {
->>>>>>> 96bb6e76
+        return ident(allowClass, false);
+    }
+
+    protected Name ident(boolean allowClass, boolean underscoreAllowed) {
         if (token.kind == IDENTIFIER) {
             Name name = token.name();
             nextToken();
