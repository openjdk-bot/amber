/*
 * Copyright (c) 1999, 2019, Oracle and/or its affiliates. All rights reserved.
 * DO NOT ALTER OR REMOVE COPYRIGHT NOTICES OR THIS FILE HEADER.
 *
 * This code is free software; you can redistribute it and/or modify it
 * under the terms of the GNU General Public License version 2 only, as
 * published by the Free Software Foundation.  Oracle designates this
 * particular file as subject to the "Classpath" exception as provided
 * by Oracle in the LICENSE file that accompanied this code.
 *
 * This code is distributed in the hope that it will be useful, but WITHOUT
 * ANY WARRANTY; without even the implied warranty of MERCHANTABILITY or
 * FITNESS FOR A PARTICULAR PURPOSE.  See the GNU General Public License
 * version 2 for more details (a copy is included in the LICENSE file that
 * accompanied this code).
 *
 * You should have received a copy of the GNU General Public License version
 * 2 along with this work; if not, write to the Free Software Foundation,
 * Inc., 51 Franklin St, Fifth Floor, Boston, MA 02110-1301 USA.
 *
 * Please contact Oracle, 500 Oracle Parkway, Redwood Shores, CA 94065 USA
 * or visit www.oracle.com if you need additional information or have any
 * questions.
 */

package com.sun.tools.javac.parser;

import java.util.Locale;

import com.sun.tools.javac.api.Formattable;
import com.sun.tools.javac.api.Messages;
import com.sun.tools.javac.parser.Tokens.Token.Tag;
import com.sun.tools.javac.util.List;
import com.sun.tools.javac.util.Name;
import com.sun.tools.javac.util.Context;
import com.sun.tools.javac.util.Filter;
import com.sun.tools.javac.util.ListBuffer;
import com.sun.tools.javac.util.Names;

/** A class that defines codes/utilities for Java source tokens
 *  returned from lexical analysis.
 *
 *  <p><b>This is NOT part of any supported API.
 *  If you write code that depends on this, you do so at your own risk.
 *  This code and its internal interfaces are subject to change or
 *  deletion without notice.</b>
 */
public class Tokens {

    private final Names names;

    /**
     * Keyword array. Maps name indices to Token.
     */
    private final TokenKind[] key;

    /**  The number of the last entered keyword.
     */
    private int maxKey = 0;

    /** The names of all tokens.
     */
    private Name[] tokenName = new Name[TokenKind.values().length];

    public static final Context.Key<Tokens> tokensKey = new Context.Key<>();

    public static Tokens instance(Context context) {
        Tokens instance = context.get(tokensKey);
        if (instance == null)
            instance = new Tokens(context);
        return instance;
    }

    protected Tokens(Context context) {
        context.put(tokensKey, this);
        names = Names.instance(context);
        for (TokenKind t : TokenKind.values()) {
            if (t.name != null)
                enterKeyword(t.name, t);
            else
                tokenName[t.ordinal()] = null;
        }

        key = new TokenKind[maxKey+1];
        for (int i = 0; i <= maxKey; i++) key[i] = TokenKind.IDENTIFIER;
        for (TokenKind t : TokenKind.values()) {
<<<<<<< HEAD
            if (t.name != null && !t.reserved())
=======
            if (t.name != null)
>>>>>>> ecc066e1
                key[tokenName[t.ordinal()].getIndex()] = t;
        }
    }

    private void enterKeyword(String s, TokenKind token) {
        Name n = names.fromString(s);
        tokenName[token.ordinal()] = n;
        if (n.getIndex() > maxKey) maxKey = n.getIndex();
    }

    /**
     * Create a new token given a name; if the name corresponds to a token name,
     * a new token of the corresponding kind is returned; otherwise, an
     * identifier token is returned.
     */
    TokenKind lookupKind(Name name) {
        return (name.getIndex() > maxKey) ? TokenKind.IDENTIFIER : key[name.getIndex()];
    }

    TokenKind lookupKind(String name) {
        return lookupKind(names.fromString(name));
    }

    /**
     * This enum defines all tokens used by the javac scanner. A token is
     * optionally associated with a name.
     */
    public enum TokenKind implements Formattable, Filter<TokenKind> {
        EOF(),
        ERROR(),
        IDENTIFIER(Tag.NAMED),
        ABSTRACT("abstract"),
        ASSERT("assert", Tag.NAMED),
        BOOLEAN("boolean", Tag.NAMED),
        BREAK("break"),
        BYTE("byte", Tag.NAMED),
        CASE("case"),
        CATCH("catch"),
        CHAR("char", Tag.NAMED),
        CLASS("class"),
        CONST("const"),
        CONTINUE("continue"),
        DEFAULT("default"),
        DO("do"),
        DOUBLE("double", Tag.NAMED),
        ELSE("else"),
        ENUM("enum", Tag.NAMED),
        EXTENDS("extends"),
        FINAL("final"),
        FINALLY("finally"),
        FLOAT("float", Tag.NAMED),
        FOR("for"),
        GOTO("goto"),
        IF("if"),
        IMPLEMENTS("implements"),
        IMPORT("import"),
        INSTANCEOF("instanceof"),
        INT("int", Tag.NAMED),
        INTERFACE("interface"),
        LONG("long", Tag.NAMED),
        NATIVE("native"),
        NEW("new"),
        PACKAGE("package"),
        PRIVATE("private"),
        PROTECTED("protected"),
        PUBLIC("public"),
        RETURN("return"),
        SHORT("short", Tag.NAMED),
        STATIC("static"),
        STRICTFP("strictfp"),
        SUPER("super", Tag.NAMED),
        SWITCH("switch"),
        SYNCHRONIZED("synchronized"),
        THIS("this", Tag.NAMED),
        THROW("throw"),
        THROWS("throws"),
        TRANSIENT("transient"),
        TRY("try"),
        VOID("void", Tag.NAMED),
        VOLATILE("volatile"),
        WHILE("while"),
        INTLITERAL(Tag.NUMERIC),
        LONGLITERAL(Tag.NUMERIC),
        FLOATLITERAL(Tag.NUMERIC),
        DOUBLELITERAL(Tag.NUMERIC),
        CHARLITERAL(Tag.NUMERIC),
        STRINGLITERAL(Tag.STRING),
        TRUE("true", Tag.NAMED),
        FALSE("false", Tag.NAMED),
        NULL("null", Tag.NAMED),
        UNDERSCORE("_", Tag.NAMED),
        ARROW("->"),
        COLCOL("::"),
        LPAREN("("),
        RPAREN(")"),
        LBRACE("{"),
        RBRACE("}"),
        LBRACKET("["),
        RBRACKET("]"),
        SEMI(";"),
        COMMA(","),
        DOT("."),
        ELLIPSIS("..."),
        EQ("="),
        GT(">"),
        LT("<"),
        BANG("!"),
        TILDE("~"),
        QUES("?"),
        COLON(":"),
        EQEQ("=="),
        LTEQ("<="),
        GTEQ(">="),
        BANGEQ("!="),
        AMPAMP("&&"),
        BARBAR("||"),
        PLUSPLUS("++"),
        SUBSUB("--"),
        PLUS("+"),
        SUB("-"),
        STAR("*"),
        SLASH("/"),
        AMP("&"),
        BAR("|"),
        CARET("^"),
        PERCENT("%"),
        LTLT("<<"),
        GTGT(">>"),
        GTGTGT(">>>"),
        PLUSEQ("+="),
        SUBEQ("-="),
        STAREQ("*="),
        SLASHEQ("/="),
        AMPEQ("&="),
        BAREQ("|="),
        CARETEQ("^="),
        PERCENTEQ("%="),
        LTLTEQ("<<="),
        GTGTEQ(">>="),
        GTGTGTEQ(">>>="),
        MONKEYS_AT("@"),
        VAR("var", Tag.RESERVED),
        RECORD("record", Tag.RESERVED),
        SEALED("sealed", Tag.RESERVED),
        PERMITS("permits", Tag.RESERVED),
        CUSTOM;

        public final String name;
        public final Tag tag;

        TokenKind() {
            this(null, Tag.DEFAULT);
        }

        TokenKind(String name) {
            this(name, Tag.DEFAULT);
        }

        TokenKind(Tag tag) {
            this(null, tag);
        }

        TokenKind(String name, Tag tag) {
            this.name = name;
            this.tag = tag;
        }

        public String toString() {
            switch (this) {
            case IDENTIFIER:
                return "token.identifier";
            case CHARLITERAL:
                return "token.character";
            case STRINGLITERAL:
                return "token.string";
            case INTLITERAL:
                return "token.integer";
            case LONGLITERAL:
                return "token.long-integer";
            case FLOATLITERAL:
                return "token.float";
            case DOUBLELITERAL:
                return "token.double";
            case ERROR:
                return "token.bad-symbol";
            case EOF:
                return "token.end-of-input";
            case DOT: case COMMA: case SEMI: case LPAREN: case RPAREN:
            case LBRACKET: case RBRACKET: case LBRACE: case RBRACE:
                return "'" + name + "'";
            default:
                return name;
            }
        }

        public boolean reserved() {
            return tag == Tag.RESERVED;
        }

        public String getKind() {
            return "Token";
        }

        public String toString(Locale locale, Messages messages) {
            return name != null ? toString() : messages.getLocalizedString(locale, "compiler.misc." + toString());
        }

        @Override
        public boolean accepts(TokenKind that) {
            return this == that;
        }
    }

    public interface Comment {

        enum CommentStyle {
            LINE,
            BLOCK,
            JAVADOC,
        }

        String getText();
        int getSourcePos(int index);
        CommentStyle getStyle();
        boolean isDeprecated();
    }

    /**
     * This is the class representing a javac token. Each token has several fields
     * that are set by the javac lexer (i.e. start/end position, string value, etc).
     */
    public static class Token {

        /** tags constants **/
        enum Tag {
            DEFAULT,
            NAMED,
            STRING,
<<<<<<< HEAD
            NUMERIC,
            RESERVED;
=======
            NUMERIC;
>>>>>>> ecc066e1
        }

        /** The token kind */
        public final TokenKind kind;

        /** The start position of this token */
        public final int pos;

        /** The end position of this token */
        public final int endPos;

        /** Comment reader associated with this token */
        public final List<Comment> comments;

        Token(TokenKind kind, int pos, int endPos, List<Comment> comments) {
            this.kind = kind;
            this.pos = pos;
            this.endPos = endPos;
            this.comments = comments;
            checkKind();
        }

        Token[] split(Tokens tokens) {
            if (kind.name.length() < 2 || kind.tag != Tag.DEFAULT) {
                throw new AssertionError("Cant split" + kind);
            }

            TokenKind t1 = tokens.lookupKind(kind.name.substring(0, 1));
            TokenKind t2 = tokens.lookupKind(kind.name.substring(1));

            if (t1 == null || t2 == null) {
                throw new AssertionError("Cant split - bad subtokens");
            }
            return new Token[] {
                new Token(t1, pos, pos + t1.name.length(), comments),
                new Token(t2, pos + t1.name.length(), endPos, null)
            };
        }

        protected void checkKind() {
            if (kind.tag != Tag.DEFAULT) {
                throw new AssertionError("Bad token kind - expected " + Tag.STRING);
            }
        }

        public Name name() {
            throw new UnsupportedOperationException();
        }

        public String stringVal() {
            throw new UnsupportedOperationException();
        }

        public int radix() {
            throw new UnsupportedOperationException();
        }

        /**
         * Preserve classic semantics - if multiple javadocs are found on the token
         * the last one is returned
         */
        public Comment comment(Comment.CommentStyle style) {
            List<Comment> comments = getComments(Comment.CommentStyle.JAVADOC);
            return comments.isEmpty() ?
                    null :
                    comments.head;
        }

        /**
         * Preserve classic semantics - deprecated should be set if at least one
         * javadoc comment attached to this token contains the '@deprecated' string
         */
        public boolean deprecatedFlag() {
            for (Comment c : getComments(Comment.CommentStyle.JAVADOC)) {
                if (c.isDeprecated()) {
                    return true;
                }
            }
            return false;
        }

        private List<Comment> getComments(Comment.CommentStyle style) {
            if (comments == null) {
                return List.nil();
            } else {
                ListBuffer<Comment> buf = new ListBuffer<>();
                for (Comment c : comments) {
                    if (c.getStyle() == style) {
                        buf.add(c);
                    }
                }
                return buf.toList();
            }
        }
    }

    final static class NamedToken extends Token {
        /** The name of this token */
        public final Name name;

        public NamedToken(TokenKind kind, int pos, int endPos, Name name, List<Comment> comments) {
            super(kind, pos, endPos, comments);
            this.name = name;
        }

        protected void checkKind() {
            if (kind.tag != Tag.NAMED) {
                throw new AssertionError("Bad token kind - expected " + Tag.NAMED);
            }
        }

        @Override
        public Name name() {
            return name;
        }
    }

    static class StringToken extends Token {
        /** The string value of this token */
        public final String stringVal;

        public StringToken(TokenKind kind, int pos, int endPos, String stringVal, List<Comment> comments) {
            super(kind, pos, endPos, comments);
            this.stringVal = stringVal;
        }

        protected void checkKind() {
            if (kind.tag != Tag.STRING) {
                throw new AssertionError("Bad token kind - expected " + Tag.STRING);
            }
        }

        @Override
        public String stringVal() {
            return stringVal;
        }
    }

    final static class NumericToken extends StringToken {
        /** The 'radix' value of this token */
        public final int radix;

        public NumericToken(TokenKind kind, int pos, int endPos, String stringVal, int radix, List<Comment> comments) {
            super(kind, pos, endPos, stringVal, comments);
            this.radix = radix;
        }

        protected void checkKind() {
            if (kind.tag != Tag.NUMERIC) {
                throw new AssertionError("Bad token kind - expected " + Tag.NUMERIC);
            }
        }

        @Override
        public int radix() {
            return radix;
        }
    }

    public static final Token DUMMY =
                new Token(TokenKind.ERROR, 0, 0, null);
}<|MERGE_RESOLUTION|>--- conflicted
+++ resolved
@@ -84,11 +84,7 @@
         key = new TokenKind[maxKey+1];
         for (int i = 0; i <= maxKey; i++) key[i] = TokenKind.IDENTIFIER;
         for (TokenKind t : TokenKind.values()) {
-<<<<<<< HEAD
-            if (t.name != null && !t.reserved())
-=======
             if (t.name != null)
->>>>>>> ecc066e1
                 key[tokenName[t.ordinal()].getIndex()] = t;
         }
     }
@@ -230,10 +226,6 @@
         GTGTEQ(">>="),
         GTGTGTEQ(">>>="),
         MONKEYS_AT("@"),
-        VAR("var", Tag.RESERVED),
-        RECORD("record", Tag.RESERVED),
-        SEALED("sealed", Tag.RESERVED),
-        PERMITS("permits", Tag.RESERVED),
         CUSTOM;
 
         public final String name;
@@ -284,10 +276,6 @@
             }
         }
 
-        public boolean reserved() {
-            return tag == Tag.RESERVED;
-        }
-
         public String getKind() {
             return "Token";
         }
@@ -327,12 +315,7 @@
             DEFAULT,
             NAMED,
             STRING,
-<<<<<<< HEAD
-            NUMERIC,
-            RESERVED;
-=======
             NUMERIC;
->>>>>>> ecc066e1
         }
 
         /** The token kind */
