/*
 * Copyright (c) 2003, 2019, Oracle and/or its affiliates. All rights reserved.
 * DO NOT ALTER OR REMOVE COPYRIGHT NOTICES OR THIS FILE HEADER.
 *
 * This code is free software; you can redistribute it and/or modify it
 * under the terms of the GNU General Public License version 2 only, as
 * published by the Free Software Foundation.  Oracle designates this
 * particular file as subject to the "Classpath" exception as provided
 * by Oracle in the LICENSE file that accompanied this code.
 *
 * This code is distributed in the hope that it will be useful, but WITHOUT
 * ANY WARRANTY; without even the implied warranty of MERCHANTABILITY or
 * FITNESS FOR A PARTICULAR PURPOSE.  See the GNU General Public License
 * version 2 for more details (a copy is included in the LICENSE file that
 * accompanied this code).
 *
 * You should have received a copy of the GNU General Public License version
 * 2 along with this work; if not, write to the Free Software Foundation,
 * Inc., 51 Franklin St, Fifth Floor, Boston, MA 02110-1301 USA.
 *
 * Please contact Oracle, 500 Oracle Parkway, Redwood Shores, CA 94065 USA
 * or visit www.oracle.com if you need additional information or have any
 * questions.
 */

package com.sun.tools.javac.comp;

import java.util.HashSet;
import java.util.Set;
import java.util.function.BiConsumer;

import javax.tools.JavaFileObject;

import com.sun.tools.javac.code.*;
import com.sun.tools.javac.code.Lint.LintCategory;
import com.sun.tools.javac.code.Scope.ImportFilter;
import com.sun.tools.javac.code.Scope.NamedImportScope;
import com.sun.tools.javac.code.Scope.StarImportScope;
import com.sun.tools.javac.code.Scope.WriteableScope;
import com.sun.tools.javac.code.Source.Feature;
import com.sun.tools.javac.comp.Annotate.AnnotationTypeMetadata;
import com.sun.tools.javac.tree.*;
import com.sun.tools.javac.util.*;
import com.sun.tools.javac.util.DefinedBy.Api;

import com.sun.tools.javac.code.Symbol.*;
import com.sun.tools.javac.code.Type.*;
import com.sun.tools.javac.resources.CompilerProperties.Errors;
import com.sun.tools.javac.tree.JCTree.*;

import static com.sun.tools.javac.code.Flags.*;
import static com.sun.tools.javac.code.Flags.ANNOTATION;
import static com.sun.tools.javac.code.Scope.LookupKind.NON_RECURSIVE;
import static com.sun.tools.javac.code.Kinds.Kind.*;
import static com.sun.tools.javac.code.TypeTag.CLASS;
import static com.sun.tools.javac.code.TypeTag.ERROR;
import static com.sun.tools.javac.code.TypeTag.NONE;

import com.sun.tools.javac.resources.CompilerProperties.Fragments;

import static com.sun.tools.javac.tree.JCTree.Tag.*;

import com.sun.tools.javac.util.Dependencies.CompletionCause;
import com.sun.tools.javac.util.JCDiagnostic.DiagnosticFlag;
import com.sun.tools.javac.util.JCDiagnostic.DiagnosticPosition;

/** This is the second phase of Enter, in which classes are completed
 *  by resolving their headers and entering their members in the into
 *  the class scope. See Enter for an overall overview.
 *
 *  This class uses internal phases to process the classes. When a phase
 *  processes classes, the lower phases are not invoked until all classes
 *  pass through the current phase. Note that it is possible that upper phases
 *  are run due to recursive completion. The internal phases are:
 *  - ImportPhase: shallow pass through imports, adds information about imports
 *                 the NamedImportScope and StarImportScope, but avoids queries
 *                 about class hierarchy.
 *  - HierarchyPhase: resolves the supertypes of the given class. Does not handle
 *                    type parameters of the class or type argument of the supertypes.
 *  - HeaderPhase: finishes analysis of the header of the given class by resolving
 *                 type parameters, attributing supertypes including type arguments
 *                 and scheduling full annotation attribution. This phase also adds
 *                 a synthetic default constructor if needed and synthetic "this" field.
 *  - MembersPhase: resolves headers for fields, methods and constructors in the given class.
 *                  Also generates synthetic enum members.
 *
 *  <p><b>This is NOT part of any supported API.
 *  If you write code that depends on this, you do so at your own risk.
 *  This code and its internal interfaces are subject to change or
 *  deletion without notice.</b>
 */
public class TypeEnter implements Completer {
    protected static final Context.Key<TypeEnter> typeEnterKey = new Context.Key<>();

    /** A switch to determine whether we check for package/class conflicts
     */
    final static boolean checkClash = true;

    private final Names names;
    private final Enter enter;
    private final MemberEnter memberEnter;
    private final Log log;
    private final Check chk;
    private final Attr attr;
    private final Symtab syms;
    private final TreeMaker make;
    private final Todo todo;
    private final Annotate annotate;
    private final TypeAnnotations typeAnnotations;
    private final Types types;
    private final JCDiagnostic.Factory diags;
    private final DeferredLintHandler deferredLintHandler;
    private final Lint lint;
    private final TypeEnvs typeEnvs;
    private final Dependencies dependencies;

    public static TypeEnter instance(Context context) {
        TypeEnter instance = context.get(typeEnterKey);
        if (instance == null)
            instance = new TypeEnter(context);
        return instance;
    }

    protected TypeEnter(Context context) {
        context.put(typeEnterKey, this);
        names = Names.instance(context);
        enter = Enter.instance(context);
        memberEnter = MemberEnter.instance(context);
        log = Log.instance(context);
        chk = Check.instance(context);
        attr = Attr.instance(context);
        syms = Symtab.instance(context);
        make = TreeMaker.instance(context);
        todo = Todo.instance(context);
        annotate = Annotate.instance(context);
        typeAnnotations = TypeAnnotations.instance(context);
        types = Types.instance(context);
        diags = JCDiagnostic.Factory.instance(context);
        deferredLintHandler = DeferredLintHandler.instance(context);
        lint = Lint.instance(context);
        typeEnvs = TypeEnvs.instance(context);
        dependencies = Dependencies.instance(context);
        Source source = Source.instance(context);
        allowTypeAnnos = Feature.TYPE_ANNOTATIONS.allowedInSource(source);
        allowDeprecationOnImport = Feature.DEPRECATION_ON_IMPORT.allowedInSource(source);
    }

    /** Switch: support type annotations.
     */
    boolean allowTypeAnnos;

    /**
     * Switch: should deprecation warnings be issued on import
     */
    boolean allowDeprecationOnImport;

    /** A flag to disable completion from time to time during member
     *  enter, as we only need to look up types.  This avoids
     *  unnecessarily deep recursion.
     */
    boolean completionEnabled = true;

    /* Verify Imports:
     */
    protected void ensureImportsChecked(List<JCCompilationUnit> trees) {
        // if there remain any unimported toplevels (these must have
        // no classes at all), process their import statements as well.
        for (JCCompilationUnit tree : trees) {
            if (!tree.starImportScope.isFilled()) {
                Env<AttrContext> topEnv = enter.topLevelEnv(tree);
                finishImports(tree, () -> { completeClass.resolveImports(tree, topEnv); });
            }
        }
    }

/* ********************************************************************
 * Source completer
 *********************************************************************/

    /** Complete entering a class.
     *  @param sym         The symbol of the class to be completed.
     */
    @Override
    public void complete(Symbol sym) throws CompletionFailure {
        // Suppress some (recursive) MemberEnter invocations
        if (!completionEnabled) {
            // Re-install same completer for next time around and return.
            Assert.check((sym.flags() & Flags.COMPOUND) == 0);
            sym.completer = this;
            return;
        }

        try {
            annotate.blockAnnotations();
            sym.flags_field |= UNATTRIBUTED;

            List<Env<AttrContext>> queue;

            dependencies.push((ClassSymbol) sym, CompletionCause.MEMBER_ENTER);
            try {
                queue = completeClass.completeEnvs(List.of(typeEnvs.get((ClassSymbol) sym)));
            } finally {
                dependencies.pop();
            }

            if (!queue.isEmpty()) {
                Set<JCCompilationUnit> seen = new HashSet<>();

                for (Env<AttrContext> env : queue) {
                    if (env.toplevel.defs.contains(env.enclClass) && seen.add(env.toplevel)) {
                        finishImports(env.toplevel, () -> {});
                    }
                }
            }
        } finally {
            annotate.unblockAnnotations();
        }
    }

    void finishImports(JCCompilationUnit toplevel, Runnable resolve) {
        JavaFileObject prev = log.useSource(toplevel.sourcefile);
        try {
            resolve.run();
            chk.checkImportsUnique(toplevel);
            chk.checkImportsResolvable(toplevel);
            chk.checkImportedPackagesObservable(toplevel);
            toplevel.namedImportScope.finalizeScope();
            toplevel.starImportScope.finalizeScope();
        } catch (CompletionFailure cf) {
            chk.completionError(toplevel.pos(), cf);
        } finally {
            log.useSource(prev);
        }
    }

    abstract class Phase {
        private final ListBuffer<Env<AttrContext>> queue = new ListBuffer<>();
        private final Phase next;
        private final CompletionCause phaseName;

        Phase(CompletionCause phaseName, Phase next) {
            this.phaseName = phaseName;
            this.next = next;
        }

        public final List<Env<AttrContext>> completeEnvs(List<Env<AttrContext>> envs) {
            boolean firstToComplete = queue.isEmpty();

            Phase prevTopLevelPhase = topLevelPhase;
            boolean success = false;

            try {
                topLevelPhase = this;
                doCompleteEnvs(envs);
                success = true;
            } finally {
                topLevelPhase = prevTopLevelPhase;
                if (!success && firstToComplete) {
                    //an exception was thrown, e.g. BreakAttr:
                    //the queue would become stale, clear it:
                    queue.clear();
                }
            }

            if (firstToComplete) {
                List<Env<AttrContext>> out = queue.toList();

                queue.clear();
                return next != null ? next.completeEnvs(out) : out;
            } else {
                return List.nil();
            }
        }

        protected void doCompleteEnvs(List<Env<AttrContext>> envs) {
            for (Env<AttrContext> env : envs) {
                JCClassDecl tree = (JCClassDecl)env.tree;

                queue.add(env);

                JavaFileObject prev = log.useSource(env.toplevel.sourcefile);
                DiagnosticPosition prevLintPos = deferredLintHandler.setPos(tree.pos());
                try {
                    dependencies.push(env.enclClass.sym, phaseName);
                    runPhase(env);
                } catch (CompletionFailure ex) {
                    chk.completionError(tree.pos(), ex);
                } finally {
                    dependencies.pop();
                    deferredLintHandler.setPos(prevLintPos);
                    log.useSource(prev);
                }
            }
        }

        protected abstract void runPhase(Env<AttrContext> env);
    }

    private final ImportsPhase completeClass = new ImportsPhase();
    private Phase topLevelPhase;

    /**Analyze import clauses.
     */
    private final class ImportsPhase extends Phase {

        public ImportsPhase() {
            super(CompletionCause.IMPORTS_PHASE, new HierarchyPhase());
        }

        Env<AttrContext> env;
        ImportFilter staticImportFilter;
        ImportFilter typeImportFilter;
        BiConsumer<JCImport, CompletionFailure> cfHandler =
                (imp, cf) -> chk.completionError(imp.pos(), cf);

        @Override
        protected void runPhase(Env<AttrContext> env) {
            JCClassDecl tree = env.enclClass;
            ClassSymbol sym = tree.sym;

            // If sym is a toplevel-class, make sure any import
            // clauses in its source file have been seen.
            if (sym.owner.kind == PCK) {
                resolveImports(env.toplevel, env.enclosing(TOPLEVEL));
                todo.append(env);
            }

            if (sym.owner.kind == TYP)
                sym.owner.complete();
        }

        private void resolveImports(JCCompilationUnit tree, Env<AttrContext> env) {
            if (tree.starImportScope.isFilled()) {
                // we must have already processed this toplevel
                return;
            }

            ImportFilter prevStaticImportFilter = staticImportFilter;
            ImportFilter prevTypeImportFilter = typeImportFilter;
            DiagnosticPosition prevLintPos = deferredLintHandler.immediate();
            Lint prevLint = chk.setLint(lint);
            Env<AttrContext> prevEnv = this.env;
            try {
                this.env = env;
                final PackageSymbol packge = env.toplevel.packge;
                this.staticImportFilter =
                        (origin, sym) -> sym.isStatic() &&
                                         chk.importAccessible(sym, packge) &&
                                         sym.isMemberOf((TypeSymbol) origin.owner, types);
                this.typeImportFilter =
                        (origin, sym) -> sym.kind == TYP &&
                                         chk.importAccessible(sym, packge);

                // Import-on-demand java.lang.
                PackageSymbol javaLang = syms.enterPackage(syms.java_base, names.java_lang);
                if (javaLang.members().isEmpty() && !javaLang.exists())
                    throw new FatalError(diags.fragment(Fragments.FatalErrNoJavaLang));
                importAll(make.at(tree.pos()).Import(make.QualIdent(javaLang), false), javaLang, env);

                JCModuleDecl decl = tree.getModuleDecl();

                // Process the package def and all import clauses.
                if (tree.getPackage() != null && decl == null)
                    checkClassPackageClash(tree.getPackage());

                for (JCImport imp : tree.getImports()) {
                    doImport(imp);
                }

                if (decl != null) {
                    //check @Deprecated:
                    markDeprecated(decl.sym, decl.mods.annotations, env);
                    // process module annotations
                    annotate.annotateLater(decl.mods.annotations, env, env.toplevel.modle, null);
                }
            } finally {
                this.env = prevEnv;
                chk.setLint(prevLint);
                deferredLintHandler.setPos(prevLintPos);
                this.staticImportFilter = prevStaticImportFilter;
                this.typeImportFilter = prevTypeImportFilter;
            }
        }

        private void checkClassPackageClash(JCPackageDecl tree) {
            // check that no class exists with same fully qualified name as
            // toplevel package
            if (checkClash && tree.pid != null) {
                Symbol p = env.toplevel.packge;
                while (p.owner != syms.rootPackage) {
                    p.owner.complete(); // enter all class members of p
                    //need to lookup the owning module/package:
                    PackageSymbol pack = syms.lookupPackage(env.toplevel.modle, p.owner.getQualifiedName());
                    if (syms.getClass(pack.modle, p.getQualifiedName()) != null) {
                        log.error(tree.pos,
                                  Errors.PkgClashesWithClassOfSameName(p));
                    }
                    p = p.owner;
                }
            }
            // process package annotations
            annotate.annotateLater(tree.annotations, env, env.toplevel.packge, null);
        }

        private void doImport(JCImport tree) {
            JCFieldAccess imp = (JCFieldAccess)tree.qualid;
            Name name = TreeInfo.name(imp);

            // Create a local environment pointing to this tree to disable
            // effects of other imports in Resolve.findGlobalType
            Env<AttrContext> localEnv = env.dup(tree);

            TypeSymbol p = attr.attribImportQualifier(tree, localEnv).tsym;
            if (name == names.asterisk) {
                // Import on demand.
                chk.checkCanonical(imp.selected);
                if (tree.staticImport)
                    importStaticAll(tree, p, env);
                else
                    importAll(tree, p, env);
            } else {
                // Named type import.
                if (tree.staticImport) {
                    importNamedStatic(tree, p, name, localEnv);
                    chk.checkCanonical(imp.selected);
                } else {
                    Type importedType = attribImportType(imp, localEnv);
                    Type originalType = importedType.getOriginalType();
                    TypeSymbol c = originalType.hasTag(CLASS) ? originalType.tsym : importedType.tsym;
                    chk.checkCanonical(imp);
                    importNamed(tree.pos(), c, env, tree);
                }
            }
        }

        Type attribImportType(JCTree tree, Env<AttrContext> env) {
            Assert.check(completionEnabled);
            Lint prevLint = chk.setLint(allowDeprecationOnImport ?
                    lint : lint.suppress(LintCategory.DEPRECATION, LintCategory.REMOVAL));
            try {
                // To prevent deep recursion, suppress completion of some
                // types.
                completionEnabled = false;
                return attr.attribType(tree, env);
            } finally {
                completionEnabled = true;
                chk.setLint(prevLint);
            }
        }

        /** Import all classes of a class or package on demand.
         *  @param imp           The import that is being handled.
         *  @param tsym          The class or package the members of which are imported.
         *  @param env           The env in which the imported classes will be entered.
         */
        private void importAll(JCImport imp,
                               final TypeSymbol tsym,
                               Env<AttrContext> env) {
            env.toplevel.starImportScope.importAll(types, tsym.members(), typeImportFilter, imp, cfHandler);
        }

        /** Import all static members of a class or package on demand.
         *  @param imp           The import that is being handled.
         *  @param tsym          The class or package the members of which are imported.
         *  @param env           The env in which the imported classes will be entered.
         */
        private void importStaticAll(JCImport imp,
                                     final TypeSymbol tsym,
                                     Env<AttrContext> env) {
            final StarImportScope toScope = env.toplevel.starImportScope;
            final TypeSymbol origin = tsym;

            toScope.importAll(types, origin.members(), staticImportFilter, imp, cfHandler);
        }

        /** Import statics types of a given name.  Non-types are handled in Attr.
         *  @param imp           The import that is being handled.
         *  @param tsym          The class from which the name is imported.
         *  @param name          The (simple) name being imported.
         *  @param env           The environment containing the named import
         *                  scope to add to.
         */
        private void importNamedStatic(final JCImport imp,
                                       final TypeSymbol tsym,
                                       final Name name,
                                       final Env<AttrContext> env) {
            if (tsym.kind != TYP) {
                log.error(DiagnosticFlag.RECOVERABLE, imp.pos(), Errors.StaticImpOnlyClassesAndInterfaces);
                return;
            }

            final NamedImportScope toScope = env.toplevel.namedImportScope;
            final Scope originMembers = tsym.members();

            imp.importScope = toScope.importByName(types, originMembers, name, staticImportFilter, imp, cfHandler);
        }

        /** Import given class.
         *  @param pos           Position to be used for error reporting.
         *  @param tsym          The class to be imported.
         *  @param env           The environment containing the named import
         *                  scope to add to.
         */
        private void importNamed(DiagnosticPosition pos, final Symbol tsym, Env<AttrContext> env, JCImport imp) {
            if (tsym.kind == TYP)
                imp.importScope = env.toplevel.namedImportScope.importType(tsym.owner.members(), tsym.owner.members(), tsym);
        }

    }

    /**Defines common utility methods used by the HierarchyPhase and HeaderPhase.
     */
    private abstract class AbstractHeaderPhase extends Phase {

        public AbstractHeaderPhase(CompletionCause phaseName, Phase next) {
            super(phaseName, next);
        }

        protected Env<AttrContext> baseEnv(JCClassDecl tree, Env<AttrContext> env) {
            WriteableScope baseScope = WriteableScope.create(tree.sym);
            //import already entered local classes into base scope
            for (Symbol sym : env.outer.info.scope.getSymbols(NON_RECURSIVE)) {
                if (sym.isLocal()) {
                    baseScope.enter(sym);
                }
            }
            //import current type-parameters into base scope
            if (tree.typarams != null)
                for (List<JCTypeParameter> typarams = tree.typarams;
                     typarams.nonEmpty();
                     typarams = typarams.tail)
                    baseScope.enter(typarams.head.type.tsym);
            Env<AttrContext> outer = env.outer; // the base clause can't see members of this class
            Env<AttrContext> localEnv = outer.dup(tree, outer.info.dup(baseScope));
            localEnv.baseClause = true;
            localEnv.outer = outer;
            localEnv.info.isSelfCall = false;
            return localEnv;
        }

        /** Generate a base clause for an enum type.
         *  @param pos              The position for trees and diagnostics, if any
         *  @param c                The class symbol of the enum
         */
        protected  JCExpression enumBase(int pos, ClassSymbol c) {
            JCExpression result = make.at(pos).
                TypeApply(make.QualIdent(syms.enumSym),
                          List.of(make.Type(c.type)));
            return result;
        }

        protected Type modelMissingTypes(Env<AttrContext> env, Type t, final JCExpression tree, final boolean interfaceExpected) {
            if (!t.hasTag(ERROR))
                return t;

            return new ErrorType(t.getOriginalType(), t.tsym) {
                private Type modelType;

                @Override
                public Type getModelType() {
                    if (modelType == null)
                        modelType = new Synthesizer(env.toplevel.modle, getOriginalType(), interfaceExpected).visit(tree);
                    return modelType;
                }
            };
        }
            // where:
            private class Synthesizer extends JCTree.Visitor {
                ModuleSymbol msym;
                Type originalType;
                boolean interfaceExpected;
                List<ClassSymbol> synthesizedSymbols = List.nil();
                Type result;

                Synthesizer(ModuleSymbol msym, Type originalType, boolean interfaceExpected) {
                    this.msym = msym;
                    this.originalType = originalType;
                    this.interfaceExpected = interfaceExpected;
                }

                Type visit(JCTree tree) {
                    tree.accept(this);
                    return result;
                }

                List<Type> visit(List<? extends JCTree> trees) {
                    ListBuffer<Type> lb = new ListBuffer<>();
                    for (JCTree t: trees)
                        lb.append(visit(t));
                    return lb.toList();
                }

                @Override
                public void visitTree(JCTree tree) {
                    result = syms.errType;
                }

                @Override
                public void visitIdent(JCIdent tree) {
                    if (!tree.type.hasTag(ERROR)) {
                        result = tree.type;
                    } else {
                        result = synthesizeClass(tree.name, msym.unnamedPackage).type;
                    }
                }

                @Override
                public void visitSelect(JCFieldAccess tree) {
                    if (!tree.type.hasTag(ERROR)) {
                        result = tree.type;
                    } else {
                        Type selectedType;
                        boolean prev = interfaceExpected;
                        try {
                            interfaceExpected = false;
                            selectedType = visit(tree.selected);
                        } finally {
                            interfaceExpected = prev;
                        }
                        ClassSymbol c = synthesizeClass(tree.name, selectedType.tsym);
                        result = c.type;
                    }
                }

                @Override
                public void visitTypeApply(JCTypeApply tree) {
                    if (!tree.type.hasTag(ERROR)) {
                        result = tree.type;
                    } else {
                        ClassType clazzType = (ClassType) visit(tree.clazz);
                        if (synthesizedSymbols.contains(clazzType.tsym))
                            synthesizeTyparams((ClassSymbol) clazzType.tsym, tree.arguments.size());
                        final List<Type> actuals = visit(tree.arguments);
                        result = new ErrorType(tree.type, clazzType.tsym) {
                            @Override @DefinedBy(Api.LANGUAGE_MODEL)
                            public List<Type> getTypeArguments() {
                                return actuals;
                            }
                        };
                    }
                }

                ClassSymbol synthesizeClass(Name name, Symbol owner) {
                    int flags = interfaceExpected ? INTERFACE : 0;
                    ClassSymbol c = new ClassSymbol(flags, name, owner);
                    c.members_field = new Scope.ErrorScope(c);
                    c.type = new ErrorType(originalType, c) {
                        @Override @DefinedBy(Api.LANGUAGE_MODEL)
                        public List<Type> getTypeArguments() {
                            return typarams_field;
                        }
                    };
                    synthesizedSymbols = synthesizedSymbols.prepend(c);
                    return c;
                }

                void synthesizeTyparams(ClassSymbol sym, int n) {
                    ClassType ct = (ClassType) sym.type;
                    Assert.check(ct.typarams_field.isEmpty());
                    if (n == 1) {
                        TypeVar v = new TypeVar(names.fromString("T"), sym, syms.botType);
                        ct.typarams_field = ct.typarams_field.prepend(v);
                    } else {
                        for (int i = n; i > 0; i--) {
                            TypeVar v = new TypeVar(names.fromString("T" + i), sym,
                                                    syms.botType);
                            ct.typarams_field = ct.typarams_field.prepend(v);
                        }
                    }
                }
            }

        protected void attribSuperTypes(Env<AttrContext> env, Env<AttrContext> baseEnv) {
            JCClassDecl tree = env.enclClass;
            ClassSymbol sym = tree.sym;
            ClassType ct = (ClassType)sym.type;
            // Determine supertype.
            Type supertype;
            JCExpression extending;

            if (tree.extending != null) {
                extending = clearTypeParams(tree.extending);
                supertype = attr.attribBase(extending, baseEnv, true, false, true);
            } else {
                extending = null;
                supertype = ((tree.mods.flags & Flags.ENUM) != 0)
                ? attr.attribBase(enumBase(tree.pos, sym), baseEnv,
                                  true, false, false)
                : (sym.fullname == names.java_lang_Object)
                ? Type.noType
                : ((tree.mods.flags & Flags.RECORD) != 0)
                ? syms.abstractRecordType
                : syms.objectType;
            }
            ct.supertype_field = modelMissingTypes(baseEnv, supertype, extending, false);

            // Determine interfaces.
            ListBuffer<Type> interfaces = new ListBuffer<>();
            ListBuffer<Type> all_interfaces = null; // lazy init
            List<JCExpression> interfaceTrees = tree.implementing;
            for (JCExpression iface : interfaceTrees) {
                iface = clearTypeParams(iface);
                Type it = attr.attribBase(iface, baseEnv, false, true, true);
                if (it.hasTag(CLASS)) {
                    interfaces.append(it);
                    if (all_interfaces != null) all_interfaces.append(it);
                } else {
                    if (all_interfaces == null)
                        all_interfaces = new ListBuffer<Type>().appendList(interfaces);
                    all_interfaces.append(modelMissingTypes(baseEnv, it, iface, true));
                }
            }

            if ((sym.flags_field & ANNOTATION) != 0) {
                ct.interfaces_field = List.of(syms.annotationType);
                ct.all_interfaces_field = ct.interfaces_field;
            }  else {
                ct.interfaces_field = interfaces.toList();
                ct.all_interfaces_field = (all_interfaces == null)
                        ? ct.interfaces_field : all_interfaces.toList();
            }
        }
            //where:
            protected JCExpression clearTypeParams(JCExpression superType) {
                return superType;
            }
    }

    private final class HierarchyPhase extends AbstractHeaderPhase implements Completer {

        public HierarchyPhase() {
            super(CompletionCause.HIERARCHY_PHASE, new HeaderPhase());
        }

        @Override
        protected void doCompleteEnvs(List<Env<AttrContext>> envs) {
            //The ClassSymbols in the envs list may not be in the dependency order.
            //To get proper results, for every class or interface C, the supertypes of
            //C must be processed by the HierarchyPhase phase before C.
            //To achieve that, the HierarchyPhase is registered as the Completer for
            //all the classes first, and then all the classes are completed.
            for (Env<AttrContext> env : envs) {
                env.enclClass.sym.completer = this;
            }
            for (Env<AttrContext> env : envs) {
                env.enclClass.sym.complete();
            }
        }

        @Override
        protected void runPhase(Env<AttrContext> env) {
            JCClassDecl tree = env.enclClass;
            ClassSymbol sym = tree.sym;
            ClassType ct = (ClassType)sym.type;

            Env<AttrContext> baseEnv = baseEnv(tree, env);

            attribSuperTypes(env, baseEnv);

            if (sym.fullname == names.java_lang_Object) {
                if (tree.extending != null) {
                    chk.checkNonCyclic(tree.extending.pos(),
                                       ct.supertype_field);
                    ct.supertype_field = Type.noType;
                }
                else if (tree.implementing.nonEmpty()) {
                    chk.checkNonCyclic(tree.implementing.head.pos(),
                                       ct.interfaces_field.head);
                    ct.interfaces_field = List.nil();
                }
            }

            markDeprecated(sym, tree.mods.annotations, baseEnv);

            chk.checkNonCyclicDecl(tree);
        }
            //where:
            @Override
            protected JCExpression clearTypeParams(JCExpression superType) {
                switch (superType.getTag()) {
                    case TYPEAPPLY:
                        return ((JCTypeApply) superType).clazz;
                }

                return superType;
            }

        @Override
        public void complete(Symbol sym) throws CompletionFailure {
            Assert.check((topLevelPhase instanceof ImportsPhase) ||
                         (topLevelPhase == this));

            if (topLevelPhase != this) {
                //only do the processing based on dependencies in the HierarchyPhase:
                sym.completer = this;
                return ;
            }

            Env<AttrContext> env = typeEnvs.get((ClassSymbol) sym);

            super.doCompleteEnvs(List.of(env));
        }

    }

    private final class HeaderPhase extends AbstractHeaderPhase {

        public HeaderPhase() {
            super(CompletionCause.HEADER_PHASE, new RecordPhase());
        }

        @Override
        protected void runPhase(Env<AttrContext> env) {
            JCClassDecl tree = env.enclClass;
            ClassSymbol sym = tree.sym;
            ClassType ct = (ClassType)sym.type;

            // create an environment for evaluating the base clauses
            Env<AttrContext> baseEnv = baseEnv(tree, env);

            if (tree.extending != null)
                annotate.queueScanTreeAndTypeAnnotate(tree.extending, baseEnv, sym, tree.pos());
            for (JCExpression impl : tree.implementing)
                annotate.queueScanTreeAndTypeAnnotate(impl, baseEnv, sym, tree.pos());
            annotate.flush();

            attribSuperTypes(env, baseEnv);

            Set<Type> interfaceSet = new HashSet<>();

            for (JCExpression iface : tree.implementing) {
                Type it = iface.type;
                if (it.hasTag(CLASS))
                    chk.checkNotRepeated(iface.pos(), types.erasure(it), interfaceSet);
            }

            annotate.annotateLater(tree.mods.annotations, baseEnv,
                        sym, tree.pos());
            attr.attribTypeVariables(tree.typarams, baseEnv, false);

            for (JCTypeParameter tp : tree.typarams)
                annotate.queueScanTreeAndTypeAnnotate(tp, baseEnv, sym, tree.pos());

            // check that no package exists with same fully qualified name,
            // but admit classes in the unnamed package which have the same
            // name as a top-level package.
            if (checkClash &&
                sym.owner.kind == PCK && sym.owner != env.toplevel.modle.unnamedPackage &&
                syms.packageExists(env.toplevel.modle, sym.fullname)) {
                log.error(tree.pos, Errors.ClashWithPkgOfSameName(Kinds.kindName(sym),sym));
            }
            if (sym.owner.kind == PCK && (sym.flags_field & PUBLIC) == 0 &&
                !env.toplevel.sourcefile.isNameCompatible(sym.name.toString(),JavaFileObject.Kind.SOURCE)) {
                sym.flags_field |= AUXILIARY;
            }
        }
    }

    private abstract class AbstractMembersPhase extends Phase {

        public AbstractMembersPhase(CompletionCause completionCause, Phase next) {
            super(completionCause, next);
        }

        private boolean completing;
        private List<Env<AttrContext>> todo = List.nil();

        @Override
        protected void doCompleteEnvs(List<Env<AttrContext>> envs) {
            todo = todo.prependList(envs);
            if (completing) {
                return ; //the top-level invocation will handle all envs
            }
            boolean prevCompleting = completing;
            completing = true;
            try {
                while (todo.nonEmpty()) {
                    Env<AttrContext> head = todo.head;
                    todo = todo.tail;
                    super.doCompleteEnvs(List.of(head));
                }
            } finally {
                completing = prevCompleting;
            }
        }
    }

    private final class RecordPhase extends AbstractMembersPhase {

        public RecordPhase() {
            super(CompletionCause.RECORD_PHASE, new MembersPhase());
        }

        @Override
        protected void runPhase(Env<AttrContext> env) {
            JCClassDecl tree = env.enclClass;
            ClassSymbol sym = tree.sym;
            if ((sym.flags_field & RECORD) != 0) {
                memberEnter.memberEnter(TreeInfo.recordFields(tree), env);
            }
        }
    }

    /** Enter member fields and methods of a class
     */
    private final class MembersPhase extends AbstractMembersPhase {

        public MembersPhase() {
            super(CompletionCause.MEMBERS_PHASE, null);
        }

        @Override
        protected void runPhase(Env<AttrContext> env) {
            JCClassDecl tree = env.enclClass;
            ClassSymbol sym = tree.sym;
            ClassType ct = (ClassType)sym.type;
            boolean defaultConstructorGenerated = false;

            // Add default constructor if needed.
            if ((sym.flags() & INTERFACE) == 0 &&
                !TreeInfo.hasConstructors(tree.defs)) {
                DefaultConstructorHelper helper = new BasicConstructorHelper(sym);
                if (sym.name.isEmpty()) {
                    JCNewClass nc = (JCNewClass)env.next.tree;
                    if (nc.constructor != null) {
                        if (nc.constructor.kind != ERR) {
                            helper = new AnonClassConstructorHelper(sym, (MethodSymbol)nc.constructor, nc.encl);
                        } else {
                            helper = null;
                        }
                    }
                } else if ((sym.flags() & RECORD) != 0) {
                    helper = new RecordConstructorHelper(sym, TreeInfo.recordFields(tree).map(vd -> vd.sym));
                }
                if (helper != null) {
                    JCTree constrDef = defaultConstructor(make.at(tree.pos), helper);
                    tree.defs = tree.defs.prepend(constrDef);
                    defaultConstructorGenerated = true;
                }
            } else {
                if ((sym.flags() & RECORD) != 0) {
                    // there are constructors but they could be incomplete
                    for (JCTree def : tree.defs) {
                        if (TreeInfo.isConstructor(def)) {
                            Name constructorInvocationName =
                                    TreeInfo.getConstructorInvocationName(((JCMethodDecl)def).body.stats, names, true);
                            if (constructorInvocationName == names.empty ||
                                    constructorInvocationName == names._super) {
                                RecordConstructorHelper helper = new RecordConstructorHelper(
                                        sym,
                                        TreeInfo.recordFields(tree).map(vd -> vd.sym));
                                JCMethodDecl methDecl = (JCMethodDecl)def;
                                if (constructorInvocationName == names.empty) {
                                    JCStatement supCall = make.at(methDecl.body.pos).Exec(make.Apply(List.nil(),
                                            make.Ident(names._super), List.nil()));
                                    methDecl.body.stats = methDecl.body.stats.prepend(supCall);
                                }
                                ListBuffer<JCStatement> initializations = new ListBuffer<>();
                                List<Name> inits = helper.inits();
                                InitializationFinder initFinder = new InitializationFinder(inits);
                                initFinder.scan(methDecl.body.stats);
                                List<Name> found = initFinder.found.toList();
                                inits = inits.diff(found);
                                if (!inits.isEmpty()) {
                                    for (Name initName : inits) {
                                        initializations.add(make.Exec(make.Assign(make.Select(make.Ident(names._this),
                                                initName), make.Ident(initName))));
                                    }
                                    methDecl.body.stats = methDecl.body.stats.appendList(initializations.toList());
                                }
                            }
                        }
                    }
                }
            }
            // enter symbols for 'this' into current scope.
            VarSymbol thisSym =
                new VarSymbol(FINAL | HASINIT, names._this, sym.type, sym);
            thisSym.pos = Position.FIRSTPOS;
            env.info.scope.enter(thisSym);
            // if this is a class, enter symbol for 'super' into current scope.
            if ((sym.flags_field & INTERFACE) == 0 &&
                    ct.supertype_field.hasTag(CLASS)) {
                VarSymbol superSym =
                    new VarSymbol(FINAL | HASINIT, names._super,
                                  ct.supertype_field, sym);
                superSym.pos = Position.FIRSTPOS;
                env.info.scope.enter(superSym);
            }

<<<<<<< HEAD
            finishClass(tree, env, defaultConstructorGenerated);
=======
            if (!tree.typarams.isEmpty()) {
                for (JCTypeParameter tvar : tree.typarams) {
                    chk.checkNonCyclic(tvar, (TypeVar)tvar.type);
                }
            }

            finishClass(tree, env);
>>>>>>> c6e45ea8

            if (allowTypeAnnos) {
                typeAnnotations.organizeTypeAnnotationsSignatures(env, (JCClassDecl)env.tree);
                typeAnnotations.validateTypeAnnotationsSignatures(env, (JCClassDecl)env.tree);
            }
        }

        class InitializationFinder extends TreeScanner {
            List<Name> fieldNames;
            ListBuffer<Name> found = new ListBuffer<>();

            public InitializationFinder(List<Name> fieldNames) {
                this.fieldNames = fieldNames;
            }

            @Override
            public void visitAssign(JCAssign tree) {
                super.visitAssign(tree);
                if (tree.lhs.hasTag(SELECT)) {
                    JCFieldAccess select = (JCFieldAccess)tree.lhs;
                    if ((select.selected.hasTag(IDENT)) &&
                            ((JCIdent)select.selected).name == names._this) {
                        if (fieldNames.contains(select.name)) {
                            found.add(select.name);
                        }
                    }
                }
            }
        }

        /** Enter members for a class.
         */
        void finishClass(JCClassDecl tree, Env<AttrContext> env, boolean defaultConstructorGenerated) {
            if ((tree.mods.flags & Flags.ENUM) != 0 &&
                !tree.sym.type.hasTag(ERROR) &&
                (types.supertype(tree.sym.type).tsym.flags() & Flags.ENUM) == 0) {
                addEnumMembers(tree, env);
            }
            List<JCTree> defsToEnter = (tree.sym.flags_field & RECORD) != 0 ?
                    tree.defs.diff(List.convert(JCTree.class, TreeInfo.recordFields(tree))) : tree.defs;
            memberEnter.memberEnter(defsToEnter, env);
            if ((tree.mods.flags & RECORD) != 0) {
                if ((tree.mods.flags & (RECORD | ABSTRACT)) == RECORD) {
                    addRecordMembersIfNeeded(tree, env, defaultConstructorGenerated);
                }
                addAccessorsIfNeeded(tree, env);
            }

            if (tree.sym.isAnnotationType()) {
                Assert.check(tree.sym.isCompleted());
                tree.sym.setAnnotationTypeMetadata(new AnnotationTypeMetadata(tree.sym, annotate.annotationTypeSourceCompleter()));
            }
        }

        /** Add the accessors for fields to the symbol table.
         */
        private void addAccessorsIfNeeded(JCClassDecl tree, Env<AttrContext> env) {
            tree.defs.stream()
                    .filter(t -> t.hasTag(VARDEF))
                    .map(t -> (JCVariableDecl)t)
                    .filter(vd -> vd.accessors != null && vd.accessors.nonEmpty())
                    .forEach(vd -> addAccessors(vd, env));
        }

        private void addAccessors(JCVariableDecl tree, Env<AttrContext> env) {
            for (Pair<Accessors.Kind, Name> accessor : tree.accessors) {
                Type accessorType = accessor.fst.accessorType(syms, tree.sym.type);
                Symbol implSym = lookupMethod(env.enclClass.sym, accessor.snd, accessorType.getParameterTypes());
                if (implSym == null || (implSym.flags_field & MANDATED) != 0) {
                    JCMethodDecl getter = make.at(tree.pos).MethodDef(make.Modifiers(Flags.PUBLIC | Flags.MANDATED),
                              accessor.snd,
                              make.Type(accessorType.getReturnType()),
                              List.nil(),
                              accessorType.getParameterTypes().stream()
                                      .map(ptype -> make.Param(tree.name, tree.sym.type, env.enclClass.sym))
                                      .collect(List.collector()),
                              List.nil(), // thrown
                              null,
                              null);
                    memberEnter.memberEnter(getter, env);
                    tree.sym.accessors = tree.sym.accessors.prepend(new Pair<>(accessor.fst, getter.sym));
                }
            }
        }

        /** Add the implicit members for an enum type
         *  to the symbol table.
         */
        private void addEnumMembers(JCClassDecl tree, Env<AttrContext> env) {
            JCExpression valuesType = make.Type(new ArrayType(tree.sym.type, syms.arrayClass));

            // public static T[] values() { return ???; }
            JCMethodDecl values = make.
                MethodDef(make.Modifiers(Flags.PUBLIC|Flags.STATIC),
                          names.values,
                          valuesType,
                          List.nil(),
                          List.nil(),
                          List.nil(), // thrown
                          null, //make.Block(0, Tree.emptyList.prepend(make.Return(make.Ident(names._null)))),
                          null);
            memberEnter.memberEnter(values, env);

            // public static T valueOf(String name) { return ???; }
            JCMethodDecl valueOf = make.
                MethodDef(make.Modifiers(Flags.PUBLIC|Flags.STATIC),
                          names.valueOf,
                          make.Type(tree.sym.type),
                          List.nil(),
                          List.of(make.VarDef(make.Modifiers(Flags.PARAMETER |
                                                             Flags.MANDATED),
                                                names.fromString("name"),
                                                make.Type(syms.stringType), null)),
                          List.nil(), // thrown
                          null, //make.Block(0, Tree.emptyList.prepend(make.Return(make.Ident(names._null)))),
                          null);
            memberEnter.memberEnter(valueOf, env);
        }

        /** Add the implicit members for a record
         *  to the symbol table.
         */
        private void addRecordMembersIfNeeded(JCClassDecl tree, Env<AttrContext> env, boolean defaultConstructorGenerated) {
            if (lookupMethod(tree.sym, names.toString, List.nil()) == null) {
                // public String toString() { return ???; }
                JCMethodDecl toString = make.
                    MethodDef(make.Modifiers(Flags.PUBLIC | Flags.RECORD),
                              names.toString,
                              make.Type(syms.stringType),
                              List.nil(),
                              List.nil(),
                              List.nil(), // thrown
                              null,
                              null);
                memberEnter.memberEnter(toString, env);
            }

            if (lookupMethod(tree.sym, names.hashCode, List.nil()) == null) {
                // public int hashCode() { return ???; }
                JCMethodDecl hashCode = make.
                    MethodDef(make.Modifiers(Flags.PUBLIC | Flags.RECORD | Flags.FINAL),
                              names.hashCode,
                              make.Type(syms.intType),
                              List.nil(),
                              List.nil(),
                              List.nil(), // thrown
                              null,
                              null);
                memberEnter.memberEnter(hashCode, env);
            }

            if (lookupMethod(tree.sym, names.equals, List.of(syms.objectType)) == null) {
                // public boolean equals(Object o) { return ???; }
                JCMethodDecl equals = make.
                    MethodDef(make.Modifiers(Flags.PUBLIC | Flags.RECORD | Flags.FINAL),
                              names.equals,
                              make.Type(syms.booleanType),
                              List.nil(),
                              List.of(make.VarDef(make.Modifiers(Flags.PARAMETER),
                                                names.fromString("o"),
                                                make.Type(syms.objectType), null)),
                              List.nil(), // thrown
                              null,
                              null);
                memberEnter.memberEnter(equals, env);
            }

            if (attr.isSerializable(tree.sym.type)) {
                if (lookupMethod(tree.sym, names.readResolve, List.nil()) == null &&
                    lookupMethod(tree.sym, names.readObject, List.nil()) == null) {
                    // private Object readResolve() { return ???; }
                    JCMethodDecl readResolve = make.
                        MethodDef(make.Modifiers(Flags.PRIVATE | Flags.RECORD | Flags.FINAL),
                                  names.readResolve,
                                  make.Type(syms.objectType),
                                  List.nil(),
                                  List.nil(),
                                  List.nil(), // thrown
                                  null,
                                  null);
                    memberEnter.memberEnter(readResolve, env);
                }
            }
        }

    }

    private Symbol lookupMethod(TypeSymbol tsym, Name name, List<Type> argtypes) {
        for (Symbol s : tsym.members().getSymbolsByName(name, s -> s.kind == MTH)) {
            if (types.isSameTypes(s.type.getParameterTypes(), argtypes)) {
                return s;
            }
        }
        return null;
    }

/* ***************************************************************************
 * tree building
 ****************************************************************************/

    interface DefaultConstructorHelper {
       Type constructorType();
       MethodSymbol constructorSymbol();
       Type enclosingType();
       TypeSymbol owner();
       List<Name> superArgs();
       List<Name> inits();
    }

    class BasicConstructorHelper implements DefaultConstructorHelper {

        TypeSymbol owner;
        Type constructorType;
        MethodSymbol constructorSymbol;

        BasicConstructorHelper(TypeSymbol owner) {
            this.owner = owner;
        }

        @Override
        public Type constructorType() {
            if (constructorType == null) {
                constructorType = new MethodType(List.nil(), syms.voidType, List.nil(), syms.methodClass);
            }
            return constructorType;
        }

        @Override
        public MethodSymbol constructorSymbol() {
            if (constructorSymbol == null) {
                long flags;
                if ((owner().flags() & ENUM) != 0 &&
                    (types.supertype(owner().type).tsym == syms.enumSym)) {
                    // constructors of true enums are private
                    flags = PRIVATE | GENERATEDCONSTR;
                } else {
                    flags = (owner().flags() & AccessFlags) | GENERATEDCONSTR;
                }
                constructorSymbol = new MethodSymbol(flags, names.init,
                    constructorType(), owner());
            }
            return constructorSymbol;
        }

        @Override
        public Type enclosingType() {
            return Type.noType;
        }

        @Override
        public TypeSymbol owner() {
            return owner;
        }

        @Override
        public List<Name> superArgs() {
            return List.nil();
        }

        @Override
        public List<Name> inits() {
            return List.nil();
        }
    }

    class AnonClassConstructorHelper extends BasicConstructorHelper {

        MethodSymbol constr;
        Type encl;
        boolean based = false;

        AnonClassConstructorHelper(TypeSymbol owner, MethodSymbol constr, JCExpression encl) {
            super(owner);
            this.constr = constr;
            this.encl = encl != null ? encl.type : Type.noType;
        }

        @Override
        public Type constructorType() {
            if (constructorType == null) {
                Type ctype = types.memberType(owner.type, constr);
                if (!enclosingType().hasTag(NONE)) {
                    ctype = types.createMethodTypeWithParameters(ctype, ctype.getParameterTypes().prepend(enclosingType()));
                    based = true;
                }
                constructorType = ctype;
            }
            return constructorType;
        }

        @Override
        public MethodSymbol constructorSymbol() {
            MethodSymbol csym = super.constructorSymbol();
            csym.flags_field |= ANONCONSTR | (constr.flags() & VARARGS);
            csym.flags_field |= based ? ANONCONSTR_BASED : 0;
            ListBuffer<VarSymbol> params = new ListBuffer<>();
            List<Type> argtypes = constructorType().getParameterTypes();
            if (!enclosingType().hasTag(NONE)) {
                argtypes = argtypes.tail;
                params = params.prepend(new VarSymbol(PARAMETER, make.paramName(0), enclosingType(), csym));
            }
            if (constr.params != null) {
                for (VarSymbol p : constr.params) {
                    params.add(new VarSymbol(PARAMETER | p.flags(), p.name, argtypes.head, csym));
                    argtypes = argtypes.tail;
                }
            }
            csym.params = params.toList();
            return csym;
        }

        @Override
        public Type enclosingType() {
            return encl;
        }

        @Override
        public List<Name> superArgs() {
            List<JCVariableDecl> params = make.Params(constructorType().getParameterTypes(), constructorSymbol());
            if (!enclosingType().hasTag(NONE)) {
                params = params.tail;
            }
            return params.map(vd -> vd.name);
        }
    }

    class RecordConstructorHelper extends BasicConstructorHelper {

        List<VarSymbol> recordFields;

        RecordConstructorHelper(TypeSymbol owner, List<VarSymbol> recordFields) {
            super(owner);
            this.recordFields = recordFields;
        }

        @Override
        public Type constructorType() {
            if (constructorType == null) {
                List<Type> argtypes = recordFields.map(v -> v.type);
                constructorType = new MethodType(argtypes, syms.voidType, List.nil(), syms.methodClass);
            }
            return constructorType;
        }

        @Override
        public MethodSymbol constructorSymbol() {
            MethodSymbol csym = super.constructorSymbol();
            ListBuffer<VarSymbol> params = new ListBuffer<>();
            for (VarSymbol p : recordFields) {
                params.add(new VarSymbol(MANDATED | PARAMETER, p.name, p.type, csym));
            }
            csym.params = params.toList();
            csym.flags_field |= RECORD | PUBLIC;
            return csym;
        }

        @Override
        public List<Name> inits() {
            return recordFields.map(v -> v.name);
        }
    }

    JCTree defaultConstructor(TreeMaker make, DefaultConstructorHelper helper) {
        Type initType = helper.constructorType();
        MethodSymbol initSym = helper.constructorSymbol();
        ListBuffer<JCStatement> stats = new ListBuffer<>();
        if (helper.owner().type != syms.objectType) {
            JCExpression meth;
            if (!helper.enclosingType().hasTag(NONE)) {
                meth = make.Select(make.Ident(initSym.params.head), names._super);
            } else {
                meth = make.Ident(names._super);
            }
            List<JCExpression> typeargs = initType.getTypeArguments().nonEmpty() ?
                    make.Types(initType.getTypeArguments()) : null;
            JCStatement superCall = make.Exec(make.Apply(typeargs, meth, helper.superArgs().map(make::Ident)));
            stats.add(superCall);
        }
        helper.inits().forEach((initName) -> {
            stats.add(make.Exec(make.Assign(make.Select(make.Ident(names._this), initName), make.Ident(initName))));
        });
        JCTree result = make.MethodDef(initSym, make.Block(0, stats.toList()));
        return result;
    }

    /**
     * Mark sym deprecated if annotations contain @Deprecated annotation.
     */
    public void markDeprecated(Symbol sym, List<JCAnnotation> annotations, Env<AttrContext> env) {
        // In general, we cannot fully process annotations yet,  but we
        // can attribute the annotation types and then check to see if the
        // @Deprecated annotation is present.
        attr.attribAnnotationTypes(annotations, env);
        handleDeprecatedAnnotations(annotations, sym);
    }

    /**
     * If a list of annotations contains a reference to java.lang.Deprecated,
     * set the DEPRECATED flag.
     * If the annotation is marked forRemoval=true, also set DEPRECATED_REMOVAL.
     **/
    private void handleDeprecatedAnnotations(List<JCAnnotation> annotations, Symbol sym) {
        for (List<JCAnnotation> al = annotations; !al.isEmpty(); al = al.tail) {
            JCAnnotation a = al.head;
            if (a.annotationType.type == syms.deprecatedType) {
                sym.flags_field |= (Flags.DEPRECATED | Flags.DEPRECATED_ANNOTATION);
                a.args.stream()
                        .filter(e -> e.hasTag(ASSIGN))
                        .map(e -> (JCAssign) e)
                        .filter(assign -> TreeInfo.name(assign.lhs) == names.forRemoval)
                        .findFirst()
                        .ifPresent(assign -> {
                            JCExpression rhs = TreeInfo.skipParens(assign.rhs);
                            if (rhs.hasTag(LITERAL)
                                    && Boolean.TRUE.equals(((JCLiteral) rhs).getValue())) {
                                sym.flags_field |= DEPRECATED_REMOVAL;
                            }
                        });
            }
        }
    }
}<|MERGE_RESOLUTION|>--- conflicted
+++ resolved
@@ -988,17 +988,13 @@
                 env.info.scope.enter(superSym);
             }
 
-<<<<<<< HEAD
-            finishClass(tree, env, defaultConstructorGenerated);
-=======
             if (!tree.typarams.isEmpty()) {
                 for (JCTypeParameter tvar : tree.typarams) {
                     chk.checkNonCyclic(tvar, (TypeVar)tvar.type);
                 }
             }
 
-            finishClass(tree, env);
->>>>>>> c6e45ea8
+            finishClass(tree, env, defaultConstructorGenerated);
 
             if (allowTypeAnnos) {
                 typeAnnotations.organizeTypeAnnotationsSignatures(env, (JCClassDecl)env.tree);
