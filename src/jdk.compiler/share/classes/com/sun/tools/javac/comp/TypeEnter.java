--- conflicted
+++ resolved
@@ -359,17 +359,13 @@
                     log.error(Errors.NoJavaLang);
                     throw new Abort();
                 }
-<<<<<<< HEAD
+
                 importAll(make.at(tree.pos()).Import(make.QualIdent(javaLang), false, false),
                         javaLang, env);
                 if (tree.getTopLevelAnonymousClass() != null) {
                     topLevelAnonymousClassImports();
                 }
-=======
-                importAll(make.at(tree.pos()).Import(make.Select(make.QualIdent(javaLang.owner), javaLang), false),
-                    javaLang, env);
-
->>>>>>> 83cf28f9
+
                 JCModuleDecl decl = tree.getModuleDecl();
 
                 // Process the package def and all import clauses.
@@ -421,13 +417,7 @@
         }
 
         private void doImport(JCImport tree) {
-<<<<<<< HEAD
             Name name = TreeInfo.name(tree.qualid);
-=======
-            JCFieldAccess imp = tree.qualid;
-            Name name = TreeInfo.name(imp);
-
->>>>>>> 83cf28f9
             // Create a local environment pointing to this tree to disable
             // effects of other imports in Resolve.findGlobalType
             Env<AttrContext> localEnv = env.dup(tree);
