--- conflicted
+++ resolved
@@ -567,26 +567,13 @@
         result = tree;
     }
 
-<<<<<<< HEAD
-    public void visitPatternTest(JCMatches tree) {
-        tree.expr = translate(tree.expr, null);
-        tree.pattern = translate(tree.pattern, null);
-        result = tree;
-    }
-
-=======
->>>>>>> a37177f2
     public void visitBindingPattern(JCBindingPattern tree) {
         if (tree.vartype != null) {
             tree.vartype = translate(tree.vartype, null);
         }
         result = tree;
     }
-<<<<<<< HEAD
-    
-=======
-
->>>>>>> a37177f2
+
     public void visitSwitchExpression(JCSwitchExpression tree) {
         Type selsuper = types.supertype(tree.selector.type);
         boolean enumSwitch = selsuper != null &&
