/*
 * Copyright (c) 1999, 2022, Oracle and/or its affiliates. All rights reserved.
 * DO NOT ALTER OR REMOVE COPYRIGHT NOTICES OR THIS FILE HEADER.
 *
 * This code is free software; you can redistribute it and/or modify it
 * under the terms of the GNU General Public License version 2 only, as
 * published by the Free Software Foundation.  Oracle designates this
 * particular file as subject to the "Classpath" exception as provided
 * by Oracle in the LICENSE file that accompanied this code.
 *
 * This code is distributed in the hope that it will be useful, but WITHOUT
 * ANY WARRANTY; without even the implied warranty of MERCHANTABILITY or
 * FITNESS FOR A PARTICULAR PURPOSE.  See the GNU General Public License
 * version 2 for more details (a copy is included in the LICENSE file that
 * accompanied this code).
 *
 * You should have received a copy of the GNU General Public License version
 * 2 along with this work; if not, write to the Free Software Foundation,
 * Inc., 51 Franklin St, Fifth Floor, Boston, MA 02110-1301 USA.
 *
 * Please contact Oracle, 500 Oracle Parkway, Redwood Shores, CA 94065 USA
 * or visit www.oracle.com if you need additional information or have any
 * questions.
 */

package com.sun.tools.javac.tree;



import com.sun.source.tree.Tree;
import com.sun.source.util.TreePath;
import com.sun.tools.javac.code.*;
import com.sun.tools.javac.comp.AttrContext;
import com.sun.tools.javac.comp.Env;
import com.sun.tools.javac.tree.JCTree.*;
import com.sun.tools.javac.tree.JCTree.JCPolyExpression.*;
import com.sun.tools.javac.util.*;
import com.sun.tools.javac.util.JCDiagnostic.DiagnosticPosition;

import static com.sun.tools.javac.code.Flags.*;
import static com.sun.tools.javac.code.Kinds.Kind.*;
import com.sun.tools.javac.code.Symbol.VarSymbol;
import static com.sun.tools.javac.code.TypeTag.BOOLEAN;
import static com.sun.tools.javac.code.TypeTag.BOT;
import static com.sun.tools.javac.tree.JCTree.Tag.*;
import static com.sun.tools.javac.tree.JCTree.Tag.BLOCK;
import static com.sun.tools.javac.tree.JCTree.Tag.SYNCHRONIZED;

import javax.tools.JavaFileObject;

import java.util.function.ToIntFunction;

import static com.sun.tools.javac.tree.JCTree.JCOperatorExpression.OperandPos.LEFT;
import static com.sun.tools.javac.tree.JCTree.JCOperatorExpression.OperandPos.RIGHT;

/** Utility class containing inspector methods for trees.
 *
 *  <p><b>This is NOT part of any supported API.
 *  If you write code that depends on this, you do so at your own risk.
 *  This code and its internal interfaces are subject to change or
 *  deletion without notice.</b>
 */
public class TreeInfo {

    public static List<JCExpression> args(JCTree t) {
        switch (t.getTag()) {
            case APPLY:
                return ((JCMethodInvocation)t).args;
            case NEWCLASS:
                return ((JCNewClass)t).args;
            default:
                return null;
        }
    }

    /** Is tree a constructor declaration?
     */
    public static boolean isConstructor(JCTree tree) {
        if (tree.hasTag(METHODDEF)) {
            Name name = ((JCMethodDecl) tree).name;
            return name == name.table.names.init;
        } else {
            return false;
        }
    }

    public static boolean isCanonicalConstructor(JCTree tree) {
        // the record flag is only set to the canonical constructor
        return isConstructor(tree) && (((JCMethodDecl)tree).sym.flags_field & RECORD) != 0;
    }

    public static boolean isCompactConstructor(JCTree tree) {
        // the record flag is only set to the canonical constructor
        return isCanonicalConstructor(tree) && (((JCMethodDecl)tree).sym.flags_field & COMPACT_RECORD_CONSTRUCTOR) != 0;
    }

    public static boolean isReceiverParam(JCTree tree) {
        if (tree.hasTag(VARDEF)) {
            return ((JCVariableDecl)tree).nameexpr != null;
        } else {
            return false;
        }
    }

    /** Is there a constructor declaration in the given list of trees?
     */
    public static boolean hasConstructors(List<JCTree> trees) {
        for (List<JCTree> l = trees; l.nonEmpty(); l = l.tail)
            if (isConstructor(l.head)) return true;
        return false;
    }

    /** Is there a constructor invocation in the given list of trees?
     */
    public static Name getConstructorInvocationName(List<? extends JCTree> trees, Names names) {
        for (JCTree tree : trees) {
            if (tree.hasTag(EXEC)) {
                JCExpressionStatement stat = (JCExpressionStatement)tree;
                if (stat.expr.hasTag(APPLY)) {
                    JCMethodInvocation apply = (JCMethodInvocation)stat.expr;
                    Name methName = TreeInfo.name(apply.meth);
                    if (methName == names._this ||
                        methName == names._super) {
                        return methName;
                    }
                }
            }
        }
        return names.empty;
    }

    public static boolean isMultiCatch(JCCatch catchClause) {
        return catchClause.param.vartype.hasTag(TYPEUNION);
    }

    /** Is statement an initializer for a synthetic field?
     */
    public static boolean isSyntheticInit(JCTree stat) {
        if (stat.hasTag(EXEC)) {
            JCExpressionStatement exec = (JCExpressionStatement)stat;
            if (exec.expr.hasTag(ASSIGN)) {
                JCAssign assign = (JCAssign)exec.expr;
                if (assign.lhs.hasTag(SELECT)) {
                    JCFieldAccess select = (JCFieldAccess)assign.lhs;
                    if (select.sym != null &&
                        (select.sym.flags() & SYNTHETIC) != 0) {
                        Name selected = name(select.selected);
                        if (selected != null && selected == selected.table.names._this)
                            return true;
                    }
                }
            }
        }
        return false;
    }

    /** If the expression is a method call, return the method name, null
     *  otherwise. */
    public static Name calledMethodName(JCTree tree) {
        if (tree.hasTag(EXEC)) {
            JCExpressionStatement exec = (JCExpressionStatement)tree;
            if (exec.expr.hasTag(APPLY)) {
                Name mname = TreeInfo.name(((JCMethodInvocation) exec.expr).meth);
                return mname;
            }
        }
        return null;
    }

    /** Is this a call to this or super?
     */
    public static boolean isSelfCall(JCTree tree) {
        Name name = calledMethodName(tree);
        if (name != null) {
            Names names = name.table.names;
            return name==names._this || name==names._super;
        } else {
            return false;
        }
    }

    /** Is this tree a 'this' identifier?
     */
    public static boolean isThisQualifier(JCTree tree) {
        switch (tree.getTag()) {
            case PARENS:
                return isThisQualifier(skipParens(tree));
            case IDENT: {
                JCIdent id = (JCIdent)tree;
                return id.name == id.name.table.names._this;
            }
            default:
                return false;
        }
    }

    /** Is this tree an identifier, possibly qualified by 'this'?
     */
    public static boolean isIdentOrThisDotIdent(JCTree tree) {
        switch (tree.getTag()) {
            case PARENS:
                return isIdentOrThisDotIdent(skipParens(tree));
            case IDENT:
                return true;
            case SELECT:
                return isThisQualifier(((JCFieldAccess)tree).selected);
            default:
                return false;
        }
    }

    /** Is this a call to super?
     */
    public static boolean isSuperCall(JCTree tree) {
        Name name = calledMethodName(tree);
        if (name != null) {
            Names names = name.table.names;
            return name==names._super;
        } else {
            return false;
        }
    }

    public static List<JCVariableDecl> recordFields(JCClassDecl tree) {
        return tree.defs.stream()
                .filter(t -> t.hasTag(VARDEF))
                .map(t -> (JCVariableDecl)t)
                .filter(vd -> (vd.getModifiers().flags & (Flags.RECORD)) == RECORD)
                .collect(List.collector());
    }

    public static List<Type> recordFieldTypes(JCClassDecl tree) {
        return recordFields(tree).stream()
                .map(vd -> vd.type)
                .collect(List.collector());
    }

    /** Is this a constructor whose first (non-synthetic) statement is not
     *  of the form this(...)?
     */
    public static boolean isInitialConstructor(JCTree tree) {
        JCMethodInvocation app = firstConstructorCall(tree);
        if (app == null) return false;
        Name meth = name(app.meth);
        return meth == null || meth != meth.table.names._this;
    }

    /** Return the first call in a constructor definition. */
    public static JCMethodInvocation firstConstructorCall(JCTree tree) {
        if (!tree.hasTag(METHODDEF)) return null;
        JCMethodDecl md = (JCMethodDecl) tree;
        Names names = md.name.table.names;
        if (md.name != names.init) return null;
        if (md.body == null) return null;
        List<JCStatement> stats = md.body.stats;
        // Synthetic initializations can appear before the super call.
        while (stats.nonEmpty() && isSyntheticInit(stats.head))
            stats = stats.tail;
        if (stats.isEmpty()) return null;
        if (!stats.head.hasTag(EXEC)) return null;
        JCExpressionStatement exec = (JCExpressionStatement) stats.head;
        if (!exec.expr.hasTag(APPLY)) return null;
        return (JCMethodInvocation)exec.expr;
    }

    /** Return true if a tree represents a diamond new expr. */
    public static boolean isDiamond(JCTree tree) {
        switch(tree.getTag()) {
            case TYPEAPPLY: return ((JCTypeApply)tree).getTypeArguments().isEmpty();
            case NEWCLASS: return isDiamond(((JCNewClass)tree).clazz);
            case ANNOTATED_TYPE: return isDiamond(((JCAnnotatedType)tree).underlyingType);
            default: return false;
        }
    }

    public static boolean isEnumInit(JCTree tree) {
        switch (tree.getTag()) {
            case VARDEF:
                return (((JCVariableDecl)tree).mods.flags & ENUM) != 0;
            default:
                return false;
        }
    }

    /** set 'polyKind' on given tree */
    public static void setPolyKind(JCTree tree, PolyKind pkind) {
        switch (tree.getTag()) {
            case APPLY:
                ((JCMethodInvocation)tree).polyKind = pkind;
                break;
            case NEWCLASS:
                ((JCNewClass)tree).polyKind = pkind;
                break;
            case REFERENCE:
                ((JCMemberReference)tree).refPolyKind = pkind;
                break;
            default:
                throw new AssertionError("Unexpected tree: " + tree);
        }
    }

    /** set 'varargsElement' on given tree */
    public static void setVarargsElement(JCTree tree, Type varargsElement) {
        switch (tree.getTag()) {
            case APPLY:
                ((JCMethodInvocation)tree).varargsElement = varargsElement;
                break;
            case NEWCLASS:
                ((JCNewClass)tree).varargsElement = varargsElement;
                break;
            case REFERENCE:
                ((JCMemberReference)tree).varargsElement = varargsElement;
                break;
            default:
                throw new AssertionError("Unexpected tree: " + tree);
        }
    }

    /** Return true if the tree corresponds to an expression statement */
    public static boolean isExpressionStatement(JCExpression tree) {
        switch(tree.getTag()) {
            case PREINC: case PREDEC:
            case POSTINC: case POSTDEC:
            case ASSIGN:
            case BITOR_ASG: case BITXOR_ASG: case BITAND_ASG:
            case SL_ASG: case SR_ASG: case USR_ASG:
            case PLUS_ASG: case MINUS_ASG:
            case MUL_ASG: case DIV_ASG: case MOD_ASG:
            case APPLY: case NEWCLASS:
            case ERRONEOUS:
                return true;
            default:
                return false;
        }
    }

    /** Return true if the tree corresponds to a statement */
    public static boolean isStatement(JCTree tree) {
        return (tree instanceof JCStatement) &&
                !tree.hasTag(CLASSDEF) &&
                !tree.hasTag(Tag.BLOCK) &&
                !tree.hasTag(METHODDEF);
    }

    /**
     * Return true if the AST corresponds to a static select of the kind A.B
     */
    public static boolean isStaticSelector(JCTree base, Names names) {
        if (base == null)
            return false;
        switch (base.getTag()) {
            case IDENT:
                JCIdent id = (JCIdent)base;
                return id.name != names._this &&
                        id.name != names._super &&
                        isStaticSym(base);
            case SELECT:
                return isStaticSym(base) &&
                    isStaticSelector(((JCFieldAccess)base).selected, names);
            case TYPEAPPLY:
            case TYPEARRAY:
                return true;
            case ANNOTATED_TYPE:
                return isStaticSelector(((JCAnnotatedType)base).underlyingType, names);
            default:
                return false;
        }
    }
    //where
        private static boolean isStaticSym(JCTree tree) {
            Symbol sym = symbol(tree);
            return (sym.kind == TYP || sym.kind == PCK);
        }

    /** Return true if a tree represents the null literal. */
    public static boolean isNull(JCTree tree) {
        if (!tree.hasTag(LITERAL))
            return false;
        JCLiteral lit = (JCLiteral) tree;
        return (lit.typetag == BOT);
    }

    /** Return true iff this tree is a child of some annotation. */
    public static boolean isInAnnotation(Env<?> env, JCTree tree) {
        TreePath tp = TreePath.getPath(env.toplevel, tree);
        if (tp != null) {
            for (Tree t : tp) {
                if (t.getKind() == Tree.Kind.ANNOTATION)
                    return true;
            }
        }
        return false;
    }

    public static String getCommentText(Env<?> env, JCTree tree) {
        DocCommentTable docComments = (tree.hasTag(JCTree.Tag.TOPLEVEL))
                ? ((JCCompilationUnit) tree).docComments
                : env.toplevel.docComments;
        return (docComments == null) ? null : docComments.getCommentText(tree);
    }

    public static DCTree.DCDocComment getCommentTree(Env<?> env, JCTree tree) {
        DocCommentTable docComments = (tree.hasTag(JCTree.Tag.TOPLEVEL))
                ? ((JCCompilationUnit) tree).docComments
                : env.toplevel.docComments;
        return (docComments == null) ? null : docComments.getCommentTree(tree);
    }

    /** The position of the first statement in a block, or the position of
     *  the block itself if it is empty.
     */
    public static int firstStatPos(JCTree tree) {
        if (tree.hasTag(BLOCK) && ((JCBlock) tree).stats.nonEmpty())
            return ((JCBlock) tree).stats.head.pos;
        else
            return tree.pos;
    }

    /** The end position of given tree, if it is a block with
     *  defined endpos.
     */
    public static int endPos(JCTree tree) {
        if (tree.hasTag(BLOCK) && ((JCBlock) tree).endpos != Position.NOPOS)
            return ((JCBlock) tree).endpos;
        else if (tree.hasTag(SYNCHRONIZED))
            return endPos(((JCSynchronized) tree).body);
        else if (tree.hasTag(TRY)) {
            JCTry t = (JCTry) tree;
            return endPos((t.finalizer != null) ? t.finalizer
                          : (t.catchers.nonEmpty() ? t.catchers.last().body : t.body));
        } else if (tree.hasTag(SWITCH) &&
                   ((JCSwitch) tree).endpos != Position.NOPOS) {
            return ((JCSwitch) tree).endpos;
        } else if (tree.hasTag(SWITCH_EXPRESSION) &&
                   ((JCSwitchExpression) tree).endpos != Position.NOPOS) {
            return ((JCSwitchExpression) tree).endpos;
        } else
            return tree.pos;
    }


    /** Get the start position for a tree node.  The start position is
     * defined to be the position of the first character of the first
     * token of the node's source text.
     * @param tree  The tree node
     */
    public static int getStartPos(JCTree tree) {
        if (tree == null)
            return Position.NOPOS;

        switch(tree.getTag()) {
            case MODULEDEF: {
                JCModuleDecl md = (JCModuleDecl)tree;
                return md.mods.annotations.isEmpty() ? md.pos :
                       md.mods.annotations.head.pos;
            }
            case PACKAGEDEF: {
                JCPackageDecl pd = (JCPackageDecl)tree;
                return pd.annotations.isEmpty() ? pd.pos :
                       pd.annotations.head.pos;
            }
            case APPLY:
                return getStartPos(((JCMethodInvocation) tree).meth);
            case ASSIGN:
                return getStartPos(((JCAssign) tree).lhs);
            case BITOR_ASG: case BITXOR_ASG: case BITAND_ASG:
            case SL_ASG: case SR_ASG: case USR_ASG:
            case PLUS_ASG: case MINUS_ASG: case MUL_ASG:
            case DIV_ASG: case MOD_ASG:
            case OR: case AND: case BITOR:
            case BITXOR: case BITAND: case EQ:
            case NE: case LT: case GT:
            case LE: case GE: case SL:
            case SR: case USR: case PLUS:
            case MINUS: case MUL: case DIV:
            case MOD:
            case POSTINC:
            case POSTDEC:
                return getStartPos(((JCOperatorExpression) tree).getOperand(LEFT));
            case CLASSDEF: {
                JCClassDecl node = (JCClassDecl)tree;
                if (node.mods.pos != Position.NOPOS)
                    return node.mods.pos;
                break;
            }
            case CONDEXPR:
                return getStartPos(((JCConditional) tree).cond);
            case EXEC:
                return getStartPos(((JCExpressionStatement) tree).expr);
            case INDEXED:
                return getStartPos(((JCArrayAccess) tree).indexed);
            case METHODDEF: {
                JCMethodDecl node = (JCMethodDecl)tree;
                if (node.mods.pos != Position.NOPOS)
                    return node.mods.pos;
                if (node.typarams.nonEmpty()) // List.nil() used for no typarams
                    return getStartPos(node.typarams.head);
                return node.restype == null ? node.pos : getStartPos(node.restype);
            }
            case SELECT:
                return getStartPos(((JCFieldAccess) tree).selected);
            case TYPEAPPLY:
                return getStartPos(((JCTypeApply) tree).clazz);
            case TYPEARRAY:
                return getStartPos(((JCArrayTypeTree) tree).elemtype);
            case TYPETEST:
                return getStartPos(((JCInstanceOf) tree).expr);
            case ANNOTATED_TYPE: {
                JCAnnotatedType node = (JCAnnotatedType) tree;
                if (node.annotations.nonEmpty()) {
                    if (node.underlyingType.hasTag(TYPEARRAY) ||
                            node.underlyingType.hasTag(SELECT)) {
                        return getStartPos(node.underlyingType);
                    } else {
                        return getStartPos(node.annotations.head);
                    }
                } else {
                    return getStartPos(node.underlyingType);
                }
            }
            case NEWCLASS: {
                JCNewClass node = (JCNewClass)tree;
                if (node.encl != null)
                    return getStartPos(node.encl);
                break;
            }
            case VARDEF: {
                JCVariableDecl node = (JCVariableDecl)tree;
                if (node.startPos != Position.NOPOS) {
                    return node.startPos;
                } else if (node.mods.pos != Position.NOPOS) {
                    return node.mods.pos;
                } else if (node.vartype == null || node.vartype.pos == Position.NOPOS) {
                    //if there's no type (partially typed lambda parameter)
                    //simply return node position
                    return node.pos;
                } else {
                    return getStartPos(node.vartype);
                }
            }
            case BINDINGPATTERN: {
                JCBindingPattern node = (JCBindingPattern)tree;
                return getStartPos(node.var);
            }
            case ERRONEOUS: {
                JCErroneous node = (JCErroneous)tree;
                if (node.errs != null && node.errs.nonEmpty()) {
                    int pos = getStartPos(node.errs.head);
                    if (pos != Position.NOPOS) {
                        return pos;
                    }
                }
                break;
            }
        }
        return tree.pos;
    }

    /** The end position of given tree, given  a table of end positions generated by the parser
     */
    public static int getEndPos(JCTree tree, EndPosTable endPosTable) {
        if (tree == null)
            return Position.NOPOS;

        if (endPosTable == null) {
            // fall back on limited info in the tree
            return endPos(tree);
        }

        int mapPos = endPosTable.getEndPos(tree);
        if (mapPos != Position.NOPOS)
            return mapPos;

        switch(tree.getTag()) {
            case BITOR_ASG: case BITXOR_ASG: case BITAND_ASG:
            case SL_ASG: case SR_ASG: case USR_ASG:
            case PLUS_ASG: case MINUS_ASG: case MUL_ASG:
            case DIV_ASG: case MOD_ASG:
            case OR: case AND: case BITOR:
            case BITXOR: case BITAND: case EQ:
            case NE: case LT: case GT:
            case LE: case GE: case SL:
            case SR: case USR: case PLUS:
            case MINUS: case MUL: case DIV:
            case MOD:
            case POS:
            case NEG:
            case NOT:
            case COMPL:
            case PREINC:
            case PREDEC:
                return getEndPos(((JCOperatorExpression) tree).getOperand(RIGHT), endPosTable);
            case CASE:
                return getEndPos(((JCCase) tree).stats.last(), endPosTable);
            case CATCH:
                return getEndPos(((JCCatch) tree).body, endPosTable);
            case CONDEXPR:
                return getEndPos(((JCConditional) tree).falsepart, endPosTable);
            case FORLOOP:
                return getEndPos(((JCForLoop) tree).body, endPosTable);
            case FOREACHLOOP:
                return getEndPos(((JCEnhancedForLoop) tree).body, endPosTable);
            case IF: {
                JCIf node = (JCIf)tree;
                if (node.elsepart == null) {
                    return getEndPos(node.thenpart, endPosTable);
                } else {
                    return getEndPos(node.elsepart, endPosTable);
                }
            }
            case LABELLED:
                return getEndPos(((JCLabeledStatement) tree).body, endPosTable);
            case MODIFIERS:
                return getEndPos(((JCModifiers) tree).annotations.last(), endPosTable);
            case SYNCHRONIZED:
                return getEndPos(((JCSynchronized) tree).body, endPosTable);
            case TOPLEVEL:
                return getEndPos(((JCCompilationUnit) tree).defs.last(), endPosTable);
            case TRY: {
                JCTry node = (JCTry)tree;
                if (node.finalizer != null) {
                    return getEndPos(node.finalizer, endPosTable);
                } else if (!node.catchers.isEmpty()) {
                    return getEndPos(node.catchers.last(), endPosTable);
                } else {
                    return getEndPos(node.body, endPosTable);
                }
            }
            case WILDCARD:
                return getEndPos(((JCWildcard) tree).inner, endPosTable);
            case TYPECAST:
                return getEndPos(((JCTypeCast) tree).expr, endPosTable);
            case TYPETEST:
                return getEndPos(((JCInstanceOf) tree).pattern, endPosTable);
            case WHILELOOP:
                return getEndPos(((JCWhileLoop) tree).body, endPosTable);
            case ANNOTATED_TYPE:
                return getEndPos(((JCAnnotatedType) tree).underlyingType, endPosTable);
            case PARENTHESIZEDPATTERN: {
                JCParenthesizedPattern node = (JCParenthesizedPattern) tree;
                return getEndPos(node.pattern, endPosTable);
            }
            case ERRONEOUS: {
                JCErroneous node = (JCErroneous)tree;
                if (node.errs != null && node.errs.nonEmpty())
                    return getEndPos(node.errs.last(), endPosTable);
            }
        }
        return Position.NOPOS;
    }


    /** A DiagnosticPosition with the preferred position set to the
     *  end position of given tree, if it is a block with
     *  defined endpos.
     */
    public static DiagnosticPosition diagEndPos(final JCTree tree) {
        final int endPos = TreeInfo.endPos(tree);
        return new DiagnosticPosition() {
            public JCTree getTree() { return tree; }
            public int getStartPosition() { return TreeInfo.getStartPos(tree); }
            public int getPreferredPosition() { return endPos; }
            public int getEndPosition(EndPosTable endPosTable) {
                return TreeInfo.getEndPos(tree, endPosTable);
            }
        };
    }

    public enum PosKind {
        START_POS(TreeInfo::getStartPos),
        FIRST_STAT_POS(TreeInfo::firstStatPos),
        END_POS(TreeInfo::endPos);

        final ToIntFunction<JCTree> posFunc;

        PosKind(ToIntFunction<JCTree> posFunc) {
            this.posFunc = posFunc;
        }

        int toPos(JCTree tree) {
            return posFunc.applyAsInt(tree);
        }
    }

    /** The position of the finalizer of given try/synchronized statement.
     */
    public static int finalizerPos(JCTree tree, PosKind posKind) {
        if (tree.hasTag(TRY)) {
            JCTry t = (JCTry) tree;
            Assert.checkNonNull(t.finalizer);
            return posKind.toPos(t.finalizer);
        } else if (tree.hasTag(SYNCHRONIZED)) {
            return endPos(((JCSynchronized) tree).body);
        } else {
            throw new AssertionError();
        }
    }

    /** Find the position for reporting an error about a symbol, where
     *  that symbol is defined somewhere in the given tree. */
    public static int positionFor(final Symbol sym, final JCTree tree) {
        JCTree decl = declarationFor(sym, tree);
        return ((decl != null) ? decl : tree).pos;
    }

    /** Find the position for reporting an error about a symbol, where
     *  that symbol is defined somewhere in the given tree. */
    public static DiagnosticPosition diagnosticPositionFor(final Symbol sym, final JCTree tree) {
        return diagnosticPositionFor(sym, tree, false);
    }

    public static DiagnosticPosition diagnosticPositionFor(final Symbol sym, final JCTree tree, boolean returnNullIfNotFound) {
        class DiagScanner extends DeclScanner {
            DiagScanner(Symbol sym) {
                super(sym);
            }

            public void visitIdent(JCIdent that) {
                if (that.sym == sym) result = that;
                else super.visitIdent(that);
            }
            public void visitSelect(JCFieldAccess that) {
                if (that.sym == sym) result = that;
                else super.visitSelect(that);
            }
        }
        DiagScanner s = new DiagScanner(sym);
        tree.accept(s);
        JCTree decl = s.result;
        if (decl == null && returnNullIfNotFound) { return null; }
        return ((decl != null) ? decl : tree).pos();
    }

    public static DiagnosticPosition diagnosticPositionFor(final Symbol sym, final List<? extends JCTree> trees) {
        return trees.stream().map(t -> TreeInfo.diagnosticPositionFor(sym, t)).filter(t -> t != null).findFirst().get();
    }

    private static class DeclScanner extends TreeScanner {
        final Symbol sym;

        DeclScanner(final Symbol sym) {
            this.sym = sym;
        }

        JCTree result = null;
        public void scan(JCTree tree) {
            if (tree!=null && result==null)
                tree.accept(this);
        }
        public void visitTopLevel(JCCompilationUnit that) {
            if (that.packge == sym) result = that;
            else super.visitTopLevel(that);
        }
        public void visitModuleDef(JCModuleDecl that) {
            if (that.sym == sym) result = that;
            // no need to scan within module declaration
        }
        public void visitPackageDef(JCPackageDecl that) {
            if (that.packge == sym) result = that;
            else super.visitPackageDef(that);
        }
        public void visitClassDef(JCClassDecl that) {
            if (that.sym == sym) result = that;
            else super.visitClassDef(that);
        }
        public void visitMethodDef(JCMethodDecl that) {
            if (that.sym == sym) result = that;
            else super.visitMethodDef(that);
        }
        public void visitVarDef(JCVariableDecl that) {
            if (that.sym == sym) result = that;
            else super.visitVarDef(that);
        }
        public void visitTypeParameter(JCTypeParameter that) {
            if (that.type != null && that.type.tsym == sym) result = that;
            else super.visitTypeParameter(that);
        }
    }

    /** Find the declaration for a symbol, where
     *  that symbol is defined somewhere in the given tree. */
    public static JCTree declarationFor(final Symbol sym, final JCTree tree) {
        DeclScanner s = new DeclScanner(sym);
        tree.accept(s);
        return s.result;
    }

    public static Env<AttrContext> scopeFor(JCTree node, JCCompilationUnit unit) {
        return scopeFor(pathFor(node, unit));
    }

    public static Env<AttrContext> scopeFor(List<JCTree> path) {
        // TODO: not implemented yet
        throw new UnsupportedOperationException("not implemented yet");
    }

    public static List<JCTree> pathFor(final JCTree node, final JCCompilationUnit unit) {
        class Result extends Error {
            static final long serialVersionUID = -5942088234594905625L;
            @SuppressWarnings("serial") // List not statically Serilizable
            List<JCTree> path;
            Result(List<JCTree> path) {
                this.path = path;
            }
        }
        class PathFinder extends TreeScanner {
            List<JCTree> path = List.nil();
            public void scan(JCTree tree) {
                if (tree != null) {
                    path = path.prepend(tree);
                    if (tree == node)
                        throw new Result(path);
                    super.scan(tree);
                    path = path.tail;
                }
            }
        }
        try {
            new PathFinder().scan(unit);
        } catch (Result result) {
            return result.path;
        }
        return List.nil();
    }

    /** Return the statement referenced by a label.
     *  If the label refers to a loop or switch, return that switch
     *  otherwise return the labelled statement itself
     */
    public static JCTree referencedStatement(JCLabeledStatement tree) {
        JCTree t = tree;
        do t = ((JCLabeledStatement) t).body;
        while (t.hasTag(LABELLED));
        switch (t.getTag()) {
        case DOLOOP: case WHILELOOP: case FORLOOP: case FOREACHLOOP: case SWITCH:
            return t;
        default:
            return tree;
        }
    }

    /** Skip parens and return the enclosed expression
     */
    public static JCExpression skipParens(JCExpression tree) {
        while (tree.hasTag(PARENS)) {
            tree = ((JCParens) tree).expr;
        }
        return tree;
    }

    /** Skip parens and return the enclosed expression
     */
    public static JCTree skipParens(JCTree tree) {
        if (tree.hasTag(PARENS))
            return skipParens((JCParens)tree);
        else
            return tree;
    }

    /** Return the types of a list of trees.
     */
    public static List<Type> types(List<? extends JCTree> trees) {
        ListBuffer<Type> ts = new ListBuffer<>();
        for (List<? extends JCTree> l = trees; l.nonEmpty(); l = l.tail)
            ts.append(l.head.type);
        return ts.toList();
    }

    /** If this tree is an identifier or a field or a parameterized type,
     *  return its name, otherwise return null.
     */
    public static Name name(JCTree tree) {
        switch (tree.getTag()) {
        case IDENT:
            return ((JCIdent) tree).name;
        case SELECT:
            return ((JCFieldAccess) tree).name;
        case TYPEAPPLY:
            return name(((JCTypeApply) tree).clazz);
        default:
            return null;
        }
    }

    /** If this tree is a qualified identifier, its return fully qualified name,
     *  otherwise return null.
     */
    public static Name fullName(JCTree tree) {
        tree = skipParens(tree);
        switch (tree.getTag()) {
        case IDENT:
            return ((JCIdent) tree).name;
        case SELECT:
            Name sname = fullName(((JCFieldAccess) tree).selected);
            return sname == null ? null : sname.append('.', name(tree));
        default:
            return null;
        }
    }

    public static Symbol symbolFor(JCTree node) {
        Symbol sym = symbolForImpl(node);

        return sym != null ? sym.baseSymbol() : null;
    }

    private static Symbol symbolForImpl(JCTree node) {
        node = skipParens(node);
        switch (node.getTag()) {
        case TOPLEVEL:
            JCCompilationUnit cut = (JCCompilationUnit) node;
            JCModuleDecl moduleDecl = cut.getModuleDecl();
            if (isModuleInfo(cut) && moduleDecl != null)
                return symbolFor(moduleDecl);
            return cut.packge;
        case MODULEDEF:
            return ((JCModuleDecl) node).sym;
        case PACKAGEDEF:
            return ((JCPackageDecl) node).packge;
        case CLASSDEF:
            return ((JCClassDecl) node).sym;
        case METHODDEF:
            return ((JCMethodDecl) node).sym;
        case VARDEF:
            return ((JCVariableDecl) node).sym;
        case IDENT:
            return ((JCIdent) node).sym;
        case SELECT:
            return ((JCFieldAccess) node).sym;
        case REFERENCE:
            return ((JCMemberReference) node).sym;
        case NEWCLASS:
            return ((JCNewClass) node).constructor;
        case APPLY:
            return symbolFor(((JCMethodInvocation) node).meth);
        case TYPEAPPLY:
            return symbolFor(((JCTypeApply) node).clazz);
        case ANNOTATION:
        case TYPE_ANNOTATION:
        case TYPEPARAMETER:
            if (node.type != null)
                return node.type.tsym;
            return null;
        default:
            return null;
        }
    }

    public static boolean isDeclaration(JCTree node) {
        node = skipParens(node);
        switch (node.getTag()) {
        case PACKAGEDEF:
        case CLASSDEF:
        case METHODDEF:
        case VARDEF:
            return true;
        default:
            return false;
        }
    }

    /** If this tree is an identifier or a field, return its symbol,
     *  otherwise return null.
     */
    public static Symbol symbol(JCTree tree) {
        tree = skipParens(tree);
        switch (tree.getTag()) {
        case IDENT:
            return ((JCIdent) tree).sym;
        case SELECT:
            return ((JCFieldAccess) tree).sym;
        case TYPEAPPLY:
            return symbol(((JCTypeApply) tree).clazz);
        case ANNOTATED_TYPE:
            return symbol(((JCAnnotatedType) tree).underlyingType);
        case REFERENCE:
            return ((JCMemberReference) tree).sym;
        default:
            return null;
        }
    }

    /** If this tree has a modifiers field, return it otherwise return null
     */
    public static JCModifiers getModifiers(JCTree tree) {
        tree = skipParens(tree);
        switch (tree.getTag()) {
            case VARDEF:
                return ((JCVariableDecl) tree).mods;
            case METHODDEF:
                return ((JCMethodDecl) tree).mods;
            case CLASSDEF:
                return ((JCClassDecl) tree).mods;
            case MODULEDEF:
                return ((JCModuleDecl) tree).mods;
        default:
            return null;
        }
    }

    /** Return true if this is a nonstatic selection. */
    public static boolean nonstaticSelect(JCTree tree) {
        tree = skipParens(tree);
        if (!tree.hasTag(SELECT)) return false;
        JCFieldAccess s = (JCFieldAccess) tree;
        Symbol e = symbol(s.selected);
        return e == null || (e.kind != PCK && e.kind != TYP);
    }

    /** If this tree is an identifier or a field, set its symbol, otherwise skip.
     */
    public static void setSymbol(JCTree tree, Symbol sym) {
        tree = skipParens(tree);
        switch (tree.getTag()) {
        case IDENT:
            ((JCIdent) tree).sym = sym; break;
        case SELECT:
            ((JCFieldAccess) tree).sym = sym; break;
        default:
        }
    }

    /** If this tree is a declaration or a block, return its flags field,
     *  otherwise return 0.
     */
    public static long flags(JCTree tree) {
        switch (tree.getTag()) {
        case VARDEF:
            return ((JCVariableDecl) tree).mods.flags;
        case METHODDEF:
            return ((JCMethodDecl) tree).mods.flags;
        case CLASSDEF:
            return ((JCClassDecl) tree).mods.flags;
        case BLOCK:
            return ((JCBlock) tree).flags;
        default:
            return 0;
        }
    }

    /** Return first (smallest) flag in `flags':
     *  pre: flags != 0
     */
    public static long firstFlag(long flags) {
        long flag = 1;
        while ((flag & flags) == 0)
            flag = flag << 1;
        return flag;
    }

    /** Return flags as a string, separated by " ".
     */
    public static String flagNames(long flags) {
        return Flags.toString(flags & ExtendedStandardFlags).trim();
    }

    /** Operator precedences values.
     */
    public static final int
        notExpression = -1,   // not an expression
        noPrec = 0,           // no enclosing expression
        assignPrec = 1,
        assignopPrec = 2,
        condPrec = 3,
        orPrec = 4,
        andPrec = 5,
        bitorPrec = 6,
        bitxorPrec = 7,
        bitandPrec = 8,
        eqPrec = 9,
        ordPrec = 10,
        shiftPrec = 11,
        addPrec = 12,
        mulPrec = 13,
        prefixPrec = 14,
        postfixPrec = 15,
        precCount = 16;


    /** Map operators to their precedence levels.
     */
    public static int opPrec(JCTree.Tag op) {
        switch(op) {
        case POS:
        case NEG:
        case NOT:
        case COMPL:
        case PREINC:
        case PREDEC: return prefixPrec;
        case POSTINC:
        case POSTDEC:
        case NULLCHK: return postfixPrec;
        case ASSIGN: return assignPrec;
        case BITOR_ASG:
        case BITXOR_ASG:
        case BITAND_ASG:
        case SL_ASG:
        case SR_ASG:
        case USR_ASG:
        case PLUS_ASG:
        case MINUS_ASG:
        case MUL_ASG:
        case DIV_ASG:
        case MOD_ASG: return assignopPrec;
        case OR: return orPrec;
        case AND: return andPrec;
        case EQ:
        case NE: return eqPrec;
        case LT:
        case GT:
        case LE:
        case GE: return ordPrec;
        case BITOR: return bitorPrec;
        case BITXOR: return bitxorPrec;
        case BITAND: return bitandPrec;
        case SL:
        case SR:
        case USR: return shiftPrec;
        case PLUS:
        case MINUS: return addPrec;
        case MUL:
        case DIV:
        case MOD: return mulPrec;
        case TYPETEST: return ordPrec;
        default: throw new AssertionError();
        }
    }

    static Tree.Kind tagToKind(JCTree.Tag tag) {
        switch (tag) {
        // Postfix expressions
        case POSTINC:           // _ ++
            return Tree.Kind.POSTFIX_INCREMENT;
        case POSTDEC:           // _ --
            return Tree.Kind.POSTFIX_DECREMENT;

        // Unary operators
        case PREINC:            // ++ _
            return Tree.Kind.PREFIX_INCREMENT;
        case PREDEC:            // -- _
            return Tree.Kind.PREFIX_DECREMENT;
        case POS:               // +
            return Tree.Kind.UNARY_PLUS;
        case NEG:               // -
            return Tree.Kind.UNARY_MINUS;
        case COMPL:             // ~
            return Tree.Kind.BITWISE_COMPLEMENT;
        case NOT:               // !
            return Tree.Kind.LOGICAL_COMPLEMENT;

        // Binary operators

        // Multiplicative operators
        case MUL:               // *
            return Tree.Kind.MULTIPLY;
        case DIV:               // /
            return Tree.Kind.DIVIDE;
        case MOD:               // %
            return Tree.Kind.REMAINDER;

        // Additive operators
        case PLUS:              // +
            return Tree.Kind.PLUS;
        case MINUS:             // -
            return Tree.Kind.MINUS;

        // Shift operators
        case SL:                // <<
            return Tree.Kind.LEFT_SHIFT;
        case SR:                // >>
            return Tree.Kind.RIGHT_SHIFT;
        case USR:               // >>>
            return Tree.Kind.UNSIGNED_RIGHT_SHIFT;

        // Relational operators
        case LT:                // <
            return Tree.Kind.LESS_THAN;
        case GT:                // >
            return Tree.Kind.GREATER_THAN;
        case LE:                // <=
            return Tree.Kind.LESS_THAN_EQUAL;
        case GE:                // >=
            return Tree.Kind.GREATER_THAN_EQUAL;

        // Equality operators
        case EQ:                // ==
            return Tree.Kind.EQUAL_TO;
        case NE:                // !=
            return Tree.Kind.NOT_EQUAL_TO;

        // Bitwise and logical operators
        case BITAND:            // &
            return Tree.Kind.AND;
        case BITXOR:            // ^
            return Tree.Kind.XOR;
        case BITOR:             // |
            return Tree.Kind.OR;

        // Conditional operators
        case AND:               // &&
            return Tree.Kind.CONDITIONAL_AND;
        case OR:                // ||
            return Tree.Kind.CONDITIONAL_OR;

        // Assignment operators
        case MUL_ASG:           // *=
            return Tree.Kind.MULTIPLY_ASSIGNMENT;
        case DIV_ASG:           // /=
            return Tree.Kind.DIVIDE_ASSIGNMENT;
        case MOD_ASG:           // %=
            return Tree.Kind.REMAINDER_ASSIGNMENT;
        case PLUS_ASG:          // +=
            return Tree.Kind.PLUS_ASSIGNMENT;
        case MINUS_ASG:         // -=
            return Tree.Kind.MINUS_ASSIGNMENT;
        case SL_ASG:            // <<=
            return Tree.Kind.LEFT_SHIFT_ASSIGNMENT;
        case SR_ASG:            // >>=
            return Tree.Kind.RIGHT_SHIFT_ASSIGNMENT;
        case USR_ASG:           // >>>=
            return Tree.Kind.UNSIGNED_RIGHT_SHIFT_ASSIGNMENT;
        case BITAND_ASG:        // &=
            return Tree.Kind.AND_ASSIGNMENT;
        case BITXOR_ASG:        // ^=
            return Tree.Kind.XOR_ASSIGNMENT;
        case BITOR_ASG:         // |=
            return Tree.Kind.OR_ASSIGNMENT;

        // Null check (implementation detail), for example, __.getClass()
        case NULLCHK:
            return Tree.Kind.OTHER;

        case ANNOTATION:
            return Tree.Kind.ANNOTATION;
        case TYPE_ANNOTATION:
            return Tree.Kind.TYPE_ANNOTATION;

        case EXPORTS:
            return Tree.Kind.EXPORTS;
        case OPENS:
            return Tree.Kind.OPENS;

        default:
            return null;
        }
    }

    /**
     * Returns the underlying type of the tree if it is an annotated type,
     * or the tree itself otherwise.
     */
    public static JCExpression typeIn(JCExpression tree) {
        switch (tree.getTag()) {
        case ANNOTATED_TYPE:
            return ((JCAnnotatedType)tree).underlyingType;
        case IDENT: /* simple names */
        case TYPEIDENT: /* primitive name */
        case SELECT: /* qualified name */
        case TYPEARRAY: /* array types */
        case WILDCARD: /* wild cards */
        case TYPEPARAMETER: /* type parameters */
        case TYPEAPPLY: /* parameterized types */
        case ERRONEOUS: /* error tree TODO: needed for BadCast JSR308 test case. Better way? */
            return tree;
        default:
            throw new AssertionError("Unexpected type tree: " + tree);
        }
    }

    /* Return the inner-most type of a type tree.
     * For an array that contains an annotated type, return that annotated type.
     * TODO: currently only used by Pretty. Describe behavior better.
     */
    public static JCTree innermostType(JCTree type, boolean skipAnnos) {
        JCTree lastAnnotatedType = null;
        JCTree cur = type;
        loop: while (true) {
            switch (cur.getTag()) {
            case TYPEARRAY:
                lastAnnotatedType = null;
                cur = ((JCArrayTypeTree)cur).elemtype;
                break;
            case WILDCARD:
                lastAnnotatedType = null;
                cur = ((JCWildcard)cur).inner;
                break;
            case ANNOTATED_TYPE:
                lastAnnotatedType = cur;
                cur = ((JCAnnotatedType)cur).underlyingType;
                break;
            default:
                break loop;
            }
        }
        if (!skipAnnos && lastAnnotatedType!=null) {
            return lastAnnotatedType;
        } else {
            return cur;
        }
    }

    private static class TypeAnnotationFinder extends TreeScanner {
        public boolean foundTypeAnno = false;

        @Override
        public void scan(JCTree tree) {
            if (foundTypeAnno || tree == null)
                return;
            super.scan(tree);
        }

        public void visitAnnotation(JCAnnotation tree) {
            foundTypeAnno = foundTypeAnno || tree.hasTag(TYPE_ANNOTATION);
        }
    }

    public static boolean containsTypeAnnotation(JCTree e) {
        TypeAnnotationFinder finder = new TypeAnnotationFinder();
        finder.scan(e);
        return finder.foundTypeAnno;
    }

    public static boolean isModuleInfo(JCCompilationUnit tree) {
        return tree.sourcefile.isNameCompatible("module-info", JavaFileObject.Kind.SOURCE)
                && tree.getModuleDecl() != null;
    }

    public static JCModuleDecl getModule(JCCompilationUnit t) {
        if (t.defs.nonEmpty()) {
            JCTree def = t.defs.head;
            if (def.hasTag(MODULEDEF))
                return (JCModuleDecl) def;
        }
        return null;
    }

    public static boolean isPackageInfo(JCCompilationUnit tree) {
        return tree.sourcefile.isNameCompatible("package-info", JavaFileObject.Kind.SOURCE);
    }

    public static boolean isErrorEnumSwitch(JCExpression selector, List<JCCase> cases) {
        return selector.type.tsym.kind == Kinds.Kind.ERR &&
               cases.stream().flatMap(c -> c.labels.stream())
                             .allMatch(p -> p.hasTag(IDENT));
    }

    public static PatternPrimaryType primaryPatternType(JCTree pat) {
        return switch (pat.getTag()) {
<<<<<<< HEAD
            case BINDINGPATTERN -> new PatternPrimaryType(((JCBindingPattern) pat).type, true);
=======
            case BINDINGPATTERN -> new PatternPrimaryType(pat.type);
>>>>>>> 311d68a6
            case PARENTHESIZEDPATTERN -> primaryPatternType(((JCParenthesizedPattern) pat).pattern);
            case DECONSTRUCTIONPATTERN -> new PatternPrimaryType(((JCDeconstructionPattern) pat).type, false);
            default -> throw new AssertionError();
        };
    }

    public static JCBindingPattern primaryPatternTree(JCTree pat) {
        return switch (pat.getTag()) {
            case BINDINGPATTERN -> (JCBindingPattern) pat;
            case PARENTHESIZEDPATTERN -> primaryPatternTree(((JCParenthesizedPattern) pat).pattern);
            default -> throw new AssertionError();
        };
    }

    public record PatternPrimaryType(Type type, boolean total) {}

    public static boolean expectedExhaustive(JCSwitch tree) {
        return tree.patternSwitch ||
               tree.cases.stream()
                         .flatMap(c -> c.labels.stream())
                         .anyMatch(l -> TreeInfo.isNull(l));
    }

    public static boolean unrefinedCaseLabel(JCCaseLabel cse) {
        if (!cse.isPattern()) {
            return true;
        }
        JCExpression guard = ((JCPattern) cse).guard;
        if (guard != null && guard.type.hasTag(BOOLEAN)) {
            var constValue = guard.type.constValue();
            return constValue != null && ((int) constValue) == 1;
        }
        return true;
    }
}<|MERGE_RESOLUTION|>--- conflicted
+++ resolved
@@ -1346,11 +1346,7 @@
 
     public static PatternPrimaryType primaryPatternType(JCTree pat) {
         return switch (pat.getTag()) {
-<<<<<<< HEAD
-            case BINDINGPATTERN -> new PatternPrimaryType(((JCBindingPattern) pat).type, true);
-=======
-            case BINDINGPATTERN -> new PatternPrimaryType(pat.type);
->>>>>>> 311d68a6
+            case BINDINGPATTERN -> new PatternPrimaryType(pat.type, true);
             case PARENTHESIZEDPATTERN -> primaryPatternType(((JCParenthesizedPattern) pat).pattern);
             case DECONSTRUCTIONPATTERN -> new PatternPrimaryType(((JCDeconstructionPattern) pat).type, false);
             default -> throw new AssertionError();
