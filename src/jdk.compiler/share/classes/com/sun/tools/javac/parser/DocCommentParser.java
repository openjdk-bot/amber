/*
 * Copyright (c) 2012, 2017, Oracle and/or its affiliates. All rights reserved.
 * DO NOT ALTER OR REMOVE COPYRIGHT NOTICES OR THIS FILE HEADER.
 *
 * This code is free software; you can redistribute it and/or modify it
 * under the terms of the GNU General Public License version 2 only, as
 * published by the Free Software Foundation.  Oracle designates this
 * particular file as subject to the "Classpath" exception as provided
 * by Oracle in the LICENSE file that accompanied this code.
 *
 * This code is distributed in the hope that it will be useful, but WITHOUT
 * ANY WARRANTY; without even the implied warranty of MERCHANTABILITY or
 * FITNESS FOR A PARTICULAR PURPOSE.  See the GNU General Public License
 * version 2 for more details (a copy is included in the LICENSE file that
 * accompanied this code).
 *
 * You should have received a copy of the GNU General Public License version
 * 2 along with this work; if not, write to the Free Software Foundation,
 * Inc., 51 Franklin St, Fifth Floor, Boston, MA 02110-1301 USA.
 *
 * Please contact Oracle, 500 Oracle Parkway, Redwood Shores, CA 94065 USA
 * or visit www.oracle.com if you need additional information or have any
 * questions.
 */

package com.sun.tools.javac.parser;

import java.text.BreakIterator;
import java.util.HashMap;
import java.util.Map;

import com.sun.source.doctree.AttributeTree.ValueKind;
import com.sun.source.doctree.DocTree;
import com.sun.tools.javac.parser.DocCommentParser.TagParser.Kind;
import com.sun.tools.javac.parser.Tokens.Comment;
import com.sun.tools.javac.parser.Tokens.TokenKind;
import com.sun.tools.javac.tree.DCTree;
import com.sun.tools.javac.tree.DCTree.DCAttribute;
import com.sun.tools.javac.tree.DCTree.DCDocComment;
import com.sun.tools.javac.tree.DCTree.DCEndElement;
import com.sun.tools.javac.tree.DCTree.DCEndPosTree;
import com.sun.tools.javac.tree.DCTree.DCErroneous;
import com.sun.tools.javac.tree.DCTree.DCIdentifier;
import com.sun.tools.javac.tree.DCTree.DCReference;
import com.sun.tools.javac.tree.DCTree.DCStartElement;
import com.sun.tools.javac.tree.DCTree.DCText;
import com.sun.tools.javac.tree.DocTreeMaker;
import com.sun.tools.javac.tree.JCTree;
import com.sun.tools.javac.util.DiagnosticSource;
import com.sun.tools.javac.util.List;
import com.sun.tools.javac.util.ListBuffer;
import com.sun.tools.javac.util.Log;
import com.sun.tools.javac.util.Name;
import com.sun.tools.javac.util.Names;
import com.sun.tools.javac.util.Position;
import com.sun.tools.javac.util.StringUtils;

import static com.sun.tools.javac.util.LayoutCharacters.*;

/**
 *
 *  <p><b>This is NOT part of any supported API.
 *  If you write code that depends on this, you do so at your own risk.
 *  This code and its internal interfaces are subject to change or
 *  deletion without notice.</b>
 */
public class DocCommentParser {
    static class ParseException extends Exception {
        private static final long serialVersionUID = 0;
        ParseException(String key) {
            super(key);
        }
    }

    private enum Phase {PREAMBLE, BODY, POSTAMBLE};

    final ParserFactory fac;
    final DiagnosticSource diagSource;
    final Comment comment;
    final DocTreeMaker m;
    final Names names;
    final boolean isFileContent;

    BreakIterator sentenceBreaker;

    /** The input buffer, index of most recent character read,
     *  index of one past last character in buffer.
     */
    protected char[] buf;
    protected int bp;
    protected int buflen;

    /** The current character.
     */
    protected char ch;

    int textStart = -1;
    int lastNonWhite = -1;
    boolean newline = true;

    Map<Name, TagParser> tagParsers;

    public DocCommentParser(ParserFactory fac, DiagnosticSource diagSource,
                            Comment comment, boolean isFileContent) {
        this.fac = fac;
        this.diagSource = diagSource;
        this.comment = comment;
        names = fac.names;
        this.isFileContent = isFileContent;
        m = fac.docTreeMaker;
        initTagParsers();
    }

    public DocCommentParser(ParserFactory fac, DiagnosticSource diagSource, Comment comment) {
        this(fac, diagSource, comment, false);
    }

    public DocCommentParser(ParserFactory fac) {
        this(fac, null, null, false);
    }

    public DCDocComment parse() {
        String c = comment.getText();
        buf = new char[c.length() + 1];
        c.getChars(0, c.length(), buf, 0);
        buf[buf.length - 1] = EOI;
        buflen = buf.length - 1;
        bp = -1;
        nextChar();

        List<DCTree> preamble = isFileContent ? blockContent(Phase.PREAMBLE) : List.nil();
        List<DCTree> body = blockContent(Phase.BODY);
        List<DCTree> tags = blockTags();
        List<DCTree> postamble = isFileContent ? blockContent(Phase.POSTAMBLE) : List.nil();

        int pos = Position.NOPOS;
        if (!preamble.isEmpty())
            pos = preamble.head.pos;
        else if (!body.isEmpty())
            pos = body.head.pos;
        else if (!tags.isEmpty())
            pos = tags.head.pos;
        else if (!postamble.isEmpty())
            pos = postamble.head.pos;

        DCDocComment dc = m.at(pos).newDocCommentTree(comment, body, tags, preamble, postamble);
        return dc;
    }

    void nextChar() {
        ch = buf[bp < buflen ? ++bp : buflen];
        switch (ch) {
            case '\f': case '\n': case '\r':
                newline = true;
        }
    }

    protected List<DCTree> blockContent() {
        return blockContent(Phase.BODY);
    }

    /**
     * Read block content, consisting of text, html and inline tags.
     * Terminated by the end of input, or the beginning of the next block tag:
     * i.e. @ as the first non-whitespace character on a line.
     */
    @SuppressWarnings("fallthrough")
    protected List<DCTree> blockContent(Phase phase) {
        ListBuffer<DCTree> trees = new ListBuffer<>();
        textStart = -1;

        loop:
        while (bp < buflen) {
            switch (ch) {
                case '\n': case '\r': case '\f':
                    newline = true;
                    // fallthrough

                case ' ': case '\t':
                    nextChar();
                    break;

                case '&':
                    entity(trees);
                    break;

                case '<':
                    newline = false;
                    if (isFileContent) {
                        switch (phase) {
                            case PREAMBLE:
                                if (peek("body")) {
                                    trees.add(html());
                                    if (textStart == -1) {
                                        textStart = bp;
                                        lastNonWhite = -1;
                                    }
                                    // mark this as the start, for processing purposes
                                    newline = true;
                                    break loop;
                                }
                                break;
                            case BODY:
                                if (peek("/body")) {
                                    addPendingText(trees, lastNonWhite);
                                    break loop;
                                }
                                break;
                            default:
                                // fallthrough
                        }
                    }
                    addPendingText(trees, bp - 1);
                    trees.add(html());

                    if (phase == Phase.PREAMBLE || phase == Phase.POSTAMBLE) {
                        break; // Ignore newlines after html tags, in the meta content
                    }
                    if (textStart == -1) {
                        textStart = bp;
                        lastNonWhite = -1;
                    }
                    break;

                case '>':
                    newline = false;
                    addPendingText(trees, bp - 1);
                    trees.add(m.at(bp).newErroneousTree(newString(bp, bp + 1), diagSource, "dc.bad.gt"));
                    nextChar();
                    if (textStart == -1) {
                        textStart = bp;
                        lastNonWhite = -1;
                    }
                    break;

                case '{':
                    inlineTag(trees);
                    break;

                case '@':
                    if (newline) {
                        addPendingText(trees, lastNonWhite);
                        break loop;
                    }
                    // fallthrough

                default:
                    newline = false;
                    if (textStart == -1)
                        textStart = bp;
                    lastNonWhite = bp;
                    nextChar();
            }
        }

        if (lastNonWhite != -1)
            addPendingText(trees, lastNonWhite);

        return trees.toList();
    }

    /**
     * Read a series of block tags, including their content.
     * Standard tags parse their content appropriately.
     * Non-standard tags are represented by {@link UnknownBlockTag}.
     */
    protected List<DCTree> blockTags() {
        ListBuffer<DCTree> tags = new ListBuffer<>();
        while (ch == '@')
            tags.add(blockTag());
        return tags.toList();
    }

    /**
     * Read a single block tag, including its content.
     * Standard tags parse their content appropriately.
     * Non-standard tags are represented by {@link UnknownBlockTag}.
     */
    protected DCTree blockTag() {
        int p = bp;
        try {
            nextChar();
            if (isIdentifierStart(ch)) {
                Name name = readTagName();
                TagParser tp = tagParsers.get(name);
                if (tp == null) {
                    List<DCTree> content = blockContent();
                    return m.at(p).newUnknownBlockTagTree(name, content);
                } else {
                    switch (tp.getKind()) {
                        case BLOCK:
                            return tp.parse(p);
                        case INLINE:
                            return erroneous("dc.bad.inline.tag", p);
                    }
                }
            }
            blockContent();

            return erroneous("dc.no.tag.name", p);
        } catch (ParseException e) {
            blockContent();
            return erroneous(e.getMessage(), p);
        }
    }

    protected void inlineTag(ListBuffer<DCTree> list) {
        newline = false;
        nextChar();
        if (ch == '@') {
            addPendingText(list, bp - 2);
            list.add(inlineTag());
            textStart = bp;
            lastNonWhite = -1;
        } else {
            if (textStart == -1)
                textStart = bp - 1;
            lastNonWhite = bp;
        }
    }

    /**
     * Read a single inline tag, including its content.
     * Standard tags parse their content appropriately.
     * Non-standard tags are represented by {@link UnknownBlockTag}.
     * Malformed tags may be returned as {@link Erroneous}.
     */
    protected DCTree inlineTag() {
        int p = bp - 1;
        try {
            nextChar();
            if (isIdentifierStart(ch)) {
                Name name = readTagName();
                TagParser tp = tagParsers.get(name);

                if (tp == null) {
                    skipWhitespace();
                    DCTree text = inlineText(WhitespaceRetentionPolicy.REMOVE_ALL);
                    if (text != null) {
                        nextChar();
                        return m.at(p).newUnknownInlineTagTree(name, List.of(text)).setEndPos(bp);
                    }
                } else {
                    if (!tp.retainWhiteSpace) {
                        skipWhitespace();
                    }
                    if (tp.getKind() == TagParser.Kind.INLINE) {
                        DCEndPosTree<?> tree = (DCEndPosTree<?>) tp.parse(p);
                        if (tree != null) {
                            return tree.setEndPos(bp);
                        }
                    } else { // handle block tags (ex: @see) in inline content
                        inlineText(WhitespaceRetentionPolicy.REMOVE_ALL); // skip content
                        nextChar();
                    }
                }
            }
            return erroneous("dc.no.tag.name", p);
        } catch (ParseException e) {
            return erroneous(e.getMessage(), p);
        }
    }

    private static enum WhitespaceRetentionPolicy {
        RETAIN_ALL,
        REMOVE_FIRST_SPACE,
        REMOVE_ALL
    }

    /**
     * Read plain text content of an inline tag.
     * Matching pairs of { } are skipped; the text is terminated by the first
     * unmatched }. It is an error if the beginning of the next tag is detected.
     */
    private DCTree inlineText(WhitespaceRetentionPolicy whitespacePolicy) throws ParseException {
        switch (whitespacePolicy) {
            case REMOVE_ALL:
                skipWhitespace();
                break;
            case REMOVE_FIRST_SPACE:
                if (ch == ' ')
                    nextChar();
                break;
            case RETAIN_ALL:
            default:
                // do nothing
                break;

        }
        int pos = bp;
        int depth = 1;

        loop:
        while (bp < buflen) {
            switch (ch) {
                case '\n': case '\r': case '\f':
                    newline = true;
                    break;

                case ' ': case '\t':
                    break;

                case '{':
                    newline = false;
                    lastNonWhite = bp;
                    depth++;
                    break;

                case '}':
                    if (--depth == 0) {
                        return m.at(pos).newTextTree(newString(pos, bp));
                    }
                    newline = false;
                    lastNonWhite = bp;
                    break;

                case '@':
                    if (newline)
                        break loop;
                    newline = false;
                    lastNonWhite = bp;
                    break;

                default:
                    newline = false;
                    lastNonWhite = bp;
                    break;
            }
            nextChar();
        }
        throw new ParseException("dc.unterminated.inline.tag");
    }

    /**
     * Read Java class name, possibly followed by member
     * Matching pairs of {@literal < >} are skipped. The text is terminated by the first
     * unmatched }. It is an error if the beginning of the next tag is detected.
     */
    // TODO: boolean allowMember should be enum FORBID, ALLOW, REQUIRE
    // TODO: improve quality of parse to forbid bad constructions.
    // TODO: update to use ReferenceParser
    @SuppressWarnings("fallthrough")
    protected DCReference reference(boolean allowMember) throws ParseException {
        int pos = bp;
        int depth = 0;

        // scan to find the end of the signature, by looking for the first
        // whitespace not enclosed in () or <>, or the end of the tag
        loop:
        while (bp < buflen) {
            switch (ch) {
                case '\n': case '\r': case '\f':
                    newline = true;
                    // fallthrough

                case ' ': case '\t':
                    if (depth == 0)
                        break loop;
                    break;

                case '(':
                case '<':
                    newline = false;
                    depth++;
                    break;

                case ')':
                case '>':
                    newline = false;
                    --depth;
                    break;

                case '}':
                    if (bp == pos)
                        return null;
                    newline = false;
                    break loop;

                case '@':
                    if (newline)
                        break loop;
                    // fallthrough

                default:
                    newline = false;

            }
            nextChar();
        }

        if (depth != 0)
            throw new ParseException("dc.unterminated.signature");

        String sig = newString(pos, bp);

        // Break sig apart into qualifiedExpr member paramTypes.
        JCTree qualExpr;
        Name member;
        List<JCTree> paramTypes;

        Log.DeferredDiagnosticHandler deferredDiagnosticHandler
                = new Log.DeferredDiagnosticHandler(fac.log);

        try {
            int hash = sig.indexOf("#");
            int lparen = sig.indexOf("(", hash + 1);
            if (hash == -1) {
                if (lparen == -1) {
                    qualExpr = parseType(sig);
                    member = null;
                } else {
                    qualExpr = null;
                    member = parseMember(sig.substring(0, lparen));
                }
            } else {
                qualExpr = (hash == 0) ? null : parseType(sig.substring(0, hash));
                if (lparen == -1)
                    member = parseMember(sig.substring(hash + 1));
                else
                    member = parseMember(sig.substring(hash + 1, lparen));
            }

            if (lparen < 0) {
                paramTypes = null;
            } else {
                int rparen = sig.indexOf(")", lparen);
                if (rparen != sig.length() - 1)
                    throw new ParseException("dc.ref.bad.parens");
                paramTypes = parseParams(sig.substring(lparen + 1, rparen));
            }

            if (!deferredDiagnosticHandler.getDiagnostics().isEmpty())
                throw new ParseException("dc.ref.syntax.error");

        } finally {
            fac.log.popDiagnosticHandler(deferredDiagnosticHandler);
        }

        return m.at(pos).newReferenceTree(sig, qualExpr, member, paramTypes).setEndPos(bp);
    }

    JCTree parseType(String s) throws ParseException {
        JavacParser p = fac.newParser(s, false, false, false);
        JCTree tree = p.parseType();
        if (p.token().kind != TokenKind.EOF)
            throw new ParseException("dc.ref.unexpected.input");
        return tree;
    }

    Name parseMember(String s) throws ParseException {
        JavacParser p = fac.newParser(s, false, false, false);
        Name name = p.ident();
        if (p.token().kind != TokenKind.EOF)
            throw new ParseException("dc.ref.unexpected.input");
        return name;
    }

    List<JCTree> parseParams(String s) throws ParseException {
        if (s.trim().isEmpty())
            return List.nil();

        JavacParser p = fac.newParser(s.replace("...", "[]"), false, false, false);
        ListBuffer<JCTree> paramTypes = new ListBuffer<>();
        paramTypes.add(p.parseType());

        if (p.token().kind == TokenKind.IDENTIFIER)
            p.nextToken();

        while (p.token().kind == TokenKind.COMMA) {
            p.nextToken();
            paramTypes.add(p.parseType());

            if (p.token().kind == TokenKind.IDENTIFIER)
                p.nextToken();
        }

        if (p.token().kind != TokenKind.EOF)
            throw new ParseException("dc.ref.unexpected.input");

        return paramTypes.toList();
    }

    /**
     * Read Java identifier
     * Matching pairs of { } are skipped; the text is terminated by the first
     * unmatched }. It is an error if the beginning of the next tag is detected.
     */
    @SuppressWarnings("fallthrough")
    protected DCIdentifier identifier() throws ParseException {
        skipWhitespace();
        int pos = bp;

        if (isJavaIdentifierStart(ch)) {
            Name name = readJavaIdentifier();
            return m.at(pos).newIdentifierTree(name);
        }

        throw new ParseException("dc.identifier.expected");
    }

    /**
     * Read a quoted string.
     * It is an error if the beginning of the next tag is detected.
     */
    @SuppressWarnings("fallthrough")
    protected DCText quotedString() {
        int pos = bp;
        nextChar();

        loop:
        while (bp < buflen) {
            switch (ch) {
                case '\n': case '\r': case '\f':
                    newline = true;
                    break;

                case ' ': case '\t':
                    break;

                case '"':
                    nextChar();
                    // trim trailing white-space?
                    return m.at(pos).newTextTree(newString(pos, bp));

                case '@':
                    if (newline)
                        break loop;

            }
            nextChar();
        }
        return null;
    }

    /**
     * Read a term ie. one word.
     * It is an error if the beginning of the next tag is detected.
     */
    @SuppressWarnings("fallthrough")
    protected DCText inlineWord() {
        int pos = bp;
        int depth = 0;
        loop:
        while (bp < buflen) {
            switch (ch) {
                case '\n':
                    newline = true;
                    // fallthrough

                case '\r': case '\f': case ' ': case '\t':
                    return m.at(pos).newTextTree(newString(pos, bp));

                case '@':
                    if (newline)
                        break loop;

                case '{':
                    depth++;
                    break;

                case '}':
                    if (depth == 0 || --depth == 0)
                        return m.at(pos).newTextTree(newString(pos, bp));
                    break;
            }
            newline = false;
            nextChar();
        }
        return null;
    }

    /**
     * Read general text content of an inline tag, including HTML entities and elements.
     * Matching pairs of { } are skipped; the text is terminated by the first
     * unmatched }. It is an error if the beginning of the next tag is detected.
     */
    @SuppressWarnings("fallthrough")
    private List<DCTree> inlineContent() {
        ListBuffer<DCTree> trees = new ListBuffer<>();

        skipWhitespace();
        int pos = bp;
        int depth = 1;
        textStart = -1;

        loop:
        while (bp < buflen) {

            switch (ch) {
                case '\n': case '\r': case '\f':
                    newline = true;
                    // fall through

                case ' ': case '\t':
                    nextChar();
                    break;

                case '&':
                    entity(trees);
                    break;

                case '<':
                    newline = false;
                    addPendingText(trees, bp - 1);
                    trees.add(html());
                    break;

                case '{':
                    if (textStart == -1)
                        textStart = bp;
                    newline = false;
                    depth++;
                    nextChar();
                    break;

                case '}':
                    newline = false;
                    if (--depth == 0) {
                        addPendingText(trees, bp - 1);
                        nextChar();
                        return trees.toList();
                    }
                    nextChar();
                    break;

                case '@':
                    if (newline)
                        break loop;
                    // fallthrough

                default:
                    if (textStart == -1)
                        textStart = bp;
                    nextChar();
                    break;
            }
        }

        return List.of(erroneous("dc.unterminated.inline.tag", pos));
    }

    protected void entity(ListBuffer<DCTree> list) {
        newline = false;
        addPendingText(list, bp - 1);
        list.add(entity());
        if (textStart == -1) {
            textStart = bp;
            lastNonWhite = -1;
        }
    }

    /**
     * Read an HTML entity.
     * {@literal &identifier; } or {@literal &#digits; } or {@literal &#xhex-digits; }
     */
    protected DCTree entity() {
        int p = bp;
        nextChar();
        Name name = null;
        if (ch == '#') {
            int namep = bp;
            nextChar();
            if (isDecimalDigit(ch)) {
                nextChar();
                while (isDecimalDigit(ch))
                    nextChar();
                name = names.fromChars(buf, namep, bp - namep);
            } else if (ch == 'x' || ch == 'X') {
                nextChar();
                if (isHexDigit(ch)) {
                    nextChar();
                    while (isHexDigit(ch))
                        nextChar();
                    name = names.fromChars(buf, namep, bp - namep);
                }
            }
        } else if (isIdentifierStart(ch)) {
            name = readIdentifier();
        }

        if (name == null)
            return erroneous("dc.bad.entity", p);
        else {
            if (ch != ';')
                return erroneous("dc.missing.semicolon", p);
            nextChar();
            return m.at(p).newEntityTree(name);
        }
    }

    boolean peek(String s) {
        final int savedpos = bp;
        try {
            if (ch == '<')
                nextChar();

            if (ch == '/') {
                if (s.charAt(0) != ch) {
                    return false;
                } else {
                    s = s.substring(1, s.length());
                    nextChar();
                }
            }

            if (isIdentifierStart(ch)) {
                Name name = readIdentifier();
                return StringUtils.toLowerCase(name.toString()).equals(s);
            }
            return false;
        } finally {
            bp = savedpos;
            ch = buf[bp];
        }
    }

    /**
     * Read the start or end of an HTML tag, or an HTML comment
     * {@literal <identifier attrs> } or {@literal </identifier> }
     */
    private DCTree html() {
        int p = bp;
        nextChar();
        if (isIdentifierStart(ch)) {
            Name name = readIdentifier();
            List<DCTree> attrs = htmlAttrs();
            if (attrs != null) {
                boolean selfClosing = false;
                if (ch == '/') {
                    nextChar();
                    selfClosing = true;
                }
                if (ch == '>') {
                    nextChar();
                    DCTree dctree = m.at(p).newStartElementTree(name, attrs, selfClosing).setEndPos(bp);
                    return dctree;
                }
            }
        } else if (ch == '/') {
            nextChar();
            if (isIdentifierStart(ch)) {
                Name name = readIdentifier();
                skipWhitespace();
                if (ch == '>') {
                    nextChar();
                    return m.at(p).newEndElementTree(name);
                }
            }
        } else if (ch == '!') {
            nextChar();
            if (ch == '-') {
                nextChar();
                if (ch == '-') {
                    nextChar();
                    while (bp < buflen) {
                        int dash = 0;
                        while (ch == '-') {
                            dash++;
                            nextChar();
                        }
                        // Strictly speaking, a comment should not contain "--"
                        // so dash > 2 is an error, dash == 2 implies ch == '>'
                        // See http://www.w3.org/TR/html-markup/syntax.html#syntax-comments
                        // for more details.
                        if (dash >= 2 && ch == '>') {
                            nextChar();
                            return m.at(p).newCommentTree(newString(p, bp));
                        }

                        nextChar();
                    }
                }
            } else if (isIdentifierStart(ch) && peek("doctype")) {
                readIdentifier();
                nextChar();
                skipWhitespace();
                int d = bp;
                while (bp < buflen) {
                    if (ch == '>') {
                        int mark = bp;
                        nextChar();
                        return m.at(d).newDocTypeTree(newString(d, mark));
                    }
                    nextChar();
                }
            }
        }

        bp = p + 1;
        ch = buf[bp];
        return erroneous("dc.malformed.html", p);
    }

    /**
     * Read a series of HTML attributes, terminated by {@literal > }.
     * Each attribute is of the form {@literal identifier[=value] }.
     * "value" may be unquoted, single-quoted, or double-quoted.
     */
    protected List<DCTree> htmlAttrs() {
        ListBuffer<DCTree> attrs = new ListBuffer<>();
        skipWhitespace();

        loop:
        while (isIdentifierStart(ch)) {
            int namePos = bp;
            Name name = readAttributeName();
            skipWhitespace();
            List<DCTree> value = null;
            ValueKind vkind = ValueKind.EMPTY;
            if (ch == '=') {
                ListBuffer<DCTree> v = new ListBuffer<>();
                nextChar();
                skipWhitespace();
                if (ch == '\'' || ch == '"') {
                    vkind = (ch == '\'') ? ValueKind.SINGLE : ValueKind.DOUBLE;
                    char quote = ch;
                    nextChar();
                    textStart = bp;
                    while (bp < buflen && ch != quote) {
                        if (newline && ch == '@') {
                            attrs.add(erroneous("dc.unterminated.string", namePos));
                            // No point trying to read more.
                            // In fact, all attrs get discarded by the caller
                            // and superseded by a malformed.html node because
                            // the html tag itself is not terminated correctly.
                            break loop;
                        }
                        attrValueChar(v);
                    }
                    addPendingText(v, bp - 1);
                    nextChar();
                } else {
                    vkind = ValueKind.UNQUOTED;
                    textStart = bp;
                    while (bp < buflen && !isUnquotedAttrValueTerminator(ch)) {
                        attrValueChar(v);
                    }
                    addPendingText(v, bp - 1);
                }
                skipWhitespace();
                value = v.toList();
            }
            DCAttribute attr = m.at(namePos).newAttributeTree(name, vkind, value);
            attrs.add(attr);
        }

        return attrs.toList();
    }

    protected void attrValueChar(ListBuffer<DCTree> list) {
        switch (ch) {
            case '&':
                entity(list);
                break;

            case '{':
                inlineTag(list);
                break;

            default:
                nextChar();
        }
    }

    protected void addPendingText(ListBuffer<DCTree> list, int textEnd) {
        if (textStart != -1) {
            if (textStart <= textEnd) {
                list.add(m.at(textStart).newTextTree(newString(textStart, textEnd + 1)));
            }
            textStart = -1;
        }
    }

    protected DCErroneous erroneous(String code, int pos) {
        int i = bp - 1;
        loop:
        while (i > pos) {
            switch (buf[i]) {
                case '\f': case '\n': case '\r':
                    newline = true;
                    break;
                case '\t': case ' ':
                    break;
                default:
                    break loop;
            }
            i--;
        }
        textStart = -1;
        return m.at(pos).newErroneousTree(newString(pos, i + 1), diagSource, code);
    }

    protected boolean isIdentifierStart(char ch) {
        return Character.isUnicodeIdentifierStart(ch);
    }

    protected Name readIdentifier() {
        int start = bp;
        nextChar();
        while (bp < buflen && Character.isUnicodeIdentifierPart(ch))
            nextChar();
        return names.fromChars(buf, start, bp - start);
    }

    protected Name readAttributeName() {
        int start = bp;
        nextChar();
        while (bp < buflen && (Character.isUnicodeIdentifierPart(ch) || ch == '-'))
            nextChar();
        return names.fromChars(buf, start, bp - start);
    }

    protected Name readTagName() {
        int start = bp;
        nextChar();
        while (bp < buflen
                && (Character.isUnicodeIdentifierPart(ch) || ch == '.'
                || ch == '-' || ch == ':')) {
            nextChar();
        }
        return names.fromChars(buf, start, bp - start);
    }

    protected boolean isJavaIdentifierStart(char ch) {
        return Character.isJavaIdentifierStart(ch);
    }

    protected Name readJavaIdentifier() {
        int start = bp;
        nextChar();
        while (bp < buflen && Character.isJavaIdentifierPart(ch))
            nextChar();
        return names.fromChars(buf, start, bp - start);
    }

    protected boolean isDecimalDigit(char ch) {
        return ('0' <= ch && ch <= '9');
    }

    protected boolean isHexDigit(char ch) {
        return ('0' <= ch && ch <= '9')
                || ('a' <= ch && ch <= 'f')
                || ('A' <= ch && ch <= 'F');
    }

    protected boolean isUnquotedAttrValueTerminator(char ch) {
        switch (ch) {
            case '\f': case '\n': case '\r': case '\t':
            case ' ':
            case '"': case '\'': case '`':
            case '=': case '<': case '>':
                return true;
            default:
                return false;
        }
    }

    protected boolean isWhitespace(char ch) {
        return Character.isWhitespace(ch);
    }

    protected void skipWhitespace() {
        while (isWhitespace(ch)) {
            nextChar();
        }
    }

    /**
     * @param start position of first character of string
     * @param end position of character beyond last character to be included
     */
    String newString(int start, int end) {
        return new String(buf, start, end - start);
    }

    static abstract class TagParser {
        enum Kind { INLINE, BLOCK }

        final Kind kind;
        final DCTree.Kind treeKind;
        final boolean retainWhiteSpace;


        TagParser(Kind k, DCTree.Kind tk) {
            kind = k;
            treeKind = tk;
            retainWhiteSpace = false;
        }

        TagParser(Kind k, DCTree.Kind tk, boolean retainWhiteSpace) {
            kind = k;
            treeKind = tk;
            this.retainWhiteSpace = retainWhiteSpace;
        }

        Kind getKind() {
            return kind;
        }

        DCTree.Kind getTreeKind() {
            return treeKind;
        }

        abstract DCTree parse(int pos) throws ParseException;
    }

    /**
     * @see <a href="http://docs.oracle.com/javase/8/docs/technotes/tools/unix/javadoc.html#CHDJGIJB">Javadoc Tags</a>
     */
    private void initTagParsers() {
        TagParser[] parsers = {
            // @author name-text
            new TagParser(Kind.BLOCK, DCTree.Kind.AUTHOR) {
                public DCTree parse(int pos) {
                    List<DCTree> name = blockContent();
                    return m.at(pos).newAuthorTree(name);
                }
            },

            // {@code text}
            new TagParser(Kind.INLINE, DCTree.Kind.CODE, true) {
                public DCTree parse(int pos) throws ParseException {
                    DCTree text = inlineText(WhitespaceRetentionPolicy.REMOVE_FIRST_SPACE);
                    nextChar();
                    return m.at(pos).newCodeTree((DCText) text);
                }
            },

            // @deprecated deprecated-text
            new TagParser(Kind.BLOCK, DCTree.Kind.DEPRECATED) {
                public DCTree parse(int pos) {
                    List<DCTree> reason = blockContent();
                    return m.at(pos).newDeprecatedTree(reason);
                }
            },

            // {@docRoot}
            new TagParser(Kind.INLINE, DCTree.Kind.DOC_ROOT) {
                public DCTree parse(int pos) throws ParseException {
                    if (ch == '}') {
                        nextChar();
                        return m.at(pos).newDocRootTree();
                    }
                    inlineText(WhitespaceRetentionPolicy.REMOVE_ALL); // skip unexpected content
                    nextChar();
                    throw new ParseException("dc.unexpected.content");
                }
            },

            // @exception class-name description
            new TagParser(Kind.BLOCK, DCTree.Kind.EXCEPTION) {
                public DCTree parse(int pos) throws ParseException {
                    skipWhitespace();
                    DCReference ref = reference(false);
                    List<DCTree> description = blockContent();
                    return m.at(pos).newExceptionTree(ref, description);
                }
            },

            // @hidden hidden-text
            new TagParser(Kind.BLOCK, DCTree.Kind.HIDDEN) {
                public DCTree parse(int pos) {
                    List<DCTree> reason = blockContent();
                    return m.at(pos).newHiddenTree(reason);
                }
            },

            // @index search-term options-description
            new TagParser(Kind.INLINE, DCTree.Kind.INDEX) {
                public DCTree parse(int pos) throws ParseException {
                    skipWhitespace();
                    if (ch == '}') {
                        throw new ParseException("dc.no.content");
                    }
                    DCTree term = ch == '"' ? quotedString() : inlineWord();
                    if (term == null) {
                        throw new ParseException("dc.no.content");
                    }
                    skipWhitespace();
                    List<DCTree> description = List.nil();
                    if (ch != '}') {
                        description = inlineContent();
                    } else {
                        nextChar();
                    }
                    return m.at(pos).newIndexTree(term, description);
                }
            },

            // {@inheritDoc}
            new TagParser(Kind.INLINE, DCTree.Kind.INHERIT_DOC) {
                public DCTree parse(int pos) throws ParseException {
                    if (ch == '}') {
                        nextChar();
                        return m.at(pos).newInheritDocTree();
                    }
                    inlineText(WhitespaceRetentionPolicy.REMOVE_ALL); // skip unexpected content
                    nextChar();
                    throw new ParseException("dc.unexpected.content");
                }
            },

            // {@link package.class#member label}
            new TagParser(Kind.INLINE, DCTree.Kind.LINK) {
                public DCTree parse(int pos) throws ParseException {
                    DCReference ref = reference(true);
                    List<DCTree> label = inlineContent();
                    return m.at(pos).newLinkTree(ref, label);
                }
            },

            // {@linkplain package.class#member label}
            new TagParser(Kind.INLINE, DCTree.Kind.LINK_PLAIN) {
                public DCTree parse(int pos) throws ParseException {
                    DCReference ref = reference(true);
                    List<DCTree> label = inlineContent();
                    return m.at(pos).newLinkPlainTree(ref, label);
                }
            },

            // {@literal text}
            new TagParser(Kind.INLINE, DCTree.Kind.LITERAL, true) {
                public DCTree parse(int pos) throws ParseException {
                    DCTree text = inlineText(WhitespaceRetentionPolicy.REMOVE_FIRST_SPACE);
                    nextChar();
                    return m.at(pos).newLiteralTree((DCText) text);
                }
            },

            // {@getter text}
            new AccessorParser(DCTree.Kind.GETTER),

            // {@getter text}
            new AccessorParser(DCTree.Kind.SETTER),

            // @param parameter-name description
            new TagParser(Kind.BLOCK, DCTree.Kind.PARAM) {
                public DCTree parse(int pos) throws ParseException {
                    skipWhitespace();

                    boolean typaram = false;
                    if (ch == '<') {
                        typaram = true;
                        nextChar();
                    }

                    DCIdentifier id = identifier();

                    if (typaram) {
                        if (ch != '>')
                            throw new ParseException("dc.gt.expected");
                        nextChar();
                    }

                    skipWhitespace();
                    List<DCTree> desc = blockContent();
                    return m.at(pos).newParamTree(typaram, id, desc);
                }
            },

            // @provides service-name description
            new TagParser(Kind.BLOCK, DCTree.Kind.PROVIDES) {
                public DCTree parse(int pos) throws ParseException {
                    skipWhitespace();
                    DCReference ref = reference(true);
                    List<DCTree> description = blockContent();
                    return m.at(pos).newProvidesTree(ref, description);
                }
            },

            // @return description
            new TagParser(Kind.BLOCK, DCTree.Kind.RETURN) {
                public DCTree parse(int pos) {
                    List<DCTree> description = blockContent();
                    return m.at(pos).newReturnTree(description);
                }
            },

            // @see reference | quoted-string | HTML
            new TagParser(Kind.BLOCK, DCTree.Kind.SEE) {
                public DCTree parse(int pos) throws ParseException {
                    skipWhitespace();
                    switch (ch) {
                        case '"':
                            DCText string = quotedString();
                            if (string != null) {
                                skipWhitespace();
                                if (ch == '@'
                                        || ch == EOI && bp == buf.length - 1) {
                                    return m.at(pos).newSeeTree(List.<DCTree>of(string));
                                }
                            }
                            break;

                        case '<':
                            List<DCTree> html = blockContent();
                            if (html != null)
                                return m.at(pos).newSeeTree(html);
                            break;

                        case '@':
                            if (newline)
                                throw new ParseException("dc.no.content");
                            break;

                        case EOI:
                            if (bp == buf.length - 1)
                                throw new ParseException("dc.no.content");
                            break;

                        default:
                            if (isJavaIdentifierStart(ch) || ch == '#') {
                                DCReference ref = reference(true);
                                List<DCTree> description = blockContent();
                                return m.at(pos).newSeeTree(description.prepend(ref));
                            }
                    }
                    throw new ParseException("dc.unexpected.content");
                }
            },

            // @serialData data-description
            new TagParser(Kind.BLOCK, DCTree.Kind.SERIAL_DATA) {
                public DCTree parse(int pos) {
                    List<DCTree> description = blockContent();
                    return m.at(pos).newSerialDataTree(description);
                }
            },

            // @serialField field-name field-type description
            new TagParser(Kind.BLOCK, DCTree.Kind.SERIAL_FIELD) {
                public DCTree parse(int pos) throws ParseException {
                    skipWhitespace();
                    DCIdentifier name = identifier();
                    skipWhitespace();
                    DCReference type = reference(false);
                    List<DCTree> description = null;
                    if (isWhitespace(ch)) {
                        skipWhitespace();
                        description = blockContent();
                    }
                    return m.at(pos).newSerialFieldTree(name, type, description);
                }
            },

            // @serial field-description | include | exclude
            new TagParser(Kind.BLOCK, DCTree.Kind.SERIAL) {
                public DCTree parse(int pos) {
                    List<DCTree> description = blockContent();
                    return m.at(pos).newSerialTree(description);
                }
            },

            // @since since-text
            new TagParser(Kind.BLOCK, DCTree.Kind.SINCE) {
                public DCTree parse(int pos) {
                    List<DCTree> description = blockContent();
                    return m.at(pos).newSinceTree(description);
                }
            },

            // @summary summary-text
            new TagParser(Kind.INLINE, DCTree.Kind.SUMMARY) {
                public DCTree parse(int pos) throws ParseException {
                    List<DCTree> summary = inlineContent();
                    return m.at(pos).newSummaryTree(summary);
                }
            },

            // @throws class-name description
            new TagParser(Kind.BLOCK, DCTree.Kind.THROWS) {
                public DCTree parse(int pos) throws ParseException {
                    skipWhitespace();
                    DCReference ref = reference(false);
                    List<DCTree> description = blockContent();
                    return m.at(pos).newThrowsTree(ref, description);
                }
            },

            // @uses service-name description
            new TagParser(Kind.BLOCK, DCTree.Kind.USES) {
                public DCTree parse(int pos) throws ParseException {
                    skipWhitespace();
                    DCReference ref = reference(true);
                    List<DCTree> description = blockContent();
                    return m.at(pos).newUsesTree(ref, description);
                }
            },

            // {@value package.class#field}
            new TagParser(Kind.INLINE, DCTree.Kind.VALUE) {
                public DCTree parse(int pos) throws ParseException {
                    DCReference ref = reference(true);
                    skipWhitespace();
                    if (ch == '}') {
                        nextChar();
                        return m.at(pos).newValueTree(ref);
                    }
                    nextChar();
                    throw new ParseException("dc.unexpected.content");
                }
            },

            // @version version-text
            new TagParser(Kind.BLOCK, DCTree.Kind.VERSION) {
                public DCTree parse(int pos) {
                    List<DCTree> description = blockContent();
                    return m.at(pos).newVersionTree(description);
                }
            },
        };

        tagParsers = new HashMap<>();
        for (TagParser p: parsers)
            tagParsers.put(names.fromString(p.getTreeKind().tagName), p);

    }

<<<<<<< HEAD
    class AccessorParser extends TagParser {
        AccessorParser(DocTree.Kind kind) {
            super(Kind.BLOCK, kind, true);
        }

        public DCTree parse(int pos) throws ParseException {
            List<DCTree> desc = blockContent();
            return m.at(pos).newAccessorTree(treeKind, desc);
        }
    }
=======
>>>>>>> 7501a216
}<|MERGE_RESOLUTION|>--- conflicted
+++ resolved
@@ -1416,7 +1416,6 @@
 
     }
 
-<<<<<<< HEAD
     class AccessorParser extends TagParser {
         AccessorParser(DocTree.Kind kind) {
             super(Kind.BLOCK, kind, true);
@@ -1427,6 +1426,4 @@
             return m.at(pos).newAccessorTree(treeKind, desc);
         }
     }
-=======
->>>>>>> 7501a216
 }