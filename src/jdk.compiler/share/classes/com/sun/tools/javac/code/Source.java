/*
 * Copyright (c) 2002, 2018, Oracle and/or its affiliates. All rights reserved.
 * DO NOT ALTER OR REMOVE COPYRIGHT NOTICES OR THIS FILE HEADER.
 *
 * This code is free software; you can redistribute it and/or modify it
 * under the terms of the GNU General Public License version 2 only, as
 * published by the Free Software Foundation.  Oracle designates this
 * particular file as subject to the "Classpath" exception as provided
 * by Oracle in the LICENSE file that accompanied this code.
 *
 * This code is distributed in the hope that it will be useful, but WITHOUT
 * ANY WARRANTY; without even the implied warranty of MERCHANTABILITY or
 * FITNESS FOR A PARTICULAR PURPOSE.  See the GNU General Public License
 * version 2 for more details (a copy is included in the LICENSE file that
 * accompanied this code).
 *
 * You should have received a copy of the GNU General Public License version
 * 2 along with this work; if not, write to the Free Software Foundation,
 * Inc., 51 Franklin St, Fifth Floor, Boston, MA 02110-1301 USA.
 *
 * Please contact Oracle, 500 Oracle Parkway, Redwood Shores, CA 94065 USA
 * or visit www.oracle.com if you need additional information or have any
 * questions.
 */

package com.sun.tools.javac.code;

import java.util.*;

import javax.lang.model.SourceVersion;
import static javax.lang.model.SourceVersion.*;

import com.sun.tools.javac.jvm.Target;
import com.sun.tools.javac.resources.CompilerProperties.Errors;
import com.sun.tools.javac.resources.CompilerProperties.Fragments;
import com.sun.tools.javac.util.*;
import com.sun.tools.javac.util.JCDiagnostic.Error;
import com.sun.tools.javac.util.JCDiagnostic.Fragment;

import static com.sun.tools.javac.main.Option.*;

/** The source language version accepted.
 *
 *  <p><b>This is NOT part of any supported API.
 *  If you write code that depends on this, you do so at your own risk.
 *  This code and its internal interfaces are subject to change or
 *  deletion without notice.</b>
 */
public enum Source {
    /** 1.0 had no inner classes, and so could not pass the JCK. */
    // public static final Source JDK1_0 =              new Source("1.0");

    /** 1.1 did not have strictfp, and so could not pass the JCK. */
    // public static final Source JDK1_1 =              new Source("1.1");

    /** 1.2 introduced strictfp. */
    JDK1_2("1.2"),

    /** 1.3 is the same language as 1.2. */
    JDK1_3("1.3"),

    /** 1.4 introduced assert. */
    JDK1_4("1.4"),

    /** 1.5 introduced generics, attributes, foreach, boxing, static import,
     *  covariant return, enums, varargs, et al. */
    JDK5("5"),

    /** 1.6 reports encoding problems as errors instead of warnings. */
    JDK6("6"),

    /** 1.7 introduced try-with-resources, multi-catch, string switch, etc. */
    JDK7("7"),

    /** 1.8 lambda expressions and default methods. */
    JDK8("8"),

    /** 1.9 modularity. */
    JDK9("9"),

    /** 1.10 local-variable type inference (var). */
    JDK10("10"),

    /** 1.11 covers the to be determined language features that will be added in JDK 11. */
    JDK11("11");

    private static final Context.Key<Source> sourceKey = new Context.Key<>();

    public static Source instance(Context context) {
        Source instance = context.get(sourceKey);
        if (instance == null) {
            Options options = Options.instance(context);
            String sourceString = options.get(SOURCE);
            if (sourceString != null) instance = lookup(sourceString);
            if (instance == null) instance = DEFAULT;
            context.put(sourceKey, instance);
        }
        return instance;
    }

    public final String name;

    private static final Map<String,Source> tab = new HashMap<>();
    static {
        for (Source s : values()) {
            tab.put(s.name, s);
        }
        tab.put("1.5", JDK5); // Make 5 an alias for 1.5
        tab.put("1.6", JDK6); // Make 6 an alias for 1.6
        tab.put("1.7", JDK7); // Make 7 an alias for 1.7
        tab.put("1.8", JDK8); // Make 8 an alias for 1.8
        tab.put("1.9", JDK9); // Make 9 an alias for 1.9
        tab.put("1.10", JDK10); // Make 10 an alias for 1.10
        // Decline to make 1.11 an alias for 11.
    }

    private Source(String name) {
        this.name = name;
    }

    public static final Source MIN = Source.JDK6;

    private static final Source MAX = values()[values().length - 1];

    public static final Source DEFAULT = MAX;

    public static Source lookup(String name) {
        return tab.get(name);
    }

    public Target requiredTarget() {
        if (this.compareTo(JDK11) >= 0) return Target.JDK1_11;
        if (this.compareTo(JDK10) >= 0) return Target.JDK1_10;
        if (this.compareTo(JDK9) >= 0) return Target.JDK1_9;
        if (this.compareTo(JDK8) >= 0) return Target.JDK1_8;
        if (this.compareTo(JDK7) >= 0) return Target.JDK1_7;
        if (this.compareTo(JDK6) >= 0) return Target.JDK1_6;
        if (this.compareTo(JDK5) >= 0) return Target.JDK1_5;
        if (this.compareTo(JDK1_4) >= 0) return Target.JDK1_4;
        return Target.JDK1_1;
    }

    /**
     * Models a feature of the Java programming language. Each feature can be associated with a
     * minimum source level, a maximum source level and a diagnostic fragment describing the feature,
     * which is used to generate error messages of the kind {@code feature XYZ not supported in source N}.
     */
    public enum Feature {

        DIAMOND(JDK7, Fragments.FeatureDiamond, DiagKind.NORMAL),
        MULTICATCH(JDK7, Fragments.FeatureMulticatch, DiagKind.PLURAL),
        IMPROVED_RETHROW_ANALYSIS(JDK7),
        IMPROVED_CATCH_ANALYSIS(JDK7),
        MODULES(JDK9, Fragments.FeatureModules, DiagKind.PLURAL),
        TRY_WITH_RESOURCES(JDK7, Fragments.FeatureTryWithResources, DiagKind.NORMAL),
        EFFECTIVELY_FINAL_VARIABLES_IN_TRY_WITH_RESOURCES(JDK9, Fragments.FeatureVarInTryWithResources, DiagKind.PLURAL),
        BINARY_LITERALS(JDK7, Fragments.FeatureBinaryLit, DiagKind.PLURAL),
        UNDERSCORES_IN_LITERALS(JDK7, Fragments.FeatureUnderscoreLit, DiagKind.PLURAL),
        STRINGS_IN_SWITCH(JDK7, Fragments.FeatureStringSwitch, DiagKind.PLURAL),
        DEPRECATION_ON_IMPORT(MIN, JDK8),
        SIMPLIFIED_VARARGS(JDK7),
        OBJECT_TO_PRIMITIVE_CAST(JDK7),
        ENFORCE_THIS_DOT_INIT(JDK7),
        POLY(JDK8),
        LAMBDA(JDK8, Fragments.FeatureLambda, DiagKind.PLURAL),
        METHOD_REFERENCES(JDK8, Fragments.FeatureMethodReferences, DiagKind.PLURAL),
        DEFAULT_METHODS(JDK8, Fragments.FeatureDefaultMethods, DiagKind.PLURAL),
        STATIC_INTERFACE_METHODS(JDK8, Fragments.FeatureStaticIntfMethods, DiagKind.PLURAL),
        STATIC_INTERFACE_METHODS_INVOKE(JDK8, Fragments.FeatureStaticIntfMethodInvoke, DiagKind.PLURAL),
        STRICT_METHOD_CLASH_CHECK(JDK8),
        EFFECTIVELY_FINAL_IN_INNER_CLASSES(JDK8),
        TYPE_ANNOTATIONS(JDK8, Fragments.FeatureTypeAnnotations, DiagKind.PLURAL),
        ANNOTATIONS_AFTER_TYPE_PARAMS(JDK8, Fragments.FeatureAnnotationsAfterTypeParams, DiagKind.PLURAL),
        REPEATED_ANNOTATIONS(JDK8, Fragments.FeatureRepeatableAnnotations, DiagKind.PLURAL),
        INTERSECTION_TYPES_IN_CAST(JDK8, Fragments.FeatureIntersectionTypesInCast, DiagKind.PLURAL),
        GRAPH_INFERENCE(JDK8),
        FUNCTIONAL_INTERFACE_MOST_SPECIFIC(JDK8),
        POST_APPLICABILITY_VARARGS_ACCESS_CHECK(JDK8),
        MAP_CAPTURES_TO_BOUNDS(MIN, JDK7),
        PRIVATE_SAFE_VARARGS(JDK9),
        DIAMOND_WITH_ANONYMOUS_CLASS_CREATION(JDK9, Fragments.FeatureDiamondAndAnonClass, DiagKind.NORMAL),
        UNDERSCORE_IDENTIFIER(MIN, JDK8),
        PRIVATE_INTERFACE_METHODS(JDK9, Fragments.FeaturePrivateIntfMethods, DiagKind.PLURAL),
        LOCAL_VARIABLE_TYPE_INFERENCE(JDK10),
<<<<<<< HEAD
        LAMBDA_PARAMETER_SHADOWING(JDK10),
        UNDERSCORE_AS_PARAM_NAME(JDK10);
=======
        IMPORT_ON_DEMAND_OBSERVABLE_PACKAGES(JDK1_2, JDK8);
>>>>>>> 5b7f558b

        enum DiagKind {
            NORMAL,
            PLURAL;
        }

        private final Source minLevel;
        private final Source maxLevel;
        private final Fragment optFragment;
        private final DiagKind optKind;

        Feature(Source minLevel) {
            this(minLevel, null, null);
        }

        Feature(Source minLevel, Fragment optFragment, DiagKind optKind) {
            this(minLevel, MAX, optFragment, optKind);
        }

        Feature(Source minLevel, Source maxLevel) {
            this(minLevel, maxLevel, null, null);
        }

        Feature(Source minLevel, Source maxLevel, Fragment optFragment, DiagKind optKind) {
            this.minLevel = minLevel;
            this.maxLevel = maxLevel;
            this.optFragment = optFragment;
            this.optKind = optKind;
        }

        public boolean allowedInSource(Source source) {
            return source.compareTo(minLevel) >= 0 &&
                    source.compareTo(maxLevel) <= 0;
        }

        public boolean isPlural() {
            Assert.checkNonNull(optKind);
            return optKind == DiagKind.PLURAL;
        }

        public Fragment nameFragment() {
            Assert.checkNonNull(optFragment);
            return optFragment;
        }

        public Fragment fragment(String sourceName) {
            Assert.checkNonNull(optFragment);
            return optKind == DiagKind.NORMAL ?
                    Fragments.FeatureNotSupportedInSource(optFragment, sourceName, minLevel.name) :
                    Fragments.FeatureNotSupportedInSourcePlural(optFragment, sourceName, minLevel.name);
        }

        public Error error(String sourceName) {
            Assert.checkNonNull(optFragment);
            return optKind == DiagKind.NORMAL ?
                    Errors.FeatureNotSupportedInSource(optFragment, sourceName, minLevel.name) :
                    Errors.FeatureNotSupportedInSourcePlural(optFragment, sourceName, minLevel.name);
        }
    }

    public static SourceVersion toSourceVersion(Source source) {
        switch(source) {
        case JDK1_2:
            return RELEASE_2;
        case JDK1_3:
            return RELEASE_3;
        case JDK1_4:
            return RELEASE_4;
        case JDK5:
            return RELEASE_5;
        case JDK6:
            return RELEASE_6;
        case JDK7:
            return RELEASE_7;
        case JDK8:
            return RELEASE_8;
        case JDK9:
            return RELEASE_9;
        case JDK10:
            return RELEASE_10;
        case JDK11:
            return RELEASE_11;
        default:
            return null;
        }
    }
}<|MERGE_RESOLUTION|>--- conflicted
+++ resolved
@@ -182,12 +182,9 @@
         UNDERSCORE_IDENTIFIER(MIN, JDK8),
         PRIVATE_INTERFACE_METHODS(JDK9, Fragments.FeaturePrivateIntfMethods, DiagKind.PLURAL),
         LOCAL_VARIABLE_TYPE_INFERENCE(JDK10),
-<<<<<<< HEAD
+        IMPORT_ON_DEMAND_OBSERVABLE_PACKAGES(JDK1_2, JDK8),
         LAMBDA_PARAMETER_SHADOWING(JDK10),
         UNDERSCORE_AS_PARAM_NAME(JDK10);
-=======
-        IMPORT_ON_DEMAND_OBSERVABLE_PACKAGES(JDK1_2, JDK8);
->>>>>>> 5b7f558b
 
         enum DiagKind {
             NORMAL,
