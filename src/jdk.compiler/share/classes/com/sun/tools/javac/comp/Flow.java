--- conflicted
+++ resolved
@@ -673,12 +673,6 @@
                 JCCase c = l.head;
                 for (JCCaseLabel pat : c.labels) {
                     scan(pat);
-<<<<<<< HEAD
-=======
-                    if (TreeInfo.unrefinedCaseLabel(pat)) {
-                        handleConstantCaseLabel(constants, pat);
-                    }
->>>>>>> 311d68a6
                 }
                 scanStats(c.stats);
                 if (alive != Liveness.DEAD && c.caseKind == JCCase.RULE) {
@@ -696,7 +690,7 @@
             tree.isExhaustive = tree.hasTotalPattern ||
                                 TreeInfo.isErrorEnumSwitch(tree.selector, tree.cases);
             if (exhaustiveSwitch) {
-                Set<Symbol> constants = coveredSymbols(tree.pos(), tree.selector.type, tree.cases.stream().flatMap(c -> c.labels.stream()).filter(TreeInfo::unconditionalCaseLabel).collect(Collectors.toCollection(HashSet::new)));
+                Set<Symbol> constants = coveredSymbols(tree.pos(), tree.selector.type, tree.cases.stream().flatMap(c -> c.labels.stream()).filter(TreeInfo::unrefinedCaseLabel).collect(Collectors.toCollection(HashSet::new)));
                 tree.isExhaustive |= isExhaustive(tree.selector.pos(), tree.selector.type, constants);
                 if (!tree.isExhaustive) {
                     log.error(tree, Errors.NotExhaustiveStatement);
@@ -719,12 +713,6 @@
                 JCCase c = l.head;
                 for (JCCaseLabel pat : c.labels) {
                     scan(pat);
-<<<<<<< HEAD
-=======
-                    if (TreeInfo.unrefinedCaseLabel(pat)) {
-                        handleConstantCaseLabel(constants, pat);
-                    }
->>>>>>> 311d68a6
                 }
                 scanStats(c.stats);
                 if (alive == Liveness.ALIVE) {
@@ -737,7 +725,7 @@
                     }
                 }
             }
-            Set<Symbol> constants = coveredSymbols(tree.pos(), tree.selector.type, tree.cases.stream().flatMap(c -> c.labels.stream()).filter(TreeInfo::unconditionalCaseLabel).collect(Collectors.toCollection(HashSet::new)));
+            Set<Symbol> constants = coveredSymbols(tree.pos(), tree.selector.type, tree.cases.stream().flatMap(c -> c.labels.stream()).filter(TreeInfo::unrefinedCaseLabel).collect(Collectors.toCollection(HashSet::new)));
             tree.isExhaustive = tree.hasTotalPattern ||
                                 TreeInfo.isErrorEnumSwitch(tree.selector, tree.cases) ||
                                 isExhaustive(tree.selector.pos(), tree.selector.type, constants);
