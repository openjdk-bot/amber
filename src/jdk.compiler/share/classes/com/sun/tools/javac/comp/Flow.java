/*
 * Copyright (c) 1999, 2021, Oracle and/or its affiliates. All rights reserved.
 * DO NOT ALTER OR REMOVE COPYRIGHT NOTICES OR THIS FILE HEADER.
 *
 * This code is free software; you can redistribute it and/or modify it
 * under the terms of the GNU General Public License version 2 only, as
 * published by the Free Software Foundation.  Oracle designates this
 * particular file as subject to the "Classpath" exception as provided
 * by Oracle in the LICENSE file that accompanied this code.
 *
 * This code is distributed in the hope that it will be useful, but WITHOUT
 * ANY WARRANTY; without even the implied warranty of MERCHANTABILITY or
 * FITNESS FOR A PARTICULAR PURPOSE.  See the GNU General Public License
 * version 2 for more details (a copy is included in the LICENSE file that
 * accompanied this code).
 *
 * You should have received a copy of the GNU General Public License version
 * 2 along with this work; if not, write to the Free Software Foundation,
 * Inc., 51 Franklin St, Fifth Floor, Boston, MA 02110-1301 USA.
 *
 * Please contact Oracle, 500 Oracle Parkway, Redwood Shores, CA 94065 USA
 * or visit www.oracle.com if you need additional information or have any
 * questions.
 */

//todo: one might eliminate uninits.andSets when monotonic

package com.sun.tools.javac.comp;

import java.util.Map;
import java.util.Map.Entry;
import java.util.HashMap;
import java.util.HashSet;
import java.util.Set;
import java.util.stream.Collectors;
import java.util.stream.StreamSupport;

import com.sun.source.tree.LambdaExpressionTree.BodyKind;
import com.sun.tools.javac.code.*;
import com.sun.tools.javac.code.Scope.WriteableScope;
import com.sun.tools.javac.code.Source.Feature;
import com.sun.tools.javac.resources.CompilerProperties.Errors;
import com.sun.tools.javac.resources.CompilerProperties.Warnings;
import com.sun.tools.javac.tree.*;
import com.sun.tools.javac.tree.TreeInfo.PatternPrimaryType;
import com.sun.tools.javac.util.*;
import com.sun.tools.javac.util.JCDiagnostic.DiagnosticPosition;
import com.sun.tools.javac.util.JCDiagnostic.Error;
import com.sun.tools.javac.util.JCDiagnostic.Warning;

import com.sun.tools.javac.code.Symbol.*;
import com.sun.tools.javac.tree.JCTree.*;

import static com.sun.tools.javac.code.Flags.*;
import static com.sun.tools.javac.code.Flags.BLOCK;
import static com.sun.tools.javac.code.Kinds.Kind.*;
import com.sun.tools.javac.code.Type.TypeVar;
import static com.sun.tools.javac.code.TypeTag.BOOLEAN;
import static com.sun.tools.javac.code.TypeTag.VOID;
import com.sun.tools.javac.resources.CompilerProperties.Fragments;
import static com.sun.tools.javac.tree.JCTree.Tag.*;
import com.sun.tools.javac.util.JCDiagnostic.Fragment;

/** This pass implements dataflow analysis for Java programs though
 *  different AST visitor steps. Liveness analysis (see AliveAnalyzer) checks that
 *  every statement is reachable. Exception analysis (see FlowAnalyzer) ensures that
 *  every checked exception that is thrown is declared or caught.  Definite assignment analysis
 *  (see AssignAnalyzer) ensures that each variable is assigned when used.  Definite
 *  unassignment analysis (see AssignAnalyzer) in ensures that no final variable
 *  is assigned more than once. Finally, local variable capture analysis (see CaptureAnalyzer)
 *  determines that local variables accessed within the scope of an inner class/lambda
 *  are either final or effectively-final.
 *
 *  <p>The JLS has a number of problems in the
 *  specification of these flow analysis problems. This implementation
 *  attempts to address those issues.
 *
 *  <p>First, there is no accommodation for a finally clause that cannot
 *  complete normally. For liveness analysis, an intervening finally
 *  clause can cause a break, continue, or return not to reach its
 *  target.  For exception analysis, an intervening finally clause can
 *  cause any exception to be "caught".  For DA/DU analysis, the finally
 *  clause can prevent a transfer of control from propagating DA/DU
 *  state to the target.  In addition, code in the finally clause can
 *  affect the DA/DU status of variables.
 *
 *  <p>For try statements, we introduce the idea of a variable being
 *  definitely unassigned "everywhere" in a block.  A variable V is
 *  "unassigned everywhere" in a block iff it is unassigned at the
 *  beginning of the block and there is no reachable assignment to V
 *  in the block.  An assignment V=e is reachable iff V is not DA
 *  after e.  Then we can say that V is DU at the beginning of the
 *  catch block iff V is DU everywhere in the try block.  Similarly, V
 *  is DU at the beginning of the finally block iff V is DU everywhere
 *  in the try block and in every catch block.  Specifically, the
 *  following bullet is added to 16.2.2
 *  <pre>
 *      V is <em>unassigned everywhere</em> in a block if it is
 *      unassigned before the block and there is no reachable
 *      assignment to V within the block.
 *  </pre>
 *  <p>In 16.2.15, the third bullet (and all of its sub-bullets) for all
 *  try blocks is changed to
 *  <pre>
 *      V is definitely unassigned before a catch block iff V is
 *      definitely unassigned everywhere in the try block.
 *  </pre>
 *  <p>The last bullet (and all of its sub-bullets) for try blocks that
 *  have a finally block is changed to
 *  <pre>
 *      V is definitely unassigned before the finally block iff
 *      V is definitely unassigned everywhere in the try block
 *      and everywhere in each catch block of the try statement.
 *  </pre>
 *  <p>In addition,
 *  <pre>
 *      V is definitely assigned at the end of a constructor iff
 *      V is definitely assigned after the block that is the body
 *      of the constructor and V is definitely assigned at every
 *      return that can return from the constructor.
 *  </pre>
 *  <p>In addition, each continue statement with the loop as its target
 *  is treated as a jump to the end of the loop body, and "intervening"
 *  finally clauses are treated as follows: V is DA "due to the
 *  continue" iff V is DA before the continue statement or V is DA at
 *  the end of any intervening finally block.  V is DU "due to the
 *  continue" iff any intervening finally cannot complete normally or V
 *  is DU at the end of every intervening finally block.  This "due to
 *  the continue" concept is then used in the spec for the loops.
 *
 *  <p>Similarly, break statements must consider intervening finally
 *  blocks.  For liveness analysis, a break statement for which any
 *  intervening finally cannot complete normally is not considered to
 *  cause the target statement to be able to complete normally. Then
 *  we say V is DA "due to the break" iff V is DA before the break or
 *  V is DA at the end of any intervening finally block.  V is DU "due
 *  to the break" iff any intervening finally cannot complete normally
 *  or V is DU at the break and at the end of every intervening
 *  finally block.  (I suspect this latter condition can be
 *  simplified.)  This "due to the break" is then used in the spec for
 *  all statements that can be "broken".
 *
 *  <p>The return statement is treated similarly.  V is DA "due to a
 *  return statement" iff V is DA before the return statement or V is
 *  DA at the end of any intervening finally block.  Note that we
 *  don't have to worry about the return expression because this
 *  concept is only used for constructors.
 *
 *  <p>There is no spec in the JLS for when a variable is definitely
 *  assigned at the end of a constructor, which is needed for final
 *  fields (8.3.1.2).  We implement the rule that V is DA at the end
 *  of the constructor iff it is DA and the end of the body of the
 *  constructor and V is DA "due to" every return of the constructor.
 *
 *  <p>Intervening finally blocks similarly affect exception analysis.  An
 *  intervening finally that cannot complete normally allows us to ignore
 *  an otherwise uncaught exception.
 *
 *  <p>To implement the semantics of intervening finally clauses, all
 *  nonlocal transfers (break, continue, return, throw, method call that
 *  can throw a checked exception, and a constructor invocation that can
 *  thrown a checked exception) are recorded in a queue, and removed
 *  from the queue when we complete processing the target of the
 *  nonlocal transfer.  This allows us to modify the queue in accordance
 *  with the above rules when we encounter a finally clause.  The only
 *  exception to this [no pun intended] is that checked exceptions that
 *  are known to be caught or declared to be caught in the enclosing
 *  method are not recorded in the queue, but instead are recorded in a
 *  global variable "{@code Set<Type> thrown}" that records the type of all
 *  exceptions that can be thrown.
 *
 *  <p>Other minor issues the treatment of members of other classes
 *  (always considered DA except that within an anonymous class
 *  constructor, where DA status from the enclosing scope is
 *  preserved), treatment of the case expression (V is DA before the
 *  case expression iff V is DA after the switch expression),
 *  treatment of variables declared in a switch block (the implied
 *  DA/DU status after the switch expression is DU and not DA for
 *  variables defined in a switch block), the treatment of boolean ?:
 *  expressions (The JLS rules only handle b and c non-boolean; the
 *  new rule is that if b and c are boolean valued, then V is
 *  (un)assigned after a?b:c when true/false iff V is (un)assigned
 *  after b when true/false and V is (un)assigned after c when
 *  true/false).
 *
 *  <p>There is the remaining question of what syntactic forms constitute a
 *  reference to a variable.  It is conventional to allow this.x on the
 *  left-hand-side to initialize a final instance field named x, yet
 *  this.x isn't considered a "use" when appearing on a right-hand-side
 *  in most implementations.  Should parentheses affect what is
 *  considered a variable reference?  The simplest rule would be to
 *  allow unqualified forms only, parentheses optional, and phase out
 *  support for assigning to a final field via this.x.
 *
 *  <p><b>This is NOT part of any supported API.
 *  If you write code that depends on this, you do so at your own risk.
 *  This code and its internal interfaces are subject to change or
 *  deletion without notice.</b>
 */
public class Flow {
    protected static final Context.Key<Flow> flowKey = new Context.Key<>();

    private final Names names;
    private final Log log;
    private final Symtab syms;
    private final Types types;
    private final Check chk;
    private       TreeMaker make;
    private final Resolve rs;
    private final JCDiagnostic.Factory diags;
    private Env<AttrContext> attrEnv;
    private       Lint lint;
    private final boolean allowEffectivelyFinalInInnerClasses;

    public static Flow instance(Context context) {
        Flow instance = context.get(flowKey);
        if (instance == null)
            instance = new Flow(context);
        return instance;
    }

    public void analyzeTree(Env<AttrContext> env, TreeMaker make) {
        new AliveAnalyzer().analyzeTree(env, make);
        new AssignAnalyzer().analyzeTree(env, make);
        new FlowAnalyzer().analyzeTree(env, make);
        new CaptureAnalyzer().analyzeTree(env, make);
    }

    public void analyzeLambda(Env<AttrContext> env, JCLambda that, TreeMaker make, boolean speculative) {
        Log.DiagnosticHandler diagHandler = null;
        //we need to disable diagnostics temporarily; the problem is that if
        //a lambda expression contains e.g. an unreachable statement, an error
        //message will be reported and will cause compilation to skip the flow analysis
        //step - if we suppress diagnostics, we won't stop at Attr for flow-analysis
        //related errors, which will allow for more errors to be detected
        if (!speculative) {
            diagHandler = new Log.DiscardDiagnosticHandler(log);
        }
        try {
            new LambdaAliveAnalyzer().analyzeTree(env, that, make);
        } finally {
            if (!speculative) {
                log.popDiagnosticHandler(diagHandler);
            }
        }
    }

    public List<Type> analyzeLambdaThrownTypes(final Env<AttrContext> env,
            JCLambda that, TreeMaker make) {
        //we need to disable diagnostics temporarily; the problem is that if
        //a lambda expression contains e.g. an unreachable statement, an error
        //message will be reported and will cause compilation to skip the flow analysis
        //step - if we suppress diagnostics, we won't stop at Attr for flow-analysis
        //related errors, which will allow for more errors to be detected
        Log.DiagnosticHandler diagHandler = new Log.DiscardDiagnosticHandler(log);
        try {
            new LambdaAssignAnalyzer(env).analyzeTree(env, that, make);
            LambdaFlowAnalyzer flowAnalyzer = new LambdaFlowAnalyzer();
            flowAnalyzer.analyzeTree(env, that, make);
            return flowAnalyzer.inferredThrownTypes;
        } finally {
            log.popDiagnosticHandler(diagHandler);
        }
    }

    public boolean aliveAfter(Env<AttrContext> env, JCTree that, TreeMaker make) {
        //we need to disable diagnostics temporarily; the problem is that if
        //"that" contains e.g. an unreachable statement, an error
        //message will be reported and will cause compilation to skip the flow analysis
        //step - if we suppress diagnostics, we won't stop at Attr for flow-analysis
        //related errors, which will allow for more errors to be detected
        Log.DiagnosticHandler diagHandler = new Log.DiscardDiagnosticHandler(log);
        try {
            SnippetAliveAnalyzer analyzer = new SnippetAliveAnalyzer();

            analyzer.analyzeTree(env, that, make);
            return analyzer.isAlive();
        } finally {
            log.popDiagnosticHandler(diagHandler);
        }
    }

    public boolean breaksOutOf(Env<AttrContext> env, JCTree loop, JCTree body, TreeMaker make) {
        //we need to disable diagnostics temporarily; the problem is that if
        //"that" contains e.g. an unreachable statement, an error
        //message will be reported and will cause compilation to skip the flow analysis
        //step - if we suppress diagnostics, we won't stop at Attr for flow-analysis
        //related errors, which will allow for more errors to be detected
        Log.DiagnosticHandler diagHandler = new Log.DiscardDiagnosticHandler(log);
        try {
            SnippetBreakAnalyzer analyzer = new SnippetBreakAnalyzer();

            analyzer.analyzeTree(env, body, make);
            return analyzer.breaksOut();
        } finally {
            log.popDiagnosticHandler(diagHandler);
        }
    }

    /**
     * Definite assignment scan mode
     */
    enum FlowKind {
        /**
         * This is the normal DA/DU analysis mode
         */
        NORMAL("var.might.already.be.assigned", false),
        /**
         * This is the speculative DA/DU analysis mode used to speculatively
         * derive assertions within loop bodies
         */
        SPECULATIVE_LOOP("var.might.be.assigned.in.loop", true);

        final String errKey;
        final boolean isFinal;

        FlowKind(String errKey, boolean isFinal) {
            this.errKey = errKey;
            this.isFinal = isFinal;
        }

        boolean isFinal() {
            return isFinal;
        }
    }

    protected Flow(Context context) {
        context.put(flowKey, this);
        names = Names.instance(context);
        log = Log.instance(context);
        syms = Symtab.instance(context);
        types = Types.instance(context);
        chk = Check.instance(context);
        lint = Lint.instance(context);
        rs = Resolve.instance(context);
        diags = JCDiagnostic.Factory.instance(context);
        Source source = Source.instance(context);
        allowEffectivelyFinalInInnerClasses = Feature.EFFECTIVELY_FINAL_IN_INNER_CLASSES.allowedInSource(source);
    }

    /**
     * Base visitor class for all visitors implementing dataflow analysis logic.
     * This class define the shared logic for handling jumps (break/continue statements).
     */
    abstract static class BaseAnalyzer extends TreeScanner {

        enum JumpKind {
            BREAK(JCTree.Tag.BREAK) {
                @Override
                JCTree getTarget(JCTree tree) {
                    return ((JCBreak)tree).target;
                }
            },
            CONTINUE(JCTree.Tag.CONTINUE) {
                @Override
                JCTree getTarget(JCTree tree) {
                    return ((JCContinue)tree).target;
                }
            },
            YIELD(JCTree.Tag.YIELD) {
                @Override
                JCTree getTarget(JCTree tree) {
                    return ((JCYield)tree).target;
                }
            };

            final JCTree.Tag treeTag;

            private JumpKind(Tag treeTag) {
                this.treeTag = treeTag;
            }

            abstract JCTree getTarget(JCTree tree);
        }

        /** The currently pending exits that go from current inner blocks
         *  to an enclosing block, in source order.
         */
        ListBuffer<PendingExit> pendingExits;

        /** A pending exit.  These are the statements return, break, and
         *  continue.  In addition, exception-throwing expressions or
         *  statements are put here when not known to be caught.  This
         *  will typically result in an error unless it is within a
         *  try-finally whose finally block cannot complete normally.
         */
        static class PendingExit {
            JCTree tree;

            PendingExit(JCTree tree) {
                this.tree = tree;
            }

            void resolveJump() {
                //do nothing
            }
        }

        abstract void markDead();

        /** Record an outward transfer of control. */
        void recordExit(PendingExit pe) {
            pendingExits.append(pe);
            markDead();
        }

        /** Resolve all jumps of this statement. */
        private Liveness resolveJump(JCTree tree,
                         ListBuffer<PendingExit> oldPendingExits,
                         JumpKind jk) {
            boolean resolved = false;
            List<PendingExit> exits = pendingExits.toList();
            pendingExits = oldPendingExits;
            for (; exits.nonEmpty(); exits = exits.tail) {
                PendingExit exit = exits.head;
                if (exit.tree.hasTag(jk.treeTag) &&
                        jk.getTarget(exit.tree) == tree) {
                    exit.resolveJump();
                    resolved = true;
                } else {
                    pendingExits.append(exit);
                }
            }
            return Liveness.from(resolved);
        }

        /** Resolve all continues of this statement. */
        Liveness resolveContinues(JCTree tree) {
            return resolveJump(tree, new ListBuffer<PendingExit>(), JumpKind.CONTINUE);
        }

        /** Resolve all breaks of this statement. */
        Liveness resolveBreaks(JCTree tree, ListBuffer<PendingExit> oldPendingExits) {
            return resolveJump(tree, oldPendingExits, JumpKind.BREAK);
        }

        /** Resolve all yields of this statement. */
        Liveness resolveYields(JCTree tree, ListBuffer<PendingExit> oldPendingExits) {
            return resolveJump(tree, oldPendingExits, JumpKind.YIELD);
        }

        @Override
        public void scan(JCTree tree) {
            if (tree != null && (
                    tree.type == null ||
                    tree.type != Type.stuckType)) {
                super.scan(tree);
            }
        }

        public void visitPackageDef(JCPackageDecl tree) {
            // Do nothing for PackageDecl
        }

        protected void scanSyntheticBreak(TreeMaker make, JCTree swtch) {
            if (swtch.hasTag(SWITCH_EXPRESSION)) {
                JCYield brk = make.at(Position.NOPOS).Yield(null);
                brk.target = swtch;
                scan(brk);
            } else {
                JCBreak brk = make.at(Position.NOPOS).Break(null);
                brk.target = swtch;
                scan(brk);
            }
        }
    }

    /**
     * This pass implements the first step of the dataflow analysis, namely
     * the liveness analysis check. This checks that every statement is reachable.
     * The output of this analysis pass are used by other analyzers. This analyzer
     * sets the 'finallyCanCompleteNormally' field in the JCTry class.
     */
    class AliveAnalyzer extends BaseAnalyzer {

        /** A flag that indicates whether the last statement could
         *  complete normally.
         */
        private Liveness alive;

        @Override
        void markDead() {
            alive = Liveness.DEAD;
        }

    /*************************************************************************
     * Visitor methods for statements and definitions
     *************************************************************************/

        /** Analyze a definition.
         */
        void scanDef(JCTree tree) {
            scanStat(tree);
            if (tree != null && tree.hasTag(JCTree.Tag.BLOCK) && alive == Liveness.DEAD) {
                log.error(tree.pos(),
                          Errors.InitializerMustBeAbleToCompleteNormally);
            }
        }

        /** Analyze a statement. Check that statement is reachable.
         */
        void scanStat(JCTree tree) {
            if (alive == Liveness.DEAD && tree != null) {
                log.error(tree.pos(), Errors.UnreachableStmt);
                if (!tree.hasTag(SKIP)) alive = Liveness.RECOVERY;
            }
            scan(tree);
        }

        /** Analyze list of statements.
         */
        void scanStats(List<? extends JCStatement> trees) {
            if (trees != null)
                for (List<? extends JCStatement> l = trees; l.nonEmpty(); l = l.tail)
                    scanStat(l.head);
        }

        /* ------------ Visitor methods for various sorts of trees -------------*/

        public void visitClassDef(JCClassDecl tree) {
            if (tree.sym == null) return;
            Liveness alivePrev = alive;
            ListBuffer<PendingExit> pendingExitsPrev = pendingExits;
            Lint lintPrev = lint;

            pendingExits = new ListBuffer<>();
            lint = lint.augment(tree.sym);

            try {
                // process all the static initializers
                for (List<JCTree> l = tree.defs; l.nonEmpty(); l = l.tail) {
                    if (!l.head.hasTag(METHODDEF) &&
                        (TreeInfo.flags(l.head) & STATIC) != 0) {
                        scanDef(l.head);
                        clearPendingExits(false);
                    }
                }

                // process all the instance initializers
                for (List<JCTree> l = tree.defs; l.nonEmpty(); l = l.tail) {
                    if (!l.head.hasTag(METHODDEF) &&
                        (TreeInfo.flags(l.head) & STATIC) == 0) {
                        scanDef(l.head);
                        clearPendingExits(false);
                    }
                }

                // process all the methods
                for (List<JCTree> l = tree.defs; l.nonEmpty(); l = l.tail) {
                    if (l.head.hasTag(METHODDEF)) {
                        scan(l.head);
                    }
                }
            } finally {
                pendingExits = pendingExitsPrev;
                alive = alivePrev;
                lint = lintPrev;
            }
        }

        public void visitMethodDef(JCMethodDecl tree) {
            if (tree.body == null) return;
            Lint lintPrev = lint;

            lint = lint.augment(tree.sym);

            Assert.check(pendingExits.isEmpty());

            try {
                alive = Liveness.ALIVE;
                scanStat(tree.body);
                tree.completesNormally = alive != Liveness.DEAD;

                if (alive == Liveness.ALIVE && !tree.sym.type.getReturnType().hasTag(VOID))
                    log.error(TreeInfo.diagEndPos(tree.body), Errors.MissingRetStmt);

                clearPendingExits(true);
            } finally {
                lint = lintPrev;
            }
        }

        private void clearPendingExits(boolean inMethod) {
            List<PendingExit> exits = pendingExits.toList();
            pendingExits = new ListBuffer<>();
            while (exits.nonEmpty()) {
                PendingExit exit = exits.head;
                exits = exits.tail;
                Assert.check((inMethod && exit.tree.hasTag(RETURN)) ||
                                log.hasErrorOn(exit.tree.pos()));
            }
        }

        public void visitVarDef(JCVariableDecl tree) {
            if (tree.init != null) {
                Lint lintPrev = lint;
                lint = lint.augment(tree.sym);
                try{
                    scan(tree.init);
                } finally {
                    lint = lintPrev;
                }
            }
        }

        public void visitBlock(JCBlock tree) {
            scanStats(tree.stats);
        }

        public void visitDoLoop(JCDoWhileLoop tree) {
            ListBuffer<PendingExit> prevPendingExits = pendingExits;
            pendingExits = new ListBuffer<>();
            scanStat(tree.body);
            alive = alive.or(resolveContinues(tree));
            scan(tree.cond);
            alive = alive.and(!tree.cond.type.isTrue());
            alive = alive.or(resolveBreaks(tree, prevPendingExits));
        }

        public void visitWhileLoop(JCWhileLoop tree) {
            ListBuffer<PendingExit> prevPendingExits = pendingExits;
            pendingExits = new ListBuffer<>();
            scan(tree.cond);
            alive = Liveness.from(!tree.cond.type.isFalse());
            scanStat(tree.body);
            alive = alive.or(resolveContinues(tree));
            alive = resolveBreaks(tree, prevPendingExits).or(
                !tree.cond.type.isTrue());
        }

        public void visitForLoop(JCForLoop tree) {
            ListBuffer<PendingExit> prevPendingExits = pendingExits;
            scanStats(tree.init);
            pendingExits = new ListBuffer<>();
            if (tree.cond != null) {
                scan(tree.cond);
                alive = Liveness.from(!tree.cond.type.isFalse());
            } else {
                alive = Liveness.ALIVE;
            }
            scanStat(tree.body);
            alive = alive.or(resolveContinues(tree));
            scan(tree.step);
            alive = resolveBreaks(tree, prevPendingExits).or(
                tree.cond != null && !tree.cond.type.isTrue());
        }

        public void visitForeachLoop(JCEnhancedForLoop tree) {
            visitVarDef(tree.var);
            ListBuffer<PendingExit> prevPendingExits = pendingExits;
            scan(tree.expr);
            pendingExits = new ListBuffer<>();
            scanStat(tree.body);
            alive = alive.or(resolveContinues(tree));
            resolveBreaks(tree, prevPendingExits);
            alive = Liveness.ALIVE;
        }

        public void visitLabelled(JCLabeledStatement tree) {
            ListBuffer<PendingExit> prevPendingExits = pendingExits;
            pendingExits = new ListBuffer<>();
            scanStat(tree.body);
            alive = alive.or(resolveBreaks(tree, prevPendingExits));
        }

        public void visitSwitch(JCSwitch tree) {
            ListBuffer<PendingExit> prevPendingExits = pendingExits;
            pendingExits = new ListBuffer<>();
            scan(tree.selector);
<<<<<<< HEAD
            boolean exhaustiveSwitch = tree.patternSwitch ||
                                       tree.cases.stream()
                                                 .flatMap(c -> c.labels.stream())
                                                 .anyMatch(l -> TreeInfo.isNull(l));
=======
            boolean exhaustiveSwitch = TreeInfo.expectedExhaustive(tree);
            Set<Symbol> constants = exhaustiveSwitch ? new HashSet<>() : null;
>>>>>>> c96085ea
            for (List<JCCase> l = tree.cases; l.nonEmpty(); l = l.tail) {
                alive = Liveness.ALIVE;
                JCCase c = l.head;
                for (JCCaseLabel pat : c.labels) {
                    scan(pat);
                }
                scanStats(c.stats);
                if (alive != Liveness.DEAD && c.caseKind == JCCase.RULE) {
                    scanSyntheticBreak(make, tree);
                    alive = Liveness.DEAD;
                }
                // Warn about fall-through if lint switch fallthrough enabled.
                if (alive == Liveness.ALIVE &&
                    lint.isEnabled(Lint.LintCategory.FALLTHROUGH) &&
                    c.stats.nonEmpty() && l.tail.nonEmpty())
                    log.warning(Lint.LintCategory.FALLTHROUGH,
                                l.tail.head.pos(),
                                Warnings.PossibleFallThroughIntoCase);
            }
<<<<<<< HEAD
            if (!tree.hasTotalPattern && exhaustiveSwitch &&
                !TreeInfo.isErrorEnumSwitch(tree.selector, tree.cases)) {
                Set<Symbol> constants = coveredSymbols(tree.selector.pos(), tree.cases.stream().flatMap(c -> c.labels.stream()).collect(Collectors.toCollection(HashSet::new)));

                if (constants == null || !isExhaustive(tree.selector.pos(), tree.selector.type, constants)) {
=======
            tree.isExhaustive = tree.hasTotalPattern ||
                                TreeInfo.isErrorEnumSwitch(tree.selector, tree.cases);
            if (exhaustiveSwitch) {
                tree.isExhaustive |= isExhaustive(tree.selector.pos(), tree.selector.type, constants);
                if (!tree.isExhaustive) {
>>>>>>> c96085ea
                    log.error(tree, Errors.NotExhaustiveStatement);
                }
            }
            if (!tree.hasTotalPattern) {
                alive = Liveness.ALIVE;
            }
            alive = alive.or(resolveBreaks(tree, prevPendingExits));
        }

        @Override
        public void visitSwitchExpression(JCSwitchExpression tree) {
            ListBuffer<PendingExit> prevPendingExits = pendingExits;
            pendingExits = new ListBuffer<>();
            scan(tree.selector);
            Liveness prevAlive = alive;
            for (List<JCCase> l = tree.cases; l.nonEmpty(); l = l.tail) {
                alive = Liveness.ALIVE;
                JCCase c = l.head;
                for (JCCaseLabel pat : c.labels) {
                    scan(pat);
                }
                scanStats(c.stats);
                if (alive == Liveness.ALIVE) {
                    if (c.caseKind == JCCase.RULE) {
                        log.error(TreeInfo.diagEndPos(c.body),
                                  Errors.RuleCompletesNormally);
                    } else if (l.tail.isEmpty()) {
                        log.error(TreeInfo.diagEndPos(tree),
                                  Errors.SwitchExpressionCompletesNormally);
                    }
                }
            }
<<<<<<< HEAD
            if (!tree.hasTotalPattern && !TreeInfo.isErrorEnumSwitch(tree.selector, tree.cases)) {
                Set<Symbol> constants = coveredSymbols(tree.selector.pos(), tree.cases.stream().flatMap(c -> c.labels.stream()).collect(Collectors.toCollection(HashSet::new)));

                if (!isExhaustive(tree.selector.pos(), tree.selector.type, constants)) {
                    log.error(tree, Errors.NotExhaustive);
                }
=======
            tree.isExhaustive = tree.hasTotalPattern ||
                                TreeInfo.isErrorEnumSwitch(tree.selector, tree.cases) ||
                                isExhaustive(tree.selector.pos(), tree.selector.type, constants);
            if (!tree.isExhaustive) {
                log.error(tree, Errors.NotExhaustive);
>>>>>>> c96085ea
            }
            alive = prevAlive;
            alive = alive.or(resolveYields(tree, prevPendingExits));
        }

        private Set<Symbol> coveredSymbols(DiagnosticPosition pos, Iterable<? extends JCCaseLabel> labels) {
            Set<Symbol> constants = new HashSet<>();
            Map<Symbol, List<JCDeconstructionPattern>> categorizedDeconstructionPatterns = new HashMap<>();

            for (JCCaseLabel label : labels) {
                switch (label.getTag()) {
                    case BINDINGPATTERN, GUARDPATTERN, PARENTHESIZEDPATTERN -> {
                        PatternPrimaryType primaryPatternType = TreeInfo.primaryPatternType((JCPattern) label);
                        if (primaryPatternType.unconditional()) {
                            constants.add(primaryPatternType.type().tsym);
                        }
                    }
                    case DECONSTRUCTIONPATTERN -> {
                        Symbol type = ((JCDeconstructionPattern) label).record;

                        categorizedDeconstructionPatterns.put(type, categorizedDeconstructionPatterns.getOrDefault(type, List.nil()).prepend((JCDeconstructionPattern) label));
                    }
                    case ARRAYPATTERN -> {
                        //TODO: exhaustiveness for array patterns
                    }
                    default -> {
                        if (label.isExpression()) {
                            JCExpression expr = (JCExpression) label;
                            if (expr.hasTag(IDENT) && ((JCIdent) expr).sym.isEnum())
                                constants.add(((JCIdent) expr).sym);
                        } else {
                            throw new AssertionError(label.getTag());
                        }
                    }
                }
            }
            for (Entry<Symbol, List<JCDeconstructionPattern>> e : categorizedDeconstructionPatterns.entrySet()) {
                if (coversDeconstructionStartingFromComponent(pos, e.getValue(), 0)) {
                    constants.add(e.getKey());
                }
            }
            return constants;
        }

        private boolean coversDeconstructionStartingFromComponent(DiagnosticPosition pos, List<JCDeconstructionPattern> patterns, int component) {
            if (patterns.head.record.getRecordComponents().size() == component) {
                return true;
            }

            List<JCPattern> nestedComponentPatterns = patterns.map(d -> d.nested.get(component));
            Set<Symbol> nestedCovered = coveredSymbols(pos, nestedComponentPatterns);
            Map<Symbol, List<JCDeconstructionPattern>> componentType2Patterns = new HashMap<>();
            Set<Symbol> covered = new HashSet<>();

            for (JCDeconstructionPattern subTypeCandidate : patterns) {
                JCPattern nestedPattern = subTypeCandidate.nested.get(component);
                Symbol currentPatternType;
                switch (nestedPattern.getTag()) {
                    case BINDINGPATTERN, GUARDPATTERN, PARENTHESIZEDPATTERN -> {
                        PatternPrimaryType primaryPatternType = TreeInfo.primaryPatternType(nestedPattern);
                        if (primaryPatternType.unconditional()) {
                            currentPatternType = primaryPatternType.type().tsym;
                        } else {
                            continue;
                        }
                    }
                    case DECONSTRUCTIONPATTERN -> {
                        currentPatternType = ((JCDeconstructionPattern) nestedPattern).record;
                    }
                    case ARRAYPATTERN -> {
                        //TODO: exhaustiveness for array patterns
                        continue;
                    }
                    default -> { continue; }
                }
                for (Symbol currentType : nestedCovered) {
                    if (types.isSubtype(currentType.erasure(types), currentPatternType.erasure(types))) {
                        componentType2Patterns.put(currentType, componentType2Patterns.getOrDefault(currentType, List.nil()).prepend(subTypeCandidate));
                    }
                }
            }

            for (Entry<Symbol, List<JCDeconstructionPattern>> e : componentType2Patterns.entrySet()) {
                if (coversDeconstructionStartingFromComponent(pos, e.getValue(), component + 1)) {
                    covered.add(e.getKey());
                }
            }

            return isExhaustive(pos, patterns.head.record.getRecordComponents().get(component).type, covered);
        }

        private void transitiveCovers(DiagnosticPosition pos, Type seltype, Set<Symbol> covered) {
            List<Symbol> todo = List.from(covered);
            while (todo.nonEmpty()) {
                Symbol sym = todo.head;
                todo = todo.tail;
                switch (sym.kind) {
                    case VAR -> {
                        Iterable<Symbol> constants = sym.owner
                                                        .members()
                                                        .getSymbols(s -> s.isEnum() &&
                                                                         s.kind == VAR);
                        boolean hasAll = StreamSupport.stream(constants.spliterator(), false)
                                                      .allMatch(covered::contains);

                        if (hasAll && covered.add(sym.owner)) {
                            todo = todo.prepend(sym.owner);
                        }
                    }

                    case TYP -> {
                        for (Type sup : types.directSupertypes(sym.type)) {
                            if (sup.tsym.kind == TYP) {
                                if (isTransitivelyCovered(pos, seltype, sup.tsym, covered) &&
                                    covered.add(sup.tsym)) {
                                    todo = todo.prepend(sup.tsym);
                                }
                            }
                        }
                    }
                }
            }
        }

        private boolean isTransitivelyCovered(DiagnosticPosition pos, Type seltype,
                                              Symbol sealed, Set<Symbol> covered) {
            try {
                if (covered.stream().anyMatch(c -> sealed.isSubClass(c, types)))
                    return true;
                if (sealed.kind == TYP && sealed.isAbstract() && sealed.isSealed()) {
                    return ((ClassSymbol) sealed).permitted
                                                 .stream()
                                                 .filter(s -> {
                                                     return types.isCastable(seltype, s.type/*, types.noWarnings*/);
                                                 })
                                                 .allMatch(s -> isTransitivelyCovered(pos, seltype, s, covered));
                }
                return false;
            } catch (CompletionFailure cf) {
                chk.completionError(pos, cf);
                return true;
            }
        }

        private boolean isExhaustive(DiagnosticPosition pos, Type seltype, Set<Symbol> covered) {
            transitiveCovers(pos, seltype, covered);
            return switch (seltype.getTag()) {
                case CLASS -> {
                    if (seltype.isCompound()) {
                        if (seltype.isIntersection()) {
                            yield ((Type.IntersectionClassType) seltype).getComponents()
                                                                        .stream()
                                                                        .anyMatch(t -> isExhaustive(pos, t, covered));
                        }
                        yield false;
                    }
                    yield covered.contains(seltype.tsym);
                }
                case TYPEVAR -> isExhaustive(pos, ((TypeVar) seltype).getUpperBound(), covered);
                default -> false;
            };
        }

        public void visitTry(JCTry tree) {
            ListBuffer<PendingExit> prevPendingExits = pendingExits;
            pendingExits = new ListBuffer<>();
            for (JCTree resource : tree.resources) {
                if (resource instanceof JCVariableDecl variableDecl) {
                    visitVarDef(variableDecl);
                } else if (resource instanceof JCExpression expression) {
                    scan(expression);
                } else {
                    throw new AssertionError(tree);  // parser error
                }
            }

            scanStat(tree.body);
            Liveness aliveEnd = alive;

            for (List<JCCatch> l = tree.catchers; l.nonEmpty(); l = l.tail) {
                alive = Liveness.ALIVE;
                JCVariableDecl param = l.head.param;
                scan(param);
                scanStat(l.head.body);
                aliveEnd = aliveEnd.or(alive);
            }
            if (tree.finalizer != null) {
                ListBuffer<PendingExit> exits = pendingExits;
                pendingExits = prevPendingExits;
                alive = Liveness.ALIVE;
                scanStat(tree.finalizer);
                tree.finallyCanCompleteNormally = alive != Liveness.DEAD;
                if (alive == Liveness.DEAD) {
                    if (lint.isEnabled(Lint.LintCategory.FINALLY)) {
                        log.warning(Lint.LintCategory.FINALLY,
                                TreeInfo.diagEndPos(tree.finalizer),
                                Warnings.FinallyCannotComplete);
                    }
                } else {
                    while (exits.nonEmpty()) {
                        pendingExits.append(exits.next());
                    }
                    alive = aliveEnd;
                }
            } else {
                alive = aliveEnd;
                ListBuffer<PendingExit> exits = pendingExits;
                pendingExits = prevPendingExits;
                while (exits.nonEmpty()) pendingExits.append(exits.next());
            }
        }

        @Override
        public void visitIf(JCIf tree) {
            scan(tree.cond);
            scanStat(tree.thenpart);
            if (tree.elsepart != null) {
                Liveness aliveAfterThen = alive;
                alive = Liveness.ALIVE;
                scanStat(tree.elsepart);
                alive = alive.or(aliveAfterThen);
            } else {
                alive = Liveness.ALIVE;
            }
        }

        public void visitBreak(JCBreak tree) {
            recordExit(new PendingExit(tree));
        }

        @Override
        public void visitYield(JCYield tree) {
            scan(tree.value);
            recordExit(new PendingExit(tree));
        }

        public void visitContinue(JCContinue tree) {
            recordExit(new PendingExit(tree));
        }

        public void visitReturn(JCReturn tree) {
            scan(tree.expr);
            recordExit(new PendingExit(tree));
        }

        public void visitThrow(JCThrow tree) {
            scan(tree.expr);
            markDead();
        }

        public void visitApply(JCMethodInvocation tree) {
            scan(tree.meth);
            scan(tree.args);
        }

        public void visitNewClass(JCNewClass tree) {
            scan(tree.encl);
            scan(tree.args);
            if (tree.def != null) {
                scan(tree.def);
            }
        }

        @Override
        public void visitLambda(JCLambda tree) {
            if (tree.type != null &&
                    tree.type.isErroneous()) {
                return;
            }

            ListBuffer<PendingExit> prevPending = pendingExits;
            Liveness prevAlive = alive;
            try {
                pendingExits = new ListBuffer<>();
                alive = Liveness.ALIVE;
                scanStat(tree.body);
                tree.canCompleteNormally = alive != Liveness.DEAD;
            }
            finally {
                pendingExits = prevPending;
                alive = prevAlive;
            }
        }

        public void visitModuleDef(JCModuleDecl tree) {
            // Do nothing for modules
        }

    /**************************************************************************
     * main method
     *************************************************************************/

        /** Perform definite assignment/unassignment analysis on a tree.
         */
        public void analyzeTree(Env<AttrContext> env, TreeMaker make) {
            analyzeTree(env, env.tree, make);
        }
        public void analyzeTree(Env<AttrContext> env, JCTree tree, TreeMaker make) {
            try {
                attrEnv = env;
                Flow.this.make = make;
                pendingExits = new ListBuffer<>();
                alive = Liveness.ALIVE;
                scan(tree);
            } finally {
                pendingExits = null;
                Flow.this.make = null;
            }
        }
    }

    /**
     * This pass implements the second step of the dataflow analysis, namely
     * the exception analysis. This is to ensure that every checked exception that is
     * thrown is declared or caught. The analyzer uses some info that has been set by
     * the liveliness analyzer.
     */
    class FlowAnalyzer extends BaseAnalyzer {

        /** A flag that indicates whether the last statement could
         *  complete normally.
         */
        HashMap<Symbol, List<Type>> preciseRethrowTypes;

        /** The current class being defined.
         */
        JCClassDecl classDef;

        /** The list of possibly thrown declarable exceptions.
         */
        List<Type> thrown;

        /** The list of exceptions that are either caught or declared to be
         *  thrown.
         */
        List<Type> caught;

        class ThrownPendingExit extends BaseAnalyzer.PendingExit {

            Type thrown;

            ThrownPendingExit(JCTree tree, Type thrown) {
                super(tree);
                this.thrown = thrown;
            }
        }

        @Override
        void markDead() {
            //do nothing
        }

        /*-------------------- Exceptions ----------------------*/

        /** Complain that pending exceptions are not caught.
         */
        void errorUncaught() {
            for (PendingExit exit = pendingExits.next();
                 exit != null;
                 exit = pendingExits.next()) {
                if (exit instanceof ThrownPendingExit thrownExit) {
                    if (classDef != null &&
                        classDef.pos == exit.tree.pos) {
                        log.error(exit.tree.pos(),
                                  Errors.UnreportedExceptionDefaultConstructor(thrownExit.thrown));
                    } else if (exit.tree.hasTag(VARDEF) &&
                            ((JCVariableDecl)exit.tree).sym.isResourceVariable()) {
                        log.error(exit.tree.pos(),
                                  Errors.UnreportedExceptionImplicitClose(thrownExit.thrown,
                                                                          ((JCVariableDecl)exit.tree).sym.name));
                    } else {
                        log.error(exit.tree.pos(),
                                  Errors.UnreportedExceptionNeedToCatchOrThrow(thrownExit.thrown));
                    }
                } else {
                    Assert.check(log.hasErrorOn(exit.tree.pos()));
                }
            }
        }

        /** Record that exception is potentially thrown and check that it
         *  is caught.
         */
        void markThrown(JCTree tree, Type exc) {
            if (!chk.isUnchecked(tree.pos(), exc)) {
                if (!chk.isHandled(exc, caught)) {
                    pendingExits.append(new ThrownPendingExit(tree, exc));
                }
                thrown = chk.incl(exc, thrown);
            }
        }

    /*************************************************************************
     * Visitor methods for statements and definitions
     *************************************************************************/

        /* ------------ Visitor methods for various sorts of trees -------------*/

        public void visitClassDef(JCClassDecl tree) {
            if (tree.sym == null) return;

            JCClassDecl classDefPrev = classDef;
            List<Type> thrownPrev = thrown;
            List<Type> caughtPrev = caught;
            ListBuffer<PendingExit> pendingExitsPrev = pendingExits;
            Lint lintPrev = lint;
            boolean anonymousClass = tree.name == names.empty;
            pendingExits = new ListBuffer<>();
            if (!anonymousClass) {
                caught = List.nil();
            }
            classDef = tree;
            thrown = List.nil();
            lint = lint.augment(tree.sym);

            try {
                // process all the static initializers
                for (List<JCTree> l = tree.defs; l.nonEmpty(); l = l.tail) {
                    if (!l.head.hasTag(METHODDEF) &&
                        (TreeInfo.flags(l.head) & STATIC) != 0) {
                        scan(l.head);
                        errorUncaught();
                    }
                }

                // add intersection of all thrown clauses of initial constructors
                // to set of caught exceptions, unless class is anonymous.
                if (!anonymousClass) {
                    boolean firstConstructor = true;
                    for (List<JCTree> l = tree.defs; l.nonEmpty(); l = l.tail) {
                        if (TreeInfo.isInitialConstructor(l.head)) {
                            List<Type> mthrown =
                                ((JCMethodDecl) l.head).sym.type.getThrownTypes();
                            if (firstConstructor) {
                                caught = mthrown;
                                firstConstructor = false;
                            } else {
                                caught = chk.intersect(mthrown, caught);
                            }
                        }
                    }
                }

                // process all the instance initializers
                for (List<JCTree> l = tree.defs; l.nonEmpty(); l = l.tail) {
                    if (!l.head.hasTag(METHODDEF) &&
                        (TreeInfo.flags(l.head) & STATIC) == 0) {
                        scan(l.head);
                        errorUncaught();
                    }
                }

                // in an anonymous class, add the set of thrown exceptions to
                // the throws clause of the synthetic constructor and propagate
                // outwards.
                // Changing the throws clause on the fly is okay here because
                // the anonymous constructor can't be invoked anywhere else,
                // and its type hasn't been cached.
                if (anonymousClass) {
                    for (List<JCTree> l = tree.defs; l.nonEmpty(); l = l.tail) {
                        if (TreeInfo.isConstructor(l.head)) {
                            JCMethodDecl mdef = (JCMethodDecl)l.head;
                            scan(mdef);
                            mdef.thrown = make.Types(thrown);
                            mdef.sym.type = types.createMethodTypeWithThrown(mdef.sym.type, thrown);
                        }
                    }
                    thrownPrev = chk.union(thrown, thrownPrev);
                }

                // process all the methods
                for (List<JCTree> l = tree.defs; l.nonEmpty(); l = l.tail) {
                    if (anonymousClass && TreeInfo.isConstructor(l.head))
                        continue; // there can never be an uncaught exception.
                    if (l.head.hasTag(METHODDEF)) {
                        scan(l.head);
                        errorUncaught();
                    }
                }

                thrown = thrownPrev;
            } finally {
                pendingExits = pendingExitsPrev;
                caught = caughtPrev;
                classDef = classDefPrev;
                lint = lintPrev;
            }
        }

        public void visitMethodDef(JCMethodDecl tree) {
            if (tree.body == null) return;

            List<Type> caughtPrev = caught;
            List<Type> mthrown = tree.sym.type.getThrownTypes();
            Lint lintPrev = lint;

            lint = lint.augment(tree.sym);

            Assert.check(pendingExits.isEmpty());

            try {
                for (List<JCVariableDecl> l = tree.params; l.nonEmpty(); l = l.tail) {
                    JCVariableDecl def = l.head;
                    scan(def);
                }
                if (TreeInfo.isInitialConstructor(tree))
                    caught = chk.union(caught, mthrown);
                else if ((tree.sym.flags() & (BLOCK | STATIC)) != BLOCK)
                    caught = mthrown;
                // else we are in an instance initializer block;
                // leave caught unchanged.

                scan(tree.body);

                List<PendingExit> exits = pendingExits.toList();
                pendingExits = new ListBuffer<>();
                while (exits.nonEmpty()) {
                    PendingExit exit = exits.head;
                    exits = exits.tail;
                    if (!(exit instanceof ThrownPendingExit)) {
                        Assert.check(exit.tree.hasTag(RETURN) ||
                                         log.hasErrorOn(exit.tree.pos()));
                    } else {
                        // uncaught throws will be reported later
                        pendingExits.append(exit);
                    }
                }
            } finally {
                caught = caughtPrev;
                lint = lintPrev;
            }
        }

        public void visitVarDef(JCVariableDecl tree) {
            if (tree.init != null) {
                Lint lintPrev = lint;
                lint = lint.augment(tree.sym);
                try{
                    scan(tree.init);
                } finally {
                    lint = lintPrev;
                }
            }
        }

        public void visitBlock(JCBlock tree) {
            scan(tree.stats);
        }

        public void visitDoLoop(JCDoWhileLoop tree) {
            ListBuffer<PendingExit> prevPendingExits = pendingExits;
            pendingExits = new ListBuffer<>();
            scan(tree.body);
            resolveContinues(tree);
            scan(tree.cond);
            resolveBreaks(tree, prevPendingExits);
        }

        public void visitWhileLoop(JCWhileLoop tree) {
            ListBuffer<PendingExit> prevPendingExits = pendingExits;
            pendingExits = new ListBuffer<>();
            scan(tree.cond);
            scan(tree.body);
            resolveContinues(tree);
            resolveBreaks(tree, prevPendingExits);
        }

        public void visitForLoop(JCForLoop tree) {
            ListBuffer<PendingExit> prevPendingExits = pendingExits;
            scan(tree.init);
            pendingExits = new ListBuffer<>();
            if (tree.cond != null) {
                scan(tree.cond);
            }
            scan(tree.body);
            resolveContinues(tree);
            scan(tree.step);
            resolveBreaks(tree, prevPendingExits);
        }

        public void visitForeachLoop(JCEnhancedForLoop tree) {
            visitVarDef(tree.var);
            ListBuffer<PendingExit> prevPendingExits = pendingExits;
            scan(tree.expr);
            pendingExits = new ListBuffer<>();
            scan(tree.body);
            resolveContinues(tree);
            resolveBreaks(tree, prevPendingExits);
        }

        public void visitLabelled(JCLabeledStatement tree) {
            ListBuffer<PendingExit> prevPendingExits = pendingExits;
            pendingExits = new ListBuffer<>();
            scan(tree.body);
            resolveBreaks(tree, prevPendingExits);
        }

        public void visitSwitch(JCSwitch tree) {
            handleSwitch(tree, tree.selector, tree.cases);
        }

        @Override
        public void visitSwitchExpression(JCSwitchExpression tree) {
            handleSwitch(tree, tree.selector, tree.cases);
        }

        private void handleSwitch(JCTree tree, JCExpression selector, List<JCCase> cases) {
            ListBuffer<PendingExit> prevPendingExits = pendingExits;
            pendingExits = new ListBuffer<>();
            scan(selector);
            for (List<JCCase> l = cases; l.nonEmpty(); l = l.tail) {
                JCCase c = l.head;
                scan(c.labels);
                scan(c.stats);
            }
            if (tree.hasTag(SWITCH_EXPRESSION)) {
                resolveYields(tree, prevPendingExits);
            } else {
                resolveBreaks(tree, prevPendingExits);
            }
        }

        public void visitTry(JCTry tree) {
            List<Type> caughtPrev = caught;
            List<Type> thrownPrev = thrown;
            thrown = List.nil();
            for (List<JCCatch> l = tree.catchers; l.nonEmpty(); l = l.tail) {
                List<JCExpression> subClauses = TreeInfo.isMultiCatch(l.head) ?
                        ((JCTypeUnion)l.head.param.vartype).alternatives :
                        List.of(l.head.param.vartype);
                for (JCExpression ct : subClauses) {
                    caught = chk.incl(ct.type, caught);
                }
            }

            ListBuffer<PendingExit> prevPendingExits = pendingExits;
            pendingExits = new ListBuffer<>();
            for (JCTree resource : tree.resources) {
                if (resource instanceof JCVariableDecl variableDecl) {
                    visitVarDef(variableDecl);
                } else if (resource instanceof JCExpression expression) {
                    scan(expression);
                } else {
                    throw new AssertionError(tree);  // parser error
                }
            }
            for (JCTree resource : tree.resources) {
                List<Type> closeableSupertypes = resource.type.isCompound() ?
                    types.interfaces(resource.type).prepend(types.supertype(resource.type)) :
                    List.of(resource.type);
                for (Type sup : closeableSupertypes) {
                    if (types.asSuper(sup, syms.autoCloseableType.tsym) != null) {
                        Symbol closeMethod = rs.resolveQualifiedMethod(tree,
                                attrEnv,
                                types.skipTypeVars(sup, false),
                                names.close,
                                List.nil(),
                                List.nil());
                        Type mt = types.memberType(resource.type, closeMethod);
                        if (closeMethod.kind == MTH) {
                            for (Type t : mt.getThrownTypes()) {
                                markThrown(resource, t);
                            }
                        }
                    }
                }
            }
            scan(tree.body);
            List<Type> thrownInTry = chk.union(thrown, List.of(syms.runtimeExceptionType, syms.errorType));
            thrown = thrownPrev;
            caught = caughtPrev;

            List<Type> caughtInTry = List.nil();
            for (List<JCCatch> l = tree.catchers; l.nonEmpty(); l = l.tail) {
                JCVariableDecl param = l.head.param;
                List<JCExpression> subClauses = TreeInfo.isMultiCatch(l.head) ?
                        ((JCTypeUnion)l.head.param.vartype).alternatives :
                        List.of(l.head.param.vartype);
                List<Type> ctypes = List.nil();
                List<Type> rethrownTypes = chk.diff(thrownInTry, caughtInTry);
                for (JCExpression ct : subClauses) {
                    Type exc = ct.type;
                    if (exc != syms.unknownType) {
                        ctypes = ctypes.append(exc);
                        if (types.isSameType(exc, syms.objectType))
                            continue;
                        var pos = subClauses.size() > 1 ? ct.pos() : l.head.pos();
                        checkCaughtType(pos, exc, thrownInTry, caughtInTry);
                        caughtInTry = chk.incl(exc, caughtInTry);
                    }
                }
                scan(param);
                preciseRethrowTypes.put(param.sym, chk.intersect(ctypes, rethrownTypes));
                scan(l.head.body);
                preciseRethrowTypes.remove(param.sym);
            }
            if (tree.finalizer != null) {
                List<Type> savedThrown = thrown;
                thrown = List.nil();
                ListBuffer<PendingExit> exits = pendingExits;
                pendingExits = prevPendingExits;
                scan(tree.finalizer);
                if (!tree.finallyCanCompleteNormally) {
                    // discard exits and exceptions from try and finally
                    thrown = chk.union(thrown, thrownPrev);
                } else {
                    thrown = chk.union(thrown, chk.diff(thrownInTry, caughtInTry));
                    thrown = chk.union(thrown, savedThrown);
                    // FIX: this doesn't preserve source order of exits in catch
                    // versus finally!
                    while (exits.nonEmpty()) {
                        pendingExits.append(exits.next());
                    }
                }
            } else {
                thrown = chk.union(thrown, chk.diff(thrownInTry, caughtInTry));
                ListBuffer<PendingExit> exits = pendingExits;
                pendingExits = prevPendingExits;
                while (exits.nonEmpty()) pendingExits.append(exits.next());
            }
        }

        @Override
        public void visitIf(JCIf tree) {
            scan(tree.cond);
            scan(tree.thenpart);
            if (tree.elsepart != null) {
                scan(tree.elsepart);
            }
        }

        void checkCaughtType(DiagnosticPosition pos, Type exc, List<Type> thrownInTry, List<Type> caughtInTry) {
            if (chk.subset(exc, caughtInTry)) {
                log.error(pos, Errors.ExceptAlreadyCaught(exc));
            } else if (!chk.isUnchecked(pos, exc) &&
                    !isExceptionOrThrowable(exc) &&
                    !chk.intersects(exc, thrownInTry)) {
                log.error(pos, Errors.ExceptNeverThrownInTry(exc));
            } else {
                List<Type> catchableThrownTypes = chk.intersect(List.of(exc), thrownInTry);
                // 'catchableThrownTypes' cannot possibly be empty - if 'exc' was an
                // unchecked exception, the result list would not be empty, as the augmented
                // thrown set includes { RuntimeException, Error }; if 'exc' was a checked
                // exception, that would have been covered in the branch above
                if (chk.diff(catchableThrownTypes, caughtInTry).isEmpty() &&
                        !isExceptionOrThrowable(exc)) {
                    Warning key = catchableThrownTypes.length() == 1 ?
                            Warnings.UnreachableCatch(catchableThrownTypes) :
                            Warnings.UnreachableCatch1(catchableThrownTypes);
                    log.warning(pos, key);
                }
            }
        }
        //where
            private boolean isExceptionOrThrowable(Type exc) {
                return exc.tsym == syms.throwableType.tsym ||
                    exc.tsym == syms.exceptionType.tsym;
            }

        public void visitBreak(JCBreak tree) {
            recordExit(new PendingExit(tree));
        }

        public void visitYield(JCYield tree) {
            scan(tree.value);
            recordExit(new PendingExit(tree));
        }

        public void visitContinue(JCContinue tree) {
            recordExit(new PendingExit(tree));
        }

        public void visitReturn(JCReturn tree) {
            scan(tree.expr);
            recordExit(new PendingExit(tree));
        }

        public void visitThrow(JCThrow tree) {
            scan(tree.expr);
            Symbol sym = TreeInfo.symbol(tree.expr);
            if (sym != null &&
                sym.kind == VAR &&
                (sym.flags() & (FINAL | EFFECTIVELY_FINAL)) != 0 &&
                preciseRethrowTypes.get(sym) != null) {
                for (Type t : preciseRethrowTypes.get(sym)) {
                    markThrown(tree, t);
                }
            }
            else {
                markThrown(tree, tree.expr.type);
            }
            markDead();
        }

        public void visitApply(JCMethodInvocation tree) {
            scan(tree.meth);
            scan(tree.args);
            for (List<Type> l = tree.meth.type.getThrownTypes(); l.nonEmpty(); l = l.tail)
                markThrown(tree, l.head);
        }

        public void visitNewClass(JCNewClass tree) {
            scan(tree.encl);
            scan(tree.args);
           // scan(tree.def);
            for (List<Type> l = tree.constructorType.getThrownTypes();
                 l.nonEmpty();
                 l = l.tail) {
                markThrown(tree, l.head);
            }
            List<Type> caughtPrev = caught;
            try {
                // If the new class expression defines an anonymous class,
                // analysis of the anonymous constructor may encounter thrown
                // types which are unsubstituted type variables.
                // However, since the constructor's actual thrown types have
                // already been marked as thrown, it is safe to simply include
                // each of the constructor's formal thrown types in the set of
                // 'caught/declared to be thrown' types, for the duration of
                // the class def analysis.
                if (tree.def != null)
                    for (List<Type> l = tree.constructor.type.getThrownTypes();
                         l.nonEmpty();
                         l = l.tail) {
                        caught = chk.incl(l.head, caught);
                    }
                scan(tree.def);
            }
            finally {
                caught = caughtPrev;
            }
        }

        @Override
        public void visitLambda(JCLambda tree) {
            if (tree.type != null &&
                    tree.type.isErroneous()) {
                return;
            }
            List<Type> prevCaught = caught;
            List<Type> prevThrown = thrown;
            ListBuffer<PendingExit> prevPending = pendingExits;
            try {
                pendingExits = new ListBuffer<>();
                caught = tree.getDescriptorType(types).getThrownTypes();
                thrown = List.nil();
                scan(tree.body);
                List<PendingExit> exits = pendingExits.toList();
                pendingExits = new ListBuffer<>();
                while (exits.nonEmpty()) {
                    PendingExit exit = exits.head;
                    exits = exits.tail;
                    if (!(exit instanceof ThrownPendingExit)) {
                        Assert.check(exit.tree.hasTag(RETURN) ||
                                        log.hasErrorOn(exit.tree.pos()));
                    } else {
                        // uncaught throws will be reported later
                        pendingExits.append(exit);
                    }
                }

                errorUncaught();
            } finally {
                pendingExits = prevPending;
                caught = prevCaught;
                thrown = prevThrown;
            }
        }

        public void visitModuleDef(JCModuleDecl tree) {
            // Do nothing for modules
        }

    /**************************************************************************
     * main method
     *************************************************************************/

        /** Perform definite assignment/unassignment analysis on a tree.
         */
        public void analyzeTree(Env<AttrContext> env, TreeMaker make) {
            analyzeTree(env, env.tree, make);
        }
        public void analyzeTree(Env<AttrContext> env, JCTree tree, TreeMaker make) {
            try {
                attrEnv = env;
                Flow.this.make = make;
                pendingExits = new ListBuffer<>();
                preciseRethrowTypes = new HashMap<>();
                this.thrown = this.caught = null;
                this.classDef = null;
                scan(tree);
            } finally {
                pendingExits = null;
                Flow.this.make = null;
                this.thrown = this.caught = null;
                this.classDef = null;
            }
        }
    }

    /**
     * Specialized pass that performs reachability analysis on a lambda
     */
    class LambdaAliveAnalyzer extends AliveAnalyzer {

        boolean inLambda;

        @Override
        public void visitReturn(JCReturn tree) {
            //ignore lambda return expression (which might not even be attributed)
            recordExit(new PendingExit(tree));
        }

        @Override
        public void visitLambda(JCLambda tree) {
            if (inLambda || tree.getBodyKind() == BodyKind.EXPRESSION) {
                return;
            }
            inLambda = true;
            try {
                super.visitLambda(tree);
            } finally {
                inLambda = false;
            }
        }

        @Override
        public void visitClassDef(JCClassDecl tree) {
            //skip
        }
    }

    /**
     * Determine if alive after the given tree.
     */
    class SnippetAliveAnalyzer extends AliveAnalyzer {
        @Override
        public void visitClassDef(JCClassDecl tree) {
            //skip
        }
        @Override
        public void visitLambda(JCLambda tree) {
            //skip
        }
        public boolean isAlive() {
            return super.alive != Liveness.DEAD;
        }
    }

    class SnippetBreakAnalyzer extends AliveAnalyzer {
        private final Set<JCTree> seenTrees = new HashSet<>();
        private boolean breaksOut;

        public SnippetBreakAnalyzer() {
        }

        @Override
        public void visitLabelled(JCTree.JCLabeledStatement tree) {
            seenTrees.add(tree);
            super.visitLabelled(tree);
        }

        @Override
        public void visitWhileLoop(JCTree.JCWhileLoop tree) {
            seenTrees.add(tree);
            super.visitWhileLoop(tree);
        }

        @Override
        public void visitForLoop(JCTree.JCForLoop tree) {
            seenTrees.add(tree);
            super.visitForLoop(tree);
        }

        @Override
        public void visitForeachLoop(JCTree.JCEnhancedForLoop tree) {
            seenTrees.add(tree);
            super.visitForeachLoop(tree);
        }

        @Override
        public void visitDoLoop(JCTree.JCDoWhileLoop tree) {
            seenTrees.add(tree);
            super.visitDoLoop(tree);
        }

        @Override
        public void visitBreak(JCBreak tree) {
            breaksOut |= (super.alive == Liveness.ALIVE &&
                          !seenTrees.contains(tree.target));
            super.visitBreak(tree);
        }

        public boolean breaksOut() {
            return breaksOut;
        }
    }

    /**
     * Specialized pass that performs DA/DU on a lambda
     */
    class LambdaAssignAnalyzer extends AssignAnalyzer {
        WriteableScope enclosedSymbols;
        boolean inLambda;

        LambdaAssignAnalyzer(Env<AttrContext> env) {
            enclosedSymbols = WriteableScope.create(env.enclClass.sym);
        }

        @Override
        public void visitLambda(JCLambda tree) {
            if (inLambda) {
                return;
            }
            inLambda = true;
            try {
                super.visitLambda(tree);
            } finally {
                inLambda = false;
            }
        }

        @Override
        public void visitVarDef(JCVariableDecl tree) {
            enclosedSymbols.enter(tree.sym);
            super.visitVarDef(tree);
        }
        @Override
        protected boolean trackable(VarSymbol sym) {
            return enclosedSymbols.includes(sym) &&
                   sym.owner.kind == MTH;
        }

        @Override
        public void visitClassDef(JCClassDecl tree) {
            //skip
        }
    }

    /**
     * Specialized pass that performs inference of thrown types for lambdas.
     */
    class LambdaFlowAnalyzer extends FlowAnalyzer {
        List<Type> inferredThrownTypes;
        boolean inLambda;
        @Override
        public void visitLambda(JCLambda tree) {
            if ((tree.type != null &&
                    tree.type.isErroneous()) || inLambda) {
                return;
            }
            List<Type> prevCaught = caught;
            List<Type> prevThrown = thrown;
            ListBuffer<PendingExit> prevPending = pendingExits;
            inLambda = true;
            try {
                pendingExits = new ListBuffer<>();
                caught = List.of(syms.throwableType);
                thrown = List.nil();
                scan(tree.body);
                inferredThrownTypes = thrown;
            } finally {
                pendingExits = prevPending;
                caught = prevCaught;
                thrown = prevThrown;
                inLambda = false;
            }
        }
        @Override
        public void visitClassDef(JCClassDecl tree) {
            //skip
        }
    }

    /**
     * This pass implements (i) definite assignment analysis, which ensures that
     * each variable is assigned when used and (ii) definite unassignment analysis,
     * which ensures that no final variable is assigned more than once. This visitor
     * depends on the results of the liveliness analyzer. This pass is also used to mark
     * effectively-final local variables/parameters.
     */

    public class AssignAnalyzer extends BaseAnalyzer {

        /** The set of definitely assigned variables.
         */
        final Bits inits;

        /** The set of definitely unassigned variables.
         */
        final Bits uninits;

        /** The set of variables that are definitely unassigned everywhere
         *  in current try block. This variable is maintained lazily; it is
         *  updated only when something gets removed from uninits,
         *  typically by being assigned in reachable code.  To obtain the
         *  correct set of variables which are definitely unassigned
         *  anywhere in current try block, intersect uninitsTry and
         *  uninits.
         */
        final Bits uninitsTry;

        /** When analyzing a condition, inits and uninits are null.
         *  Instead we have:
         */
        final Bits initsWhenTrue;
        final Bits initsWhenFalse;
        final Bits uninitsWhenTrue;
        final Bits uninitsWhenFalse;

        /** A mapping from addresses to variable symbols.
         */
        protected JCVariableDecl[] vardecls;

        /** The current class being defined.
         */
        JCClassDecl classDef;

        /** The first variable sequence number in this class definition.
         */
        int firstadr;

        /** The next available variable sequence number.
         */
        protected int nextadr;

        /** The first variable sequence number in a block that can return.
         */
        protected int returnadr;

        /** The list of unreferenced automatic resources.
         */
        WriteableScope unrefdResources;

        /** Modified when processing a loop body the second time for DU analysis. */
        FlowKind flowKind = FlowKind.NORMAL;

        /** The starting position of the analyzed tree */
        int startPos;

        public class AssignPendingExit extends BaseAnalyzer.PendingExit {

            final Bits inits;
            final Bits uninits;
            final Bits exit_inits = new Bits(true);
            final Bits exit_uninits = new Bits(true);

            public AssignPendingExit(JCTree tree, final Bits inits, final Bits uninits) {
                super(tree);
                this.inits = inits;
                this.uninits = uninits;
                this.exit_inits.assign(inits);
                this.exit_uninits.assign(uninits);
            }

            @Override
            public void resolveJump() {
                inits.andSet(exit_inits);
                uninits.andSet(exit_uninits);
            }
        }

        public AssignAnalyzer() {
            this.inits = new Bits();
            uninits = new Bits();
            uninitsTry = new Bits();
            initsWhenTrue = new Bits(true);
            initsWhenFalse = new Bits(true);
            uninitsWhenTrue = new Bits(true);
            uninitsWhenFalse = new Bits(true);
        }

        private boolean isInitialConstructor = false;

        @Override
        protected void markDead() {
            if (!isInitialConstructor) {
                inits.inclRange(returnadr, nextadr);
            } else {
                for (int address = returnadr; address < nextadr; address++) {
                    if (!(isFinalUninitializedStaticField(vardecls[address].sym))) {
                        inits.incl(address);
                    }
                }
            }
            uninits.inclRange(returnadr, nextadr);
        }

        /*-------------- Processing variables ----------------------*/

        /** Do we need to track init/uninit state of this symbol?
         *  I.e. is symbol either a local or a blank final variable?
         */
        protected boolean trackable(VarSymbol sym) {
            return
                sym.pos >= startPos &&
                ((sym.owner.kind == MTH || sym.owner.kind == VAR ||
                isFinalUninitializedField(sym)));
        }

        boolean isFinalUninitializedField(VarSymbol sym) {
            return sym.owner.kind == TYP &&
                   ((sym.flags() & (FINAL | HASINIT | PARAMETER)) == FINAL &&
                   classDef.sym.isEnclosedBy((ClassSymbol)sym.owner));
        }

        boolean isFinalUninitializedStaticField(VarSymbol sym) {
            return isFinalUninitializedField(sym) && sym.isStatic();
        }

        /** Initialize new trackable variable by setting its address field
         *  to the next available sequence number and entering it under that
         *  index into the vars array.
         */
        void newVar(JCVariableDecl varDecl) {
            VarSymbol sym = varDecl.sym;
            vardecls = ArrayUtils.ensureCapacity(vardecls, nextadr);
            if ((sym.flags() & FINAL) == 0) {
                sym.flags_field |= EFFECTIVELY_FINAL;
            }
            sym.adr = nextadr;
            vardecls[nextadr] = varDecl;
            inits.excl(nextadr);
            uninits.incl(nextadr);
            nextadr++;
        }

        /** Record an initialization of a trackable variable.
         */
        void letInit(DiagnosticPosition pos, VarSymbol sym) {
            if (sym.adr >= firstadr && trackable(sym)) {
                if ((sym.flags() & EFFECTIVELY_FINAL) != 0) {
                    if (!uninits.isMember(sym.adr)) {
                        //assignment targeting an effectively final variable
                        //makes the variable lose its status of effectively final
                        //if the variable is _not_ definitively unassigned
                        sym.flags_field &= ~EFFECTIVELY_FINAL;
                    } else {
                        uninit(sym);
                    }
                }
                else if ((sym.flags() & FINAL) != 0) {
                    if ((sym.flags() & PARAMETER) != 0) {
                        if ((sym.flags() & UNION) != 0) { //multi-catch parameter
                            log.error(pos, Errors.MulticatchParameterMayNotBeAssigned(sym));
                        }
                        else {
                            log.error(pos,
                                      Errors.FinalParameterMayNotBeAssigned(sym));
                        }
                    } else if (!uninits.isMember(sym.adr)) {
                        log.error(pos, diags.errorKey(flowKind.errKey, sym));
                    } else {
                        uninit(sym);
                    }
                }
                inits.incl(sym.adr);
            } else if ((sym.flags() & FINAL) != 0) {
                log.error(pos, Errors.VarMightAlreadyBeAssigned(sym));
            }
        }
        //where
            void uninit(VarSymbol sym) {
                if (!inits.isMember(sym.adr)) {
                    // reachable assignment
                    uninits.excl(sym.adr);
                    uninitsTry.excl(sym.adr);
                } else {
                    //log.rawWarning(pos, "unreachable assignment");//DEBUG
                    uninits.excl(sym.adr);
                }
            }

        /** If tree is either a simple name or of the form this.name or
         *  C.this.name, and tree represents a trackable variable,
         *  record an initialization of the variable.
         */
        void letInit(JCTree tree) {
            tree = TreeInfo.skipParens(tree);
            if (tree.hasTag(IDENT) || tree.hasTag(SELECT)) {
                Symbol sym = TreeInfo.symbol(tree);
                if (sym.kind == VAR) {
                    letInit(tree.pos(), (VarSymbol)sym);
                }
            }
        }

        /** Check that trackable variable is initialized.
         */
        void checkInit(DiagnosticPosition pos, VarSymbol sym) {
            checkInit(pos, sym, Errors.VarMightNotHaveBeenInitialized(sym));
        }

        void checkInit(DiagnosticPosition pos, VarSymbol sym, Error errkey) {
            if ((sym.adr >= firstadr || sym.owner.kind != TYP) &&
                trackable(sym) &&
                !inits.isMember(sym.adr) &&
                (sym.flags_field & CLASH) == 0) {
                    log.error(pos, errkey);
                inits.incl(sym.adr);
            }
        }

        /** Utility method to reset several Bits instances.
         */
        private void resetBits(Bits... bits) {
            for (Bits b : bits) {
                b.reset();
            }
        }

        /** Split (duplicate) inits/uninits into WhenTrue/WhenFalse sets
         */
        void split(boolean setToNull) {
            initsWhenFalse.assign(inits);
            uninitsWhenFalse.assign(uninits);
            initsWhenTrue.assign(inits);
            uninitsWhenTrue.assign(uninits);
            if (setToNull) {
                resetBits(inits, uninits);
            }
        }

        /** Merge (intersect) inits/uninits from WhenTrue/WhenFalse sets.
         */
        protected void merge() {
            inits.assign(initsWhenFalse.andSet(initsWhenTrue));
            uninits.assign(uninitsWhenFalse.andSet(uninitsWhenTrue));
        }

    /* ************************************************************************
     * Visitor methods for statements and definitions
     *************************************************************************/

        /** Analyze an expression. Make sure to set (un)inits rather than
         *  (un)initsWhenTrue(WhenFalse) on exit.
         */
        void scanExpr(JCTree tree) {
            if (tree != null) {
                scan(tree);
                if (inits.isReset()) {
                    merge();
                }
            }
        }

        /** Analyze a list of expressions.
         */
        void scanExprs(List<? extends JCExpression> trees) {
            if (trees != null)
                for (List<? extends JCExpression> l = trees; l.nonEmpty(); l = l.tail)
                    scanExpr(l.head);
        }

        /** Analyze a condition. Make sure to set (un)initsWhenTrue(WhenFalse)
         *  rather than (un)inits on exit.
         */
        void scanCond(JCTree tree) {
            if (tree.type.isFalse()) {
                if (inits.isReset()) merge();
                initsWhenTrue.assign(inits);
                initsWhenTrue.inclRange(firstadr, nextadr);
                uninitsWhenTrue.assign(uninits);
                uninitsWhenTrue.inclRange(firstadr, nextadr);
                initsWhenFalse.assign(inits);
                uninitsWhenFalse.assign(uninits);
            } else if (tree.type.isTrue()) {
                if (inits.isReset()) merge();
                initsWhenFalse.assign(inits);
                initsWhenFalse.inclRange(firstadr, nextadr);
                uninitsWhenFalse.assign(uninits);
                uninitsWhenFalse.inclRange(firstadr, nextadr);
                initsWhenTrue.assign(inits);
                uninitsWhenTrue.assign(uninits);
            } else {
                scan(tree);
                if (!inits.isReset())
                    split(tree.type != syms.unknownType);
            }
            if (tree.type != syms.unknownType) {
                resetBits(inits, uninits);
            }
        }

        /* ------------ Visitor methods for various sorts of trees -------------*/

        public void visitClassDef(JCClassDecl tree) {
            if (tree.sym == null) {
                return;
            }

            Lint lintPrev = lint;
            lint = lint.augment(tree.sym);
            try {
                if (tree.sym == null) {
                    return;
                }

                JCClassDecl classDefPrev = classDef;
                int firstadrPrev = firstadr;
                int nextadrPrev = nextadr;
                ListBuffer<PendingExit> pendingExitsPrev = pendingExits;

                pendingExits = new ListBuffer<>();
                if (tree.name != names.empty) {
                    firstadr = nextadr;
                }
                classDef = tree;
                try {
                    // define all the static fields
                    for (List<JCTree> l = tree.defs; l.nonEmpty(); l = l.tail) {
                        if (l.head.hasTag(VARDEF)) {
                            JCVariableDecl def = (JCVariableDecl)l.head;
                            if ((def.mods.flags & STATIC) != 0) {
                                VarSymbol sym = def.sym;
                                if (trackable(sym)) {
                                    newVar(def);
                                }
                            }
                        }
                    }

                    // process all the static initializers
                    for (List<JCTree> l = tree.defs; l.nonEmpty(); l = l.tail) {
                        if (!l.head.hasTag(METHODDEF) &&
                            (TreeInfo.flags(l.head) & STATIC) != 0) {
                            scan(l.head);
                            clearPendingExits(false);
                        }
                    }

                    // define all the instance fields
                    for (List<JCTree> l = tree.defs; l.nonEmpty(); l = l.tail) {
                        if (l.head.hasTag(VARDEF)) {
                            JCVariableDecl def = (JCVariableDecl)l.head;
                            if ((def.mods.flags & STATIC) == 0) {
                                VarSymbol sym = def.sym;
                                if (trackable(sym)) {
                                    newVar(def);
                                }
                            }
                        }
                    }

                    // process all the instance initializers
                    for (List<JCTree> l = tree.defs; l.nonEmpty(); l = l.tail) {
                        if (!l.head.hasTag(METHODDEF) &&
                            (TreeInfo.flags(l.head) & STATIC) == 0) {
                            scan(l.head);
                            clearPendingExits(false);
                        }
                    }

                    // process all the methods
                    for (List<JCTree> l = tree.defs; l.nonEmpty(); l = l.tail) {
                        if (l.head.hasTag(METHODDEF)) {
                            scan(l.head);
                        }
                    }
                } finally {
                    pendingExits = pendingExitsPrev;
                    nextadr = nextadrPrev;
                    firstadr = firstadrPrev;
                    classDef = classDefPrev;
                }
            } finally {
                lint = lintPrev;
            }
        }

        public void visitMethodDef(JCMethodDecl tree) {
            if (tree.body == null) {
                return;
            }

            /*  MemberEnter can generate synthetic methods ignore them
             */
            if ((tree.sym.flags() & SYNTHETIC) != 0) {
                return;
            }

            Lint lintPrev = lint;
            lint = lint.augment(tree.sym);
            try {
                if (tree.body == null) {
                    return;
                }
                /*  Ignore synthetic methods, except for translated lambda methods.
                 */
                if ((tree.sym.flags() & (SYNTHETIC | LAMBDA_METHOD)) == SYNTHETIC) {
                    return;
                }

                final Bits initsPrev = new Bits(inits);
                final Bits uninitsPrev = new Bits(uninits);
                int nextadrPrev = nextadr;
                int firstadrPrev = firstadr;
                int returnadrPrev = returnadr;

                Assert.check(pendingExits.isEmpty());
                boolean lastInitialConstructor = isInitialConstructor;
                try {
                    isInitialConstructor = TreeInfo.isInitialConstructor(tree);

                    if (!isInitialConstructor) {
                        firstadr = nextadr;
                    }
                    for (List<JCVariableDecl> l = tree.params; l.nonEmpty(); l = l.tail) {
                        JCVariableDecl def = l.head;
                        scan(def);
                        Assert.check((def.sym.flags() & PARAMETER) != 0, "Method parameter without PARAMETER flag");
                        /*  If we are executing the code from Gen, then there can be
                         *  synthetic or mandated variables, ignore them.
                         */
                        initParam(def);
                    }
                    // else we are in an instance initializer block;
                    // leave caught unchanged.
                    scan(tree.body);

                    boolean isCompactConstructor = (tree.sym.flags() & Flags.COMPACT_RECORD_CONSTRUCTOR) != 0;
                    if (isInitialConstructor) {
                        boolean isSynthesized = (tree.sym.flags() &
                                                 GENERATEDCONSTR) != 0;
                        for (int i = firstadr; i < nextadr; i++) {
                            JCVariableDecl vardecl = vardecls[i];
                            VarSymbol var = vardecl.sym;
                            if (var.owner == classDef.sym) {
                                // choose the diagnostic position based on whether
                                // the ctor is default(synthesized) or not
                                if (isSynthesized && !isCompactConstructor) {
                                    checkInit(TreeInfo.diagnosticPositionFor(var, vardecl),
                                            var, Errors.VarNotInitializedInDefaultConstructor(var));
                                } else if (isCompactConstructor) {
                                    boolean isInstanceRecordField = var.enclClass().isRecord() &&
                                            (var.flags_field & (Flags.PRIVATE | Flags.FINAL | Flags.GENERATED_MEMBER | Flags.RECORD)) != 0 &&
                                            !var.isStatic() &&
                                            var.owner.kind == TYP;
                                    if (isInstanceRecordField) {
                                        boolean notInitialized = !inits.isMember(var.adr);
                                        if (notInitialized && uninits.isMember(var.adr) && tree.completesNormally) {
                                        /*  this way we indicate Lower that it should generate an initialization for this field
                                         *  in the compact constructor
                                         */
                                            var.flags_field |= UNINITIALIZED_FIELD;
                                        } else {
                                            checkInit(TreeInfo.diagEndPos(tree.body), var);
                                        }
                                    } else {
                                        checkInit(TreeInfo.diagnosticPositionFor(var, vardecl), var);
                                    }
                                } else {
                                    checkInit(TreeInfo.diagEndPos(tree.body), var);
                                }
                            }
                        }
                    }
                    clearPendingExits(true);
                } finally {
                    inits.assign(initsPrev);
                    uninits.assign(uninitsPrev);
                    nextadr = nextadrPrev;
                    firstadr = firstadrPrev;
                    returnadr = returnadrPrev;
                    isInitialConstructor = lastInitialConstructor;
                }
            } finally {
                lint = lintPrev;
            }
        }

        private void clearPendingExits(boolean inMethod) {
            List<PendingExit> exits = pendingExits.toList();
            pendingExits = new ListBuffer<>();
            while (exits.nonEmpty()) {
                PendingExit exit = exits.head;
                exits = exits.tail;
                Assert.check((inMethod && exit.tree.hasTag(RETURN)) ||
                                 log.hasErrorOn(exit.tree.pos()),
                             exit.tree);
                if (inMethod && isInitialConstructor) {
                    Assert.check(exit instanceof AssignPendingExit);
                    inits.assign(((AssignPendingExit) exit).exit_inits);
                    for (int i = firstadr; i < nextadr; i++) {
                        checkInit(exit.tree.pos(), vardecls[i].sym);
                    }
                }
            }
        }
        protected void initParam(JCVariableDecl def) {
            inits.incl(def.sym.adr);
            uninits.excl(def.sym.adr);
        }

        public void visitVarDef(JCVariableDecl tree) {
            Lint lintPrev = lint;
            lint = lint.augment(tree.sym);
            try{
                boolean track = trackable(tree.sym);
                if (track && (tree.sym.owner.kind == MTH || tree.sym.owner.kind == VAR)) {
                    newVar(tree);
                }
                if (tree.init != null) {
                    scanExpr(tree.init);
                    if (track) {
                        letInit(tree.pos(), tree.sym);
                    }
                }
            } finally {
                lint = lintPrev;
            }
        }

        public void visitBlock(JCBlock tree) {
            int nextadrPrev = nextadr;
            scan(tree.stats);
            nextadr = nextadrPrev;
        }

        public void visitDoLoop(JCDoWhileLoop tree) {
            ListBuffer<PendingExit> prevPendingExits = pendingExits;
            FlowKind prevFlowKind = flowKind;
            flowKind = FlowKind.NORMAL;
            final Bits initsSkip = new Bits(true);
            final Bits uninitsSkip = new Bits(true);
            pendingExits = new ListBuffer<>();
            int prevErrors = log.nerrors;
            do {
                final Bits uninitsEntry = new Bits(uninits);
                uninitsEntry.excludeFrom(nextadr);
                scan(tree.body);
                resolveContinues(tree);
                scanCond(tree.cond);
                if (!flowKind.isFinal()) {
                    initsSkip.assign(initsWhenFalse);
                    uninitsSkip.assign(uninitsWhenFalse);
                }
                if (log.nerrors !=  prevErrors ||
                    flowKind.isFinal() ||
                    new Bits(uninitsEntry).diffSet(uninitsWhenTrue).nextBit(firstadr)==-1)
                    break;
                inits.assign(initsWhenTrue);
                uninits.assign(uninitsEntry.andSet(uninitsWhenTrue));
                flowKind = FlowKind.SPECULATIVE_LOOP;
            } while (true);
            flowKind = prevFlowKind;
            inits.assign(initsSkip);
            uninits.assign(uninitsSkip);
            resolveBreaks(tree, prevPendingExits);
        }

        public void visitWhileLoop(JCWhileLoop tree) {
            ListBuffer<PendingExit> prevPendingExits = pendingExits;
            FlowKind prevFlowKind = flowKind;
            flowKind = FlowKind.NORMAL;
            final Bits initsSkip = new Bits(true);
            final Bits uninitsSkip = new Bits(true);
            pendingExits = new ListBuffer<>();
            int prevErrors = log.nerrors;
            final Bits uninitsEntry = new Bits(uninits);
            uninitsEntry.excludeFrom(nextadr);
            do {
                scanCond(tree.cond);
                if (!flowKind.isFinal()) {
                    initsSkip.assign(initsWhenFalse) ;
                    uninitsSkip.assign(uninitsWhenFalse);
                }
                inits.assign(initsWhenTrue);
                uninits.assign(uninitsWhenTrue);
                scan(tree.body);
                resolveContinues(tree);
                if (log.nerrors != prevErrors ||
                    flowKind.isFinal() ||
                    new Bits(uninitsEntry).diffSet(uninits).nextBit(firstadr) == -1) {
                    break;
                }
                uninits.assign(uninitsEntry.andSet(uninits));
                flowKind = FlowKind.SPECULATIVE_LOOP;
            } while (true);
            flowKind = prevFlowKind;
            //a variable is DA/DU after the while statement, if it's DA/DU assuming the
            //branch is not taken AND if it's DA/DU before any break statement
            inits.assign(initsSkip);
            uninits.assign(uninitsSkip);
            resolveBreaks(tree, prevPendingExits);
        }

        public void visitForLoop(JCForLoop tree) {
            ListBuffer<PendingExit> prevPendingExits = pendingExits;
            FlowKind prevFlowKind = flowKind;
            flowKind = FlowKind.NORMAL;
            int nextadrPrev = nextadr;
            scan(tree.init);
            final Bits initsSkip = new Bits(true);
            final Bits uninitsSkip = new Bits(true);
            pendingExits = new ListBuffer<>();
            int prevErrors = log.nerrors;
            do {
                final Bits uninitsEntry = new Bits(uninits);
                uninitsEntry.excludeFrom(nextadr);
                if (tree.cond != null) {
                    scanCond(tree.cond);
                    if (!flowKind.isFinal()) {
                        initsSkip.assign(initsWhenFalse);
                        uninitsSkip.assign(uninitsWhenFalse);
                    }
                    inits.assign(initsWhenTrue);
                    uninits.assign(uninitsWhenTrue);
                } else if (!flowKind.isFinal()) {
                    initsSkip.assign(inits);
                    initsSkip.inclRange(firstadr, nextadr);
                    uninitsSkip.assign(uninits);
                    uninitsSkip.inclRange(firstadr, nextadr);
                }
                scan(tree.body);
                resolveContinues(tree);
                scan(tree.step);
                if (log.nerrors != prevErrors ||
                    flowKind.isFinal() ||
                    new Bits(uninitsEntry).diffSet(uninits).nextBit(firstadr) == -1)
                    break;
                uninits.assign(uninitsEntry.andSet(uninits));
                flowKind = FlowKind.SPECULATIVE_LOOP;
            } while (true);
            flowKind = prevFlowKind;
            //a variable is DA/DU after a for loop, if it's DA/DU assuming the
            //branch is not taken AND if it's DA/DU before any break statement
            inits.assign(initsSkip);
            uninits.assign(uninitsSkip);
            resolveBreaks(tree, prevPendingExits);
            nextadr = nextadrPrev;
        }

        public void visitForeachLoop(JCEnhancedForLoop tree) {
            visitVarDef(tree.var);

            ListBuffer<PendingExit> prevPendingExits = pendingExits;
            FlowKind prevFlowKind = flowKind;
            flowKind = FlowKind.NORMAL;
            int nextadrPrev = nextadr;
            scan(tree.expr);
            final Bits initsStart = new Bits(inits);
            final Bits uninitsStart = new Bits(uninits);

            letInit(tree.pos(), tree.var.sym);
            pendingExits = new ListBuffer<>();
            int prevErrors = log.nerrors;
            do {
                final Bits uninitsEntry = new Bits(uninits);
                uninitsEntry.excludeFrom(nextadr);
                scan(tree.body);
                resolveContinues(tree);
                if (log.nerrors != prevErrors ||
                    flowKind.isFinal() ||
                    new Bits(uninitsEntry).diffSet(uninits).nextBit(firstadr) == -1)
                    break;
                uninits.assign(uninitsEntry.andSet(uninits));
                flowKind = FlowKind.SPECULATIVE_LOOP;
            } while (true);
            flowKind = prevFlowKind;
            inits.assign(initsStart);
            uninits.assign(uninitsStart.andSet(uninits));
            resolveBreaks(tree, prevPendingExits);
            nextadr = nextadrPrev;
        }

        public void visitLabelled(JCLabeledStatement tree) {
            ListBuffer<PendingExit> prevPendingExits = pendingExits;
            pendingExits = new ListBuffer<>();
            scan(tree.body);
            resolveBreaks(tree, prevPendingExits);
        }

        public void visitSwitch(JCSwitch tree) {
            handleSwitch(tree, tree.selector, tree.cases, tree.isExhaustive);
        }

        public void visitSwitchExpression(JCSwitchExpression tree) {
            handleSwitch(tree, tree.selector, tree.cases, tree.isExhaustive);
        }

        private void handleSwitch(JCTree tree, JCExpression selector,
                                  List<JCCase> cases, boolean isExhaustive) {
            ListBuffer<PendingExit> prevPendingExits = pendingExits;
            pendingExits = new ListBuffer<>();
            int nextadrPrev = nextadr;
            scanExpr(selector);
            final Bits initsSwitch = new Bits(inits);
            final Bits uninitsSwitch = new Bits(uninits);
            for (List<JCCase> l = cases; l.nonEmpty(); l = l.tail) {
                inits.assign(initsSwitch);
                uninits.assign(uninits.andSet(uninitsSwitch));
                JCCase c = l.head;
                for (JCCaseLabel pat : c.labels) {
                    scan(pat);
                    if (inits.isReset()) {
                        inits.assign(initsWhenTrue);
                        uninits.assign(uninitsWhenTrue);
                    }
                }
                if (l.head.stats.isEmpty() &&
                    l.tail.nonEmpty() &&
                    l.tail.head.labels.size() == 1 &&
                    l.tail.head.labels.head.isExpression() &&
                    TreeInfo.isNull(l.tail.head.labels.head)) {
                    //handling:
                    //case Integer i:
                    //case null:
                    //joining these two cases together - processing Integer i pattern,
                    //but statements from case null:
                    l = l.tail;
                    c = l.head;
                }
                scan(c.stats);
                if (c.completesNormally && c.caseKind == JCCase.RULE) {
                    scanSyntheticBreak(make, tree);
                }
                addVars(c.stats, initsSwitch, uninitsSwitch);
                // Warn about fall-through if lint switch fallthrough enabled.
            }
            if (!isExhaustive) {
                if (tree.hasTag(SWITCH_EXPRESSION)) {
                    markDead();
                } else if (tree.hasTag(SWITCH) && !TreeInfo.expectedExhaustive((JCSwitch) tree)) {
                    inits.assign(initsSwitch);
                    uninits.assign(uninits.andSet(uninitsSwitch));
                }
            }
            if (tree.hasTag(SWITCH_EXPRESSION)) {
                resolveYields(tree, prevPendingExits);
            } else {
                resolveBreaks(tree, prevPendingExits);
            }
            nextadr = nextadrPrev;
        }
        // where
            /** Add any variables defined in stats to inits and uninits. */
            private void addVars(List<JCStatement> stats, final Bits inits,
                                        final Bits uninits) {
                for (;stats.nonEmpty(); stats = stats.tail) {
                    JCTree stat = stats.head;
                    if (stat.hasTag(VARDEF)) {
                        int adr = ((JCVariableDecl) stat).sym.adr;
                        inits.excl(adr);
                        uninits.incl(adr);
                    }
                }
            }

        public void visitTry(JCTry tree) {
            ListBuffer<JCVariableDecl> resourceVarDecls = new ListBuffer<>();
            final Bits uninitsTryPrev = new Bits(uninitsTry);
            ListBuffer<PendingExit> prevPendingExits = pendingExits;
            pendingExits = new ListBuffer<>();
            final Bits initsTry = new Bits(inits);
            uninitsTry.assign(uninits);
            for (JCTree resource : tree.resources) {
                if (resource instanceof JCVariableDecl variableDecl) {
                    visitVarDef(variableDecl);
                    unrefdResources.enter(variableDecl.sym);
                    resourceVarDecls.append(variableDecl);
                } else if (resource instanceof JCExpression expression) {
                    scanExpr(expression);
                } else {
                    throw new AssertionError(tree);  // parser error
                }
            }
            scan(tree.body);
            uninitsTry.andSet(uninits);
            final Bits initsEnd = new Bits(inits);
            final Bits uninitsEnd = new Bits(uninits);
            int nextadrCatch = nextadr;

            if (!resourceVarDecls.isEmpty() &&
                    lint.isEnabled(Lint.LintCategory.TRY)) {
                for (JCVariableDecl resVar : resourceVarDecls) {
                    if (unrefdResources.includes(resVar.sym)) {
                        log.warning(Lint.LintCategory.TRY, resVar.pos(),
                                    Warnings.TryResourceNotReferenced(resVar.sym));
                        unrefdResources.remove(resVar.sym);
                    }
                }
            }

            /*  The analysis of each catch should be independent.
             *  Each one should have the same initial values of inits and
             *  uninits.
             */
            final Bits initsCatchPrev = new Bits(initsTry);
            final Bits uninitsCatchPrev = new Bits(uninitsTry);

            for (List<JCCatch> l = tree.catchers; l.nonEmpty(); l = l.tail) {
                JCVariableDecl param = l.head.param;
                inits.assign(initsCatchPrev);
                uninits.assign(uninitsCatchPrev);
                scan(param);
                /* If this is a TWR and we are executing the code from Gen,
                 * then there can be synthetic variables, ignore them.
                 */
                initParam(param);
                scan(l.head.body);
                initsEnd.andSet(inits);
                uninitsEnd.andSet(uninits);
                nextadr = nextadrCatch;
            }
            if (tree.finalizer != null) {
                inits.assign(initsTry);
                uninits.assign(uninitsTry);
                ListBuffer<PendingExit> exits = pendingExits;
                pendingExits = prevPendingExits;
                scan(tree.finalizer);
                if (!tree.finallyCanCompleteNormally) {
                    // discard exits and exceptions from try and finally
                } else {
                    uninits.andSet(uninitsEnd);
                    // FIX: this doesn't preserve source order of exits in catch
                    // versus finally!
                    while (exits.nonEmpty()) {
                        PendingExit exit = exits.next();
                        if (exit instanceof AssignPendingExit assignPendingExit) {
                            assignPendingExit.exit_inits.orSet(inits);
                            assignPendingExit.exit_uninits.andSet(uninits);
                        }
                        pendingExits.append(exit);
                    }
                    inits.orSet(initsEnd);
                }
            } else {
                inits.assign(initsEnd);
                uninits.assign(uninitsEnd);
                ListBuffer<PendingExit> exits = pendingExits;
                pendingExits = prevPendingExits;
                while (exits.nonEmpty()) pendingExits.append(exits.next());
            }
            uninitsTry.andSet(uninitsTryPrev).andSet(uninits);
        }

        public void visitConditional(JCConditional tree) {
            scanCond(tree.cond);
            final Bits initsBeforeElse = new Bits(initsWhenFalse);
            final Bits uninitsBeforeElse = new Bits(uninitsWhenFalse);
            inits.assign(initsWhenTrue);
            uninits.assign(uninitsWhenTrue);
            if (tree.truepart.type.hasTag(BOOLEAN) &&
                tree.falsepart.type.hasTag(BOOLEAN)) {
                // if b and c are boolean valued, then
                // v is (un)assigned after a?b:c when true iff
                //    v is (un)assigned after b when true and
                //    v is (un)assigned after c when true
                scanCond(tree.truepart);
                final Bits initsAfterThenWhenTrue = new Bits(initsWhenTrue);
                final Bits initsAfterThenWhenFalse = new Bits(initsWhenFalse);
                final Bits uninitsAfterThenWhenTrue = new Bits(uninitsWhenTrue);
                final Bits uninitsAfterThenWhenFalse = new Bits(uninitsWhenFalse);
                inits.assign(initsBeforeElse);
                uninits.assign(uninitsBeforeElse);
                scanCond(tree.falsepart);
                initsWhenTrue.andSet(initsAfterThenWhenTrue);
                initsWhenFalse.andSet(initsAfterThenWhenFalse);
                uninitsWhenTrue.andSet(uninitsAfterThenWhenTrue);
                uninitsWhenFalse.andSet(uninitsAfterThenWhenFalse);
            } else {
                scanExpr(tree.truepart);
                final Bits initsAfterThen = new Bits(inits);
                final Bits uninitsAfterThen = new Bits(uninits);
                inits.assign(initsBeforeElse);
                uninits.assign(uninitsBeforeElse);
                scanExpr(tree.falsepart);
                inits.andSet(initsAfterThen);
                uninits.andSet(uninitsAfterThen);
            }
        }

        public void visitIf(JCIf tree) {
            scanCond(tree.cond);
            final Bits initsBeforeElse = new Bits(initsWhenFalse);
            final Bits uninitsBeforeElse = new Bits(uninitsWhenFalse);
            inits.assign(initsWhenTrue);
            uninits.assign(uninitsWhenTrue);
            scan(tree.thenpart);
            if (tree.elsepart != null) {
                final Bits initsAfterThen = new Bits(inits);
                final Bits uninitsAfterThen = new Bits(uninits);
                inits.assign(initsBeforeElse);
                uninits.assign(uninitsBeforeElse);
                scan(tree.elsepart);
                inits.andSet(initsAfterThen);
                uninits.andSet(uninitsAfterThen);
            } else {
                inits.andSet(initsBeforeElse);
                uninits.andSet(uninitsBeforeElse);
            }
        }

        @Override
        public void visitBreak(JCBreak tree) {
            recordExit(new AssignPendingExit(tree, inits, uninits));
        }

        @Override
        public void visitYield(JCYield tree) {
            JCSwitchExpression expr = (JCSwitchExpression) tree.target;
            if (expr != null && expr.type.hasTag(BOOLEAN)) {
                scanCond(tree.value);
                Bits initsAfterBreakWhenTrue = new Bits(initsWhenTrue);
                Bits initsAfterBreakWhenFalse = new Bits(initsWhenFalse);
                Bits uninitsAfterBreakWhenTrue = new Bits(uninitsWhenTrue);
                Bits uninitsAfterBreakWhenFalse = new Bits(uninitsWhenFalse);
                PendingExit exit = new PendingExit(tree) {
                    @Override
                    void resolveJump() {
                        if (!inits.isReset()) {
                            split(true);
                        }
                        initsWhenTrue.andSet(initsAfterBreakWhenTrue);
                        initsWhenFalse.andSet(initsAfterBreakWhenFalse);
                        uninitsWhenTrue.andSet(uninitsAfterBreakWhenTrue);
                        uninitsWhenFalse.andSet(uninitsAfterBreakWhenFalse);
                    }
                };
                merge();
                recordExit(exit);
                return ;
            } else {
                scanExpr(tree.value);
                recordExit(new AssignPendingExit(tree, inits, uninits));
            }
        }

        @Override
        public void visitContinue(JCContinue tree) {
            recordExit(new AssignPendingExit(tree, inits, uninits));
        }

        @Override
        public void visitReturn(JCReturn tree) {
            scanExpr(tree.expr);
            recordExit(new AssignPendingExit(tree, inits, uninits));
        }

        public void visitThrow(JCThrow tree) {
            scanExpr(tree.expr);
            markDead();
        }

        public void visitApply(JCMethodInvocation tree) {
            scanExpr(tree.meth);
            scanExprs(tree.args);
        }

        public void visitNewClass(JCNewClass tree) {
            scanExpr(tree.encl);
            scanExprs(tree.args);
            scan(tree.def);
        }

        @Override
        public void visitLambda(JCLambda tree) {
            final Bits prevUninits = new Bits(uninits);
            final Bits prevInits = new Bits(inits);
            int returnadrPrev = returnadr;
            int nextadrPrev = nextadr;
            ListBuffer<PendingExit> prevPending = pendingExits;
            try {
                returnadr = nextadr;
                pendingExits = new ListBuffer<>();
                for (List<JCVariableDecl> l = tree.params; l.nonEmpty(); l = l.tail) {
                    JCVariableDecl def = l.head;
                    scan(def);
                    inits.incl(def.sym.adr);
                    uninits.excl(def.sym.adr);
                }
                if (tree.getBodyKind() == JCLambda.BodyKind.EXPRESSION) {
                    scanExpr(tree.body);
                } else {
                    scan(tree.body);
                }
            }
            finally {
                returnadr = returnadrPrev;
                uninits.assign(prevUninits);
                inits.assign(prevInits);
                pendingExits = prevPending;
                nextadr = nextadrPrev;
            }
        }

        public void visitNewArray(JCNewArray tree) {
            scanExprs(tree.dims);
            scanExprs(tree.elems);
        }

        public void visitAssert(JCAssert tree) {
            final Bits initsExit = new Bits(inits);
            final Bits uninitsExit = new Bits(uninits);
            scanCond(tree.cond);
            uninitsExit.andSet(uninitsWhenTrue);
            if (tree.detail != null) {
                inits.assign(initsWhenFalse);
                uninits.assign(uninitsWhenFalse);
                scanExpr(tree.detail);
            }
            inits.assign(initsExit);
            uninits.assign(uninitsExit);
        }

        public void visitAssign(JCAssign tree) {
            if (!TreeInfo.isIdentOrThisDotIdent(tree.lhs))
                scanExpr(tree.lhs);
            scanExpr(tree.rhs);
            letInit(tree.lhs);
        }

        // check fields accessed through this.<field> are definitely
        // assigned before reading their value
        public void visitSelect(JCFieldAccess tree) {
            super.visitSelect(tree);
            if (TreeInfo.isThisQualifier(tree.selected) &&
                tree.sym.kind == VAR) {
                checkInit(tree.pos(), (VarSymbol)tree.sym);
            }
        }

        public void visitAssignop(JCAssignOp tree) {
            scanExpr(tree.lhs);
            scanExpr(tree.rhs);
            letInit(tree.lhs);
        }

        public void visitUnary(JCUnary tree) {
            switch (tree.getTag()) {
            case NOT:
                scanCond(tree.arg);
                final Bits t = new Bits(initsWhenFalse);
                initsWhenFalse.assign(initsWhenTrue);
                initsWhenTrue.assign(t);
                t.assign(uninitsWhenFalse);
                uninitsWhenFalse.assign(uninitsWhenTrue);
                uninitsWhenTrue.assign(t);
                break;
            case PREINC: case POSTINC:
            case PREDEC: case POSTDEC:
                scanExpr(tree.arg);
                letInit(tree.arg);
                break;
            default:
                scanExpr(tree.arg);
            }
        }

        public void visitBinary(JCBinary tree) {
            switch (tree.getTag()) {
            case AND:
                scanCond(tree.lhs);
                final Bits initsWhenFalseLeft = new Bits(initsWhenFalse);
                final Bits uninitsWhenFalseLeft = new Bits(uninitsWhenFalse);
                inits.assign(initsWhenTrue);
                uninits.assign(uninitsWhenTrue);
                scanCond(tree.rhs);
                initsWhenFalse.andSet(initsWhenFalseLeft);
                uninitsWhenFalse.andSet(uninitsWhenFalseLeft);
                break;
            case OR:
                scanCond(tree.lhs);
                final Bits initsWhenTrueLeft = new Bits(initsWhenTrue);
                final Bits uninitsWhenTrueLeft = new Bits(uninitsWhenTrue);
                inits.assign(initsWhenFalse);
                uninits.assign(uninitsWhenFalse);
                scanCond(tree.rhs);
                initsWhenTrue.andSet(initsWhenTrueLeft);
                uninitsWhenTrue.andSet(uninitsWhenTrueLeft);
                break;
            default:
                scanExpr(tree.lhs);
                scanExpr(tree.rhs);
            }
        }

        public void visitIdent(JCIdent tree) {
            if (tree.sym.kind == VAR) {
                checkInit(tree.pos(), (VarSymbol)tree.sym);
                referenced(tree.sym);
            }
        }

        @Override
        public void visitBindingPattern(JCBindingPattern tree) {
            super.visitBindingPattern(tree);
            initParam(tree.var);
        }

        void referenced(Symbol sym) {
            unrefdResources.remove(sym);
        }

        public void visitAnnotatedType(JCAnnotatedType tree) {
            // annotations don't get scanned
            tree.underlyingType.accept(this);
        }

        public void visitModuleDef(JCModuleDecl tree) {
            // Do nothing for modules
        }

    /**************************************************************************
     * main method
     *************************************************************************/

        /** Perform definite assignment/unassignment analysis on a tree.
         */
        public void analyzeTree(Env<?> env, TreeMaker make) {
            analyzeTree(env, env.tree, make);
         }

        public void analyzeTree(Env<?> env, JCTree tree, TreeMaker make) {
            try {
                startPos = tree.pos().getStartPosition();

                if (vardecls == null)
                    vardecls = new JCVariableDecl[32];
                else
                    for (int i=0; i<vardecls.length; i++)
                        vardecls[i] = null;
                firstadr = 0;
                nextadr = 0;
                Flow.this.make = make;
                pendingExits = new ListBuffer<>();
                this.classDef = null;
                unrefdResources = WriteableScope.create(env.enclClass.sym);
                scan(tree);
            } finally {
                // note that recursive invocations of this method fail hard
                startPos = -1;
                resetBits(inits, uninits, uninitsTry, initsWhenTrue,
                        initsWhenFalse, uninitsWhenTrue, uninitsWhenFalse);
                if (vardecls != null) {
                    for (int i=0; i<vardecls.length; i++)
                        vardecls[i] = null;
                }
                firstadr = 0;
                nextadr = 0;
                Flow.this.make = null;
                pendingExits = null;
                this.classDef = null;
                unrefdResources = null;
            }
        }
    }

    /**
     * This pass implements the last step of the dataflow analysis, namely
     * the effectively-final analysis check. This checks that every local variable
     * reference from a lambda body/local inner class is either final or effectively final.
     * Additional this also checks that every variable that is used as an operand to
     * try-with-resources is final or effectively final.
     * As effectively final variables are marked as such during DA/DU, this pass must run after
     * AssignAnalyzer.
     */
    class CaptureAnalyzer extends BaseAnalyzer {

        JCTree currentTree; //local class or lambda

        @Override
        void markDead() {
            //do nothing
        }

        @SuppressWarnings("fallthrough")
        void checkEffectivelyFinal(DiagnosticPosition pos, VarSymbol sym) {
            if (currentTree != null &&
                    sym.owner.kind == MTH &&
                    sym.pos < currentTree.getStartPosition()) {
                switch (currentTree.getTag()) {
                    case CLASSDEF:
                        if (!allowEffectivelyFinalInInnerClasses) {
                            if ((sym.flags() & FINAL) == 0) {
                                reportInnerClsNeedsFinalError(pos, sym);
                            }
                            break;
                        }
                    case GUARDPATTERN:
                    case LAMBDA:
                        if ((sym.flags() & (EFFECTIVELY_FINAL | FINAL)) == 0) {
                           reportEffectivelyFinalError(pos, sym);
                        }
                }
            }
        }

        @SuppressWarnings("fallthrough")
        void letInit(JCTree tree) {
            tree = TreeInfo.skipParens(tree);
            if (tree.hasTag(IDENT) || tree.hasTag(SELECT)) {
                Symbol sym = TreeInfo.symbol(tree);
                if (currentTree != null &&
                        sym.kind == VAR &&
                        sym.owner.kind == MTH &&
                        ((VarSymbol)sym).pos < currentTree.getStartPosition()) {
                    switch (currentTree.getTag()) {
                        case CLASSDEF:
                            if (!allowEffectivelyFinalInInnerClasses) {
                                reportInnerClsNeedsFinalError(tree, sym);
                                break;
                            }
                        case GUARDPATTERN:
                        case LAMBDA:
                            reportEffectivelyFinalError(tree, sym);
                    }
                }
            }
        }

        void reportEffectivelyFinalError(DiagnosticPosition pos, Symbol sym) {
            Fragment subKey = switch (currentTree.getTag()) {
                case LAMBDA -> Fragments.Lambda;
                case GUARDPATTERN -> Fragments.Guard;
                case CLASSDEF -> Fragments.InnerCls;
                default -> throw new AssertionError("Unexpected tree kind: " + currentTree.getTag());
            };
            log.error(pos, Errors.CantRefNonEffectivelyFinalVar(sym, diags.fragment(subKey)));
        }

        void reportInnerClsNeedsFinalError(DiagnosticPosition pos, Symbol sym) {
            log.error(pos,
                      Errors.LocalVarAccessedFromIclsNeedsFinal(sym));
        }

    /*************************************************************************
     * Visitor methods for statements and definitions
     *************************************************************************/

        /* ------------ Visitor methods for various sorts of trees -------------*/

        public void visitClassDef(JCClassDecl tree) {
            JCTree prevTree = currentTree;
            try {
                currentTree = tree.sym.isDirectlyOrIndirectlyLocal() ? tree : null;
                super.visitClassDef(tree);
            } finally {
                currentTree = prevTree;
            }
        }

        @Override
        public void visitLambda(JCLambda tree) {
            JCTree prevTree = currentTree;
            try {
                currentTree = tree;
                super.visitLambda(tree);
            } finally {
                currentTree = prevTree;
            }
        }

        @Override
        public void visitGuardPattern(JCGuardPattern tree) {
            scan(tree.patt);
            JCTree prevTree = currentTree;
            try {
                currentTree = tree;
                scan(tree.expr);
            } finally {
                currentTree = prevTree;
            }
        }

        @Override
        public void visitIdent(JCIdent tree) {
            if (tree.sym.kind == VAR) {
                checkEffectivelyFinal(tree, (VarSymbol)tree.sym);
            }
        }

        public void visitAssign(JCAssign tree) {
            JCTree lhs = TreeInfo.skipParens(tree.lhs);
            if (!(lhs instanceof JCIdent)) {
                scan(lhs);
            }
            scan(tree.rhs);
            letInit(lhs);
        }

        public void visitAssignop(JCAssignOp tree) {
            scan(tree.lhs);
            scan(tree.rhs);
            letInit(tree.lhs);
        }

        public void visitUnary(JCUnary tree) {
            switch (tree.getTag()) {
                case PREINC: case POSTINC:
                case PREDEC: case POSTDEC:
                    scan(tree.arg);
                    letInit(tree.arg);
                    break;
                default:
                    scan(tree.arg);
            }
        }

        public void visitTry(JCTry tree) {
            for (JCTree resource : tree.resources) {
                if (!resource.hasTag(VARDEF)) {
                    Symbol var = TreeInfo.symbol(resource);
                    if (var != null && (var.flags() & (FINAL | EFFECTIVELY_FINAL)) == 0) {
                        log.error(resource.pos(), Errors.TryWithResourcesExprEffectivelyFinalVar(var));
                    }
                }
            }
            super.visitTry(tree);
        }

        @Override
        public void visitYield(JCYield tree) {
            scan(tree.value);
        }

        public void visitModuleDef(JCModuleDecl tree) {
            // Do nothing for modules
        }

    /**************************************************************************
     * main method
     *************************************************************************/

        /** Perform definite assignment/unassignment analysis on a tree.
         */
        public void analyzeTree(Env<AttrContext> env, TreeMaker make) {
            analyzeTree(env, env.tree, make);
        }
        public void analyzeTree(Env<AttrContext> env, JCTree tree, TreeMaker make) {
            try {
                attrEnv = env;
                Flow.this.make = make;
                pendingExits = new ListBuffer<>();
                scan(tree);
            } finally {
                pendingExits = null;
                Flow.this.make = null;
            }
        }
    }

    enum Liveness {
        ALIVE {
            @Override
            public Liveness or(Liveness other) {
                return this;
            }
            @Override
            public Liveness and(Liveness other) {
                return other;
            }
        },
        DEAD {
            @Override
            public Liveness or(Liveness other) {
                return other;
            }
            @Override
            public Liveness and(Liveness other) {
                return this;
            }
        },
        RECOVERY {
            @Override
            public Liveness or(Liveness other) {
                if (other == ALIVE) {
                    return ALIVE;
                } else {
                    return this;
                }
            }
            @Override
            public Liveness and(Liveness other) {
                if (other == DEAD) {
                    return DEAD;
                } else {
                    return this;
                }
            }
        };

        public abstract Liveness or(Liveness other);
        public abstract Liveness and(Liveness other);
        public Liveness or(boolean value) {
            return or(from(value));
        }
        public Liveness and(boolean value) {
            return and(from(value));
        }
        public static Liveness from(boolean value) {
            return value ? ALIVE : DEAD;
        }
    }

}<|MERGE_RESOLUTION|>--- conflicted
+++ resolved
@@ -667,20 +667,14 @@
             ListBuffer<PendingExit> prevPendingExits = pendingExits;
             pendingExits = new ListBuffer<>();
             scan(tree.selector);
-<<<<<<< HEAD
-            boolean exhaustiveSwitch = tree.patternSwitch ||
-                                       tree.cases.stream()
-                                                 .flatMap(c -> c.labels.stream())
-                                                 .anyMatch(l -> TreeInfo.isNull(l));
-=======
             boolean exhaustiveSwitch = TreeInfo.expectedExhaustive(tree);
             Set<Symbol> constants = exhaustiveSwitch ? new HashSet<>() : null;
->>>>>>> c96085ea
             for (List<JCCase> l = tree.cases; l.nonEmpty(); l = l.tail) {
                 alive = Liveness.ALIVE;
                 JCCase c = l.head;
                 for (JCCaseLabel pat : c.labels) {
                     scan(pat);
+                    handleConstantCaseLabel(constants, pat);
                 }
                 scanStats(c.stats);
                 if (alive != Liveness.DEAD && c.caseKind == JCCase.RULE) {
@@ -695,19 +689,11 @@
                                 l.tail.head.pos(),
                                 Warnings.PossibleFallThroughIntoCase);
             }
-<<<<<<< HEAD
-            if (!tree.hasTotalPattern && exhaustiveSwitch &&
-                !TreeInfo.isErrorEnumSwitch(tree.selector, tree.cases)) {
-                Set<Symbol> constants = coveredSymbols(tree.selector.pos(), tree.cases.stream().flatMap(c -> c.labels.stream()).collect(Collectors.toCollection(HashSet::new)));
-
-                if (constants == null || !isExhaustive(tree.selector.pos(), tree.selector.type, constants)) {
-=======
             tree.isExhaustive = tree.hasTotalPattern ||
                                 TreeInfo.isErrorEnumSwitch(tree.selector, tree.cases);
             if (exhaustiveSwitch) {
                 tree.isExhaustive |= isExhaustive(tree.selector.pos(), tree.selector.type, constants);
                 if (!tree.isExhaustive) {
->>>>>>> c96085ea
                     log.error(tree, Errors.NotExhaustiveStatement);
                 }
             }
@@ -723,11 +709,13 @@
             pendingExits = new ListBuffer<>();
             scan(tree.selector);
             Liveness prevAlive = alive;
+            Set<Symbol> constants = new HashSet<>();
             for (List<JCCase> l = tree.cases; l.nonEmpty(); l = l.tail) {
                 alive = Liveness.ALIVE;
                 JCCase c = l.head;
                 for (JCCaseLabel pat : c.labels) {
                     scan(pat);
+                    handleConstantCaseLabel(constants, pat);
                 }
                 scanStats(c.stats);
                 if (alive == Liveness.ALIVE) {
@@ -740,23 +728,30 @@
                     }
                 }
             }
-<<<<<<< HEAD
-            if (!tree.hasTotalPattern && !TreeInfo.isErrorEnumSwitch(tree.selector, tree.cases)) {
-                Set<Symbol> constants = coveredSymbols(tree.selector.pos(), tree.cases.stream().flatMap(c -> c.labels.stream()).collect(Collectors.toCollection(HashSet::new)));
-
-                if (!isExhaustive(tree.selector.pos(), tree.selector.type, constants)) {
-                    log.error(tree, Errors.NotExhaustive);
-                }
-=======
             tree.isExhaustive = tree.hasTotalPattern ||
                                 TreeInfo.isErrorEnumSwitch(tree.selector, tree.cases) ||
                                 isExhaustive(tree.selector.pos(), tree.selector.type, constants);
             if (!tree.isExhaustive) {
                 log.error(tree, Errors.NotExhaustive);
->>>>>>> c96085ea
             }
             alive = prevAlive;
             alive = alive.or(resolveYields(tree, prevPendingExits));
+        }
+
+        private void handleConstantCaseLabel(Set<Symbol> constants, JCCaseLabel pat) {
+            if (constants != null) {
+                if (pat.isExpression()) {
+                    JCExpression expr = (JCExpression) pat;
+                    if (expr.hasTag(IDENT) && ((JCIdent) expr).sym.isEnum())
+                        constants.add(((JCIdent) expr).sym);
+                } else if (pat.isPattern()) {
+                    PatternPrimaryType patternType = TreeInfo.primaryPatternType((JCPattern) pat);
+
+                    if (patternType.unconditional()) {
+                        constants.add(patternType.type().tsym);
+                    }
+                }
+            }
         }
 
         private Set<Symbol> coveredSymbols(DiagnosticPosition pos, Iterable<? extends JCCaseLabel> labels) {
