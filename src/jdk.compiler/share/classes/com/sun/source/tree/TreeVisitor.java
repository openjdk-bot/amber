--- conflicted
+++ resolved
@@ -269,40 +269,6 @@
     R visitBindingPattern(BindingPatternTree node, P p);
 
     /**
-<<<<<<< HEAD
-     * {@preview Associated with pattern matching for instanceof, a preview feature of
-     *           the Java language.
-     *
-     *           This method is associated with <i>pattern matching for instanceof</i>, a preview
-     *           feature of the Java language. Preview features
-     *           may be removed in a future release, or upgraded to permanent
-     *           features of the Java language.}
-     *
-     * Visits an DeconstructionPatternTree node.
-     * @param node the node being visited
-     * @param p a parameter value
-     * @return a result value
-     * @since 15
-     */
-    R visitDeconstructionPattern(DeconstructionPatternTree node, P p);
-
-    /**
-     * {@preview Associated with pattern matching for instanceof, a preview feature of
-     *           the Java language.
-     *
-     *           This method is associated with <i>pattern matching for instanceof</i>, a preview
-     *           feature of the Java language. Preview features
-     *           may be removed in a future release, or upgraded to permanent
-     *           features of the Java language.}
-     *
-     * Visits an ArrayPatternTree node.
-     * @param node the node being visited
-     * @param p a parameter value
-     * @return a result value
-     * @since 15
-     */
-    R visitArrayPattern(ArrayPatternTree node, P p);
-=======
      * Visits a DefaultCaseLabelTree node.
      * @param node the node being visited
      * @param p a parameter value
@@ -311,8 +277,26 @@
      */
     @PreviewFeature(feature=PreviewFeature.Feature.SWITCH_PATTERN_MATCHING, reflective=true)
     R visitDefaultCaseLabel(DefaultCaseLabelTree node, P p);
->>>>>>> c8add223
-
+
+    /**
+     * Visits a DeconstructionPatternTree node.
+     * @param node the node being visited
+     * @param p a parameter value
+     * @return a result value
+     * @since 18
+     */
+    @PreviewFeature(feature=PreviewFeature.Feature.DECONSTRUCTION_PATTERNS, reflective=true)
+    R visitDeconstructionPattern(DeconstructionPatternTree node, P p);
+
+    /**
+     * Visits a ArrayPatternTree node.
+     * @param node the node being visited
+     * @param p a parameter value
+     * @return a result value
+     * @since 18
+     */
+    @PreviewFeature(feature=PreviewFeature.Feature.DECONSTRUCTION_PATTERNS, reflective=true)
+    R visitArrayPattern(ArrayPatternTree node, P p);
     /**
      * Visits a MethodTree node.
      * @param node the node being visited
