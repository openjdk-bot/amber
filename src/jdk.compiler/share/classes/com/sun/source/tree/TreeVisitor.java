/*
 * Copyright (c) 2005, 2019, Oracle and/or its affiliates. All rights reserved.
 * DO NOT ALTER OR REMOVE COPYRIGHT NOTICES OR THIS FILE HEADER.
 *
 * This code is free software; you can redistribute it and/or modify it
 * under the terms of the GNU General Public License version 2 only, as
 * published by the Free Software Foundation.  Oracle designates this
 * particular file as subject to the "Classpath" exception as provided
 * by Oracle in the LICENSE file that accompanied this code.
 *
 * This code is distributed in the hope that it will be useful, but WITHOUT
 * ANY WARRANTY; without even the implied warranty of MERCHANTABILITY or
 * FITNESS FOR A PARTICULAR PURPOSE.  See the GNU General Public License
 * version 2 for more details (a copy is included in the LICENSE file that
 * accompanied this code).
 *
 * You should have received a copy of the GNU General Public License version
 * 2 along with this work; if not, write to the Free Software Foundation,
 * Inc., 51 Franklin St, Fifth Floor, Boston, MA 02110-1301 USA.
 *
 * Please contact Oracle, 500 Oracle Parkway, Redwood Shores, CA 94065 USA
 * or visit www.oracle.com if you need additional information or have any
 * questions.
 */

package com.sun.source.tree;

/**
 * A visitor of trees, in the style of the visitor design pattern.
 * Classes implementing this interface are used to operate
 * on a tree when the kind of tree is unknown at compile time.
 * When a visitor is passed to an tree's {@link Tree#accept
 * accept} method, the <code>visit<i>Xyz</i></code> method most applicable
 * to that tree is invoked.
 *
 * <p> Classes implementing this interface may or may not throw a
 * {@code NullPointerException} if the additional parameter {@code p}
 * is {@code null}; see documentation of the implementing class for
 * details.
 *
 * <p> <b>WARNING:</b> It is possible that methods will be added to
 * this interface to accommodate new, currently unknown, language
 * structures added to future versions of the Java&trade; programming
 * language.  Therefore, visitor classes directly implementing this
 * interface may be source incompatible with future versions of the
 * platform.
 *
 * @param <R> the return type of this visitor's methods.  Use {@link
 *            Void} for visitors that do not need to return results.
 * @param <P> the type of the additional parameter to this visitor's
 *            methods.  Use {@code Void} for visitors that do not need an
 *            additional parameter.
 *
 * @author Peter von der Ah&eacute;
 * @author Jonathan Gibbons
 *
 * @since 1.6
 */
public interface TreeVisitor<R,P> {
    /**
     * Visits an AnnotatedTypeTree node.
     * @param node the node being visited
     * @param p a parameter value
     * @return a result value
     */
    R visitAnnotatedType(AnnotatedTypeTree node, P p);

    /**
     * Visits an AnnotatedTree node.
     * @param node the node being visited
     * @param p a parameter value
     * @return a result value
     */
    R visitAnnotation(AnnotationTree node, P p);

    /**
     * Visits a MethodInvocationTree node.
     * @param node the node being visited
     * @param p a parameter value
     * @return a result value
     */
    R visitMethodInvocation(MethodInvocationTree node, P p);

    /**
     * Visits an AssertTree node.
     * @param node the node being visited
     * @param p a parameter value
     * @return a result value
     */
    R visitAssert(AssertTree node, P p);

    /**
     * Visits an AssignmentTree node.
     * @param node the node being visited
     * @param p a parameter value
     * @return a result value
     */
    R visitAssignment(AssignmentTree node, P p);

    /**
     * Visits a CompoundAssignmentTree node.
     * @param node the node being visited
     * @param p a parameter value
     * @return a result value
     */
    R visitCompoundAssignment(CompoundAssignmentTree node, P p);

    /**
     * Visits a BinaryTree node.
     * @param node the node being visited
     * @param p a parameter value
     * @return a result value
     */
    R visitBinary(BinaryTree node, P p);

    /**
     * Visits a BlockTree node.
     * @param node the node being visited
     * @param p a parameter value
     * @return a result value
     */
    R visitBlock(BlockTree node, P p);

    /**
     * Visits a BreakTree node.
     * @param node the node being visited
     * @param p a parameter value
     * @return a result value
     */
    R visitBreak(BreakTree node, P p);

    /**
     * Visits a CaseTree node.
     * @param node the node being visited
     * @param p a parameter value
     * @return a result value
     */
    R visitCase(CaseTree node, P p);

    /**
     * Visits a CatchTree node.
     * @param node the node being visited
     * @param p a parameter value
     * @return a result value
     */
    R visitCatch(CatchTree node, P p);

    /**
     * Visits a ClassTree node.
     * @param node the node being visited
     * @param p a parameter value
     * @return a result value
     */
    R visitClass(ClassTree node, P p);

    /**
     * Visits a ConditionalExpressionTree node.
     * @param node the node being visited
     * @param p a parameter value
     * @return a result value
     */
    R visitConditionalExpression(ConditionalExpressionTree node, P p);

    /**
     * Visits a ContinueTree node.
     * @param node the node being visited
     * @param p a parameter value
     * @return a result value
     */
    R visitContinue(ContinueTree node, P p);

    /**
     * Visits a DoWhileTree node.
     * @param node the node being visited
     * @param p a parameter value
     * @return a result value
     */
    R visitDoWhileLoop(DoWhileLoopTree node, P p);

    /**
     * Visits an ErroneousTree node.
     * @param node the node being visited
     * @param p a parameter value
     * @return a result value
     */
    R visitErroneous(ErroneousTree node, P p);

    /**
     * Visits an ExpressionStatementTree node.
     * @param node the node being visited
     * @param p a parameter value
     * @return a result value
     */
    R visitExpressionStatement(ExpressionStatementTree node, P p);

    /**
     * Visits an EnhancedForLoopTree node.
     * @param node the node being visited
     * @param p a parameter value
     * @return a result value
     */
    R visitEnhancedForLoop(EnhancedForLoopTree node, P p);

    /**
     * Visits a ForLoopTree node.
     * @param node the node being visited
     * @param p a parameter value
     * @return a result value
     */
    R visitForLoop(ForLoopTree node, P p);

    /**
     * Visits an IdentifierTree node.
     * @param node the node being visited
     * @param p a parameter value
     * @return a result value
     */
    R visitIdentifier(IdentifierTree node, P p);

    /**
     * Visits an IfTree node.
     * @param node the node being visited
     * @param p a parameter value
     * @return a result value
     */
    R visitIf(IfTree node, P p);

    /**
     * Visits an ImportTree node.
     * @param node the node being visited
     * @param p a parameter value
     * @return a result value
     */
    R visitImport(ImportTree node, P p);

    /**
     * Visits an ArrayAccessTree node.
     * @param node the node being visited
     * @param p a parameter value
     * @return a result value
     */
    R visitArrayAccess(ArrayAccessTree node, P p);

    /**
     * Visits a LabeledStatementTree node.
     * @param node the node being visited
     * @param p a parameter value
     * @return a result value
     */
    R visitLabeledStatement(LabeledStatementTree node, P p);

    /**
     * Visits a LiteralTree node.
     * @param node the node being visited
     * @param p a parameter value
     * @return a result value
     */
    R visitLiteral(LiteralTree node, P p);

    /**
<<<<<<< HEAD
=======
     * Visits an AnyPattern node.
     * @param node the node being visited
     * @param p a parameter value
     * @return a result value
     */
    R visitAnyPattern(AnyPatternTree node, P p);

    /**
     * {@preview Associated with pattern matching for instanceof, a preview feature of
     *           the Java language.
     *
     *           This method is associated with <i>pattern matching for instanceof</i>, a preview
     *           feature of the Java language. Preview features
     *           may be removed in a future release, or upgraded to permanent
     *           features of the Java language.}
     *
>>>>>>> 5bcd6488
     * Visits an BindingPattern node.
     * @param node the node being visited
     * @param p a parameter value
     * @return a result value
<<<<<<< HEAD
=======
     * @since 14
>>>>>>> 5bcd6488
     */
    R visitBindingPattern(BindingPatternTree node, P p);

    /**
<<<<<<< HEAD
     * Visits a LiteralPattern node.
=======
     * Visits an DeconstructionPatternTree node.
>>>>>>> 5bcd6488
     * @param node the node being visited
     * @param p a parameter value
     * @return a result value
     */
<<<<<<< HEAD
    R visitLiteralPattern(LiteralPatternTree node, P p);
=======
    R visitDeconstructionPattern(DeconstructionPatternTree node, P p);
>>>>>>> 5bcd6488

    /**
     * Visits a MethodTree node.
     * @param node the node being visited
     * @param p a parameter value
     * @return a result value
     */
    R visitMethod(MethodTree node, P p);

    /**
     * Visits a ModifiersTree node.
     * @param node the node being visited
     * @param p a parameter value
     * @return a result value
     */
    R visitModifiers(ModifiersTree node, P p);

    /**
     * Visits a NewArrayTree node.
     * @param node the node being visited
     * @param p a parameter value
     * @return a result value
     */
    R visitNewArray(NewArrayTree node, P p);

    /**
     * Visits a NewClassTree node.
     * @param node the node being visited
     * @param p a parameter value
     * @return a result value
     */
    R visitNewClass(NewClassTree node, P p);

    /**
     * Visits a LambdaExpressionTree node.
     * @param node the node being visited
     * @param p a parameter value
     * @return a result value
     */
    R visitLambdaExpression(LambdaExpressionTree node, P p);

    /**
     * Visits a PackageTree node.
     * @param node the node being visited
     * @param p a parameter value
     * @return a result value
     */
    R visitPackage(PackageTree node, P p);

    /**
     * Visits a ParenthesizedTree node.
     * @param node the node being visited
     * @param p a parameter value
     * @return a result value
     */
    R visitParenthesized(ParenthesizedTree node, P p);

    /**
     * Visits a ReturnTree node.
     * @param node the node being visited
     * @param p a parameter value
     * @return a result value
     */
    R visitReturn(ReturnTree node, P p);

    /**
     * Visits a MemberSelectTree node.
     * @param node the node being visited
     * @param p a parameter value
     * @return a result value
     */
    R visitMemberSelect(MemberSelectTree node, P p);

    /**
     * Visits a MemberReferenceTree node.
     * @param node the node being visited
     * @param p a parameter value
     * @return a result value
     */
    R visitMemberReference(MemberReferenceTree node, P p);

    /**
     * Visits an EmptyStatementTree node.
     * @param node the node being visited
     * @param p a parameter value
     * @return a result value
     */
    R visitEmptyStatement(EmptyStatementTree node, P p);

    /**
     * Visits a SwitchTree node.
     * @param node the node being visited
     * @param p a parameter value
     * @return a result value
     */
    R visitSwitch(SwitchTree node, P p);

    /**
     * Visits a SwitchExpressionTree node.
     *
     * @param node the node being visited
     * @param p a parameter value
     * @return a result value
     * @since 12
     */
    R visitSwitchExpression(SwitchExpressionTree node, P p);

    /**
     * Visits a SynchronizedTree node.
     * @param node the node being visited
     * @param p a parameter value
     * @return a result value
     */
    R visitSynchronized(SynchronizedTree node, P p);

    /**
     * Visits a ThrowTree node.
     * @param node the node being visited
     * @param p a parameter value
     * @return a result value
     */
    R visitThrow(ThrowTree node, P p);

    /**
     * Visits a CompilationUnitTree node.
     * @param node the node being visited
     * @param p a parameter value
     * @return a result value
     */
    R visitCompilationUnit(CompilationUnitTree node, P p);

    /**
     * Visits a TryTree node.
     * @param node the node being visited
     * @param p a parameter value
     * @return a result value
     */
    R visitTry(TryTree node, P p);

    /**
     * Visits a ParameterizedTypeTree node.
     * @param node the node being visited
     * @param p a parameter value
     * @return a result value
     */
    R visitParameterizedType(ParameterizedTypeTree node, P p);

    /**
     * Visits a UnionTypeTree node.
     * @param node the node being visited
     * @param p a parameter value
     * @return a result value
     */
    R visitUnionType(UnionTypeTree node, P p);

    /**
     * Visits an IntersectionTypeTree node.
     * @param node the node being visited
     * @param p a parameter value
     * @return a result value
     */
    R visitIntersectionType(IntersectionTypeTree node, P p);

    /**
     * Visits an ArrayTypeTree node.
     * @param node the node being visited
     * @param p a parameter value
     * @return a result value
     */
    R visitArrayType(ArrayTypeTree node, P p);

    /**
     * Visits a TypeCastTree node.
     * @param node the node being visited
     * @param p a parameter value
     * @return a result value
     */
    R visitTypeCast(TypeCastTree node, P p);

    /**
     * Visits a PrimitiveTypeTree node.
     * @param node the node being visited
     * @param p a parameter value
     * @return a result value
     */
    R visitPrimitiveType(PrimitiveTypeTree node, P p);

    /**
     * Visits a TypeParameterTree node.
     * @param node the node being visited
     * @param p a parameter value
     * @return a result value
     */
    R visitTypeParameter(TypeParameterTree node, P p);

    /**
     * Visits an InstanceOfTree node.
     * @param node the node being visited
     * @param p a parameter value
     * @return a result value
     */
    R visitInstanceOf(InstanceOfTree node, P p);

    /**
     * Visits a UnaryTree node.
     * @param node the node being visited
     * @param p a parameter value
     * @return a result value
     */
    R visitUnary(UnaryTree node, P p);

    /**
     * Visits a VariableTree node.
     * @param node the node being visited
     * @param p a parameter value
     * @return a result value
     */
    R visitVariable(VariableTree node, P p);

    /**
     * Visits a WhileLoopTree node.
     * @param node the node being visited
     * @param p a parameter value
     * @return a result value
     */
    R visitWhileLoop(WhileLoopTree node, P p);

    /**
     * Visits a WildcardTypeTree node.
     * @param node the node being visited
     * @param p a parameter value
     * @return a result value
     */
    R visitWildcard(WildcardTree node, P p);

    /**
     * Visits a ModuleTree node.
     * @param node the node being visited
     * @param p a parameter value
     * @return a result value
     */
    R visitModule(ModuleTree node, P p);

    /**
     * Visits an ExportsTree node.
     * @param node the node being visited
     * @param p a parameter value
     * @return a result value
     */
    R visitExports(ExportsTree node, P p);

    /**
     * Visits an OpensTree node.
     * @param node the node being visited
     * @param p a parameter value
     * @return a result value
     */
    R visitOpens(OpensTree node, P p);

    /**
     * Visits a ProvidesTree node.
     * @param node the node being visited
     * @param p a parameter value
     * @return a result value
     */
    R visitProvides(ProvidesTree node, P p);

    /**
     * Visits a RequiresTree node.
     * @param node the node being visited
     * @param p a parameter value
     * @return a result value
     */
    R visitRequires(RequiresTree node, P p);

    /**
     * Visits a UsesTree node.
     * @param node the node being visited
     * @param p a parameter value
     * @return a result value
     */
    R visitUses(UsesTree node, P p);

    /**
     * Visits an unknown type of Tree node.
     * This can occur if the language evolves and new kinds
     * of nodes are added to the {@code Tree} hierarchy.
     * @param node the node being visited
     * @param p a parameter value
     * @return a result value
     */
    R visitOther(Tree node, P p);

    /**
     * Visits a YieldTree node.
     * @param node the node being visited
     * @param p a parameter value
     * @return a result value
     * @since 13
     */
    R visitYield(YieldTree node, P p);
}<|MERGE_RESOLUTION|>--- conflicted
+++ resolved
@@ -258,8 +258,6 @@
     R visitLiteral(LiteralTree node, P p);
 
     /**
-<<<<<<< HEAD
-=======
      * Visits an AnyPattern node.
      * @param node the node being visited
      * @param p a parameter value
@@ -276,33 +274,29 @@
      *           may be removed in a future release, or upgraded to permanent
      *           features of the Java language.}
      *
->>>>>>> 5bcd6488
      * Visits an BindingPattern node.
      * @param node the node being visited
      * @param p a parameter value
      * @return a result value
-<<<<<<< HEAD
-=======
      * @since 14
->>>>>>> 5bcd6488
      */
     R visitBindingPattern(BindingPatternTree node, P p);
 
     /**
-<<<<<<< HEAD
+     * Visits an DeconstructionPatternTree node.
+     * @param node the node being visited
+     * @param p a parameter value
+     * @return a result value
+     */
+    R visitDeconstructionPattern(DeconstructionPatternTree node, P p);
+
+    /**
      * Visits a LiteralPattern node.
-=======
-     * Visits an DeconstructionPatternTree node.
->>>>>>> 5bcd6488
-     * @param node the node being visited
-     * @param p a parameter value
-     * @return a result value
-     */
-<<<<<<< HEAD
+     * @param node the node being visited
+     * @param p a parameter value
+     * @return a result value
+     */
     R visitLiteralPattern(LiteralPatternTree node, P p);
-=======
-    R visitDeconstructionPattern(DeconstructionPatternTree node, P p);
->>>>>>> 5bcd6488
 
     /**
      * Visits a MethodTree node.
