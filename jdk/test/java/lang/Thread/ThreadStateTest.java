/*
 * Copyright (c) 2004, 2011, Oracle and/or its affiliates. All rights reserved.
 * DO NOT ALTER OR REMOVE COPYRIGHT NOTICES OR THIS FILE HEADER.
 *
 * This code is free software; you can redistribute it and/or modify it
 * under the terms of the GNU General Public License version 2 only, as
 * published by the Free Software Foundation.
 *
 * This code is distributed in the hope that it will be useful, but WITHOUT
 * ANY WARRANTY; without even the implied warranty of MERCHANTABILITY or
 * FITNESS FOR A PARTICULAR PURPOSE.  See the GNU General Public License
 * version 2 for more details (a copy is included in the LICENSE file that
 * accompanied this code).
 *
 * You should have received a copy of the GNU General Public License version
 * 2 along with this work; if not, write to the Free Software Foundation,
 * Inc., 51 Franklin St, Fifth Floor, Boston, MA 02110-1301 USA.
 *
 * Please contact Oracle, 500 Oracle Parkway, Redwood Shores, CA 94065 USA
 * or visit www.oracle.com if you need additional information or have any
 * questions.
 */

import static java.lang.Thread.State.*;

/*
 * @test
 * @bug     5014783 8022208
 * @summary Basic unit test of thread states returned by
 *          Thread.getState().
 *
 * @author  Mandy Chung
<<<<<<< HEAD
 * @build ThreadStateTest ThreadStateController
 * @run main ThreadStateTest
=======
 *
 * @build ThreadStateTest
 * @run main/othervm -Xmixed ThreadStateTest
>>>>>>> 07c09953
 */

public class ThreadStateTest {
    private static boolean testFailed = false;

    // used to achieve waiting states
    private static final Object globalLock = new Object();

    public static void main(String[] argv) throws Exception {
        // Call Thread.getState to force all initialization done
        // before test verification begins.
        Thread.currentThread().getState();
        ThreadStateController thread = new ThreadStateController("StateChanger", globalLock);
        thread.setDaemon(true);

        // before myThread starts
        thread.checkThreadState(NEW);

        thread.start();
        thread.transitionTo(RUNNABLE);
        thread.checkThreadState(RUNNABLE);

        synchronized (globalLock) {
            thread.transitionTo(BLOCKED);
            thread.checkThreadState(BLOCKED);
        }

        thread.transitionTo(WAITING);
        thread.checkThreadState(WAITING);

        thread.transitionTo(TIMED_WAITING);
        thread.checkThreadState(TIMED_WAITING);

        thread.transitionToPark(true /* timed park*/);
        thread.checkThreadState(TIMED_WAITING);

        thread.transitionToPark(false /* indefinite park */);
        thread.checkThreadState(WAITING);

        thread.transitionToSleep();
        thread.checkThreadState(TIMED_WAITING);

        thread.transitionTo(TERMINATED);
        thread.checkThreadState(TERMINATED);

        try {
            thread.join();
        } catch (InterruptedException e) {
            e.printStackTrace();
            System.out.println("Unexpected exception.");
            testFailed = true;
        }

        if (testFailed)
            throw new RuntimeException("TEST FAILED.");
        System.out.println("Test passed.");
    }
}<|MERGE_RESOLUTION|>--- conflicted
+++ resolved
@@ -30,14 +30,8 @@
  *          Thread.getState().
  *
  * @author  Mandy Chung
-<<<<<<< HEAD
  * @build ThreadStateTest ThreadStateController
- * @run main ThreadStateTest
-=======
- *
- * @build ThreadStateTest
  * @run main/othervm -Xmixed ThreadStateTest
->>>>>>> 07c09953
  */
 
 public class ThreadStateTest {
