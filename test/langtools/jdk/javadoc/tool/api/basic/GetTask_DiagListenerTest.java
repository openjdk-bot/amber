/*
 * Copyright (c) 2012, 2019, Oracle and/or its affiliates. All rights reserved.
 * DO NOT ALTER OR REMOVE COPYRIGHT NOTICES OR THIS FILE HEADER.
 *
 * This code is free software; you can redistribute it and/or modify it
 * under the terms of the GNU General Public License version 2 only, as
 * published by the Free Software Foundation.
 *
 * This code is distributed in the hope that it will be useful, but WITHOUT
 * ANY WARRANTY; without even the implied warranty of MERCHANTABILITY or
 * FITNESS FOR A PARTICULAR PURPOSE.  See the GNU General Public License
 * version 2 for more details (a copy is included in the LICENSE file that
 * accompanied this code).
 *
 * You should have received a copy of the GNU General Public License version
 * 2 along with this work; if not, write to the Free Software Foundation,
 * Inc., 51 Franklin St, Fifth Floor, Boston, MA 02110-1301 USA.
 *
 * Please contact Oracle, 500 Oracle Parkway, Redwood Shores, CA 94065 USA
 * or visit www.oracle.com if you need additional information or have any
 * questions.
 */

/*
 * @test
 * @bug 6493690
 * @summary javadoc should have a javax.tools.Tool service provider
 * @modules java.compiler
 *          jdk.compiler
 * @build APITest
 * @run main GetTask_DiagListenerTest
 */

import java.io.File;
import java.util.ArrayList;
import java.util.Arrays;
import java.util.List;
import javax.tools.Diagnostic;
import javax.tools.DiagnosticCollector;
import javax.tools.DocumentationTool;
import javax.tools.DocumentationTool.DocumentationTask;
import javax.tools.JavaFileObject;
import javax.tools.StandardJavaFileManager;
import javax.tools.ToolProvider;

/**
 * Tests for DocumentationTool.getTask  diagnosticListener  parameter.
 */
public class GetTask_DiagListenerTest extends APITest {
    public static void main(String... args) throws Exception {
        new GetTask_DiagListenerTest().run();
    }

    /**
     * Verify that a diagnostic listener can be specified.
     * Note that messages from the tool and doclet are imperfectly modeled
     * because the DocErrorReporter API works in terms of localized strings
     * and file:line positions. Therefore, messages reported via DocErrorReporter
     * and simply wrapped and passed through.
     */
    @Test
    public void testDiagListener() throws Exception {
        JavaFileObject srcFile = createSimpleJavaFileObject("pkg/C", "package pkg; public error { }");
        DocumentationTool tool = ToolProvider.getSystemDocumentationTool();
        try (StandardJavaFileManager fm = tool.getStandardFileManager(null, null, null)) {
            File outDir = getOutDir();
            fm.setLocation(DocumentationTool.Location.DOCUMENTATION_OUTPUT, Arrays.asList(outDir));
            Iterable<? extends JavaFileObject> files = Arrays.asList(srcFile);
            DiagnosticCollector<JavaFileObject> dc = new DiagnosticCollector<JavaFileObject>();
            DocumentationTask t = tool.getTask(null, fm, dc, null, null, files);
            if (t.call()) {
                throw new Exception("task succeeded unexpectedly");
            } else {
                List<String> diagCodes = new ArrayList<String>();
                for (Diagnostic d: dc.getDiagnostics()) {
                    System.err.println(d);
                    diagCodes.add(d.getCode());
                }
                List<String> expect = Arrays.asList(
                        "javadoc.note.msg",         // Loading source file
<<<<<<< HEAD
                        "compiler.err.expected4",   // class, interface, enum, or __datum expected
=======
                        "compiler.err.expected3",   // class, interface, enum, or __datum expected
>>>>>>> ecc066e1
                        "javadoc.note.msg");        // 1 error
                if (!diagCodes.equals(expect))
                    throw new Exception("unexpected diagnostics occurred");
                System.err.println("diagnostics received as expected");
            }
        }
    }

}
<|MERGE_RESOLUTION|>--- conflicted
+++ resolved
@@ -78,11 +78,7 @@
                 }
                 List<String> expect = Arrays.asList(
                         "javadoc.note.msg",         // Loading source file
-<<<<<<< HEAD
-                        "compiler.err.expected4",   // class, interface, enum, or __datum expected
-=======
                         "compiler.err.expected3",   // class, interface, enum, or __datum expected
->>>>>>> ecc066e1
                         "javadoc.note.msg");        // 1 error
                 if (!diagCodes.equals(expect))
                     throw new Exception("unexpected diagnostics occurred");
