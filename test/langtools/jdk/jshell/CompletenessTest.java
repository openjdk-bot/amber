--- conflicted
+++ resolved
@@ -188,15 +188,13 @@
         "int[] m = {1, 2},",
         "int[] m = {1, 2}, n = {3, 4},",
         "Map<String,",
-<<<<<<< HEAD
         "if (o __matches var",
-=======
+        "Map<String,",
         "switch (x) {",
         "var v = switch (x) {",
         "var v = switch (x) { case ",
         "var v = switch (x) { case 0:",
         "var v = switch (x) { case 0: break 12; ",
->>>>>>> b3b64443
     };
 
     static final String[] unknown = new String[] {
