/*
 * Copyright (c) 2018, Oracle and/or its affiliates. All rights reserved.
 * DO NOT ALTER OR REMOVE COPYRIGHT NOTICES OR THIS FILE HEADER.
 *
 * This code is free software; you can redistribute it and/or modify it
 * under the terms of the GNU General Public License version 2 only, as
 * published by the Free Software Foundation.
 *
 * This code is distributed in the hope that it will be useful, but WITHOUT
 * ANY WARRANTY; without even the implied warranty of MERCHANTABILITY or
 * FITNESS FOR A PARTICULAR PURPOSE.  See the GNU General Public License
 * version 2 for more details (a copy is included in the LICENSE file that
 * accompanied this code).
 *
 * You should have received a copy of the GNU General Public License version
 * 2 along with this work; if not, write to the Free Software Foundation,
 * Inc., 51 Franklin St, Fifth Floor, Boston, MA 02110-1301 USA.
 *
 * Please contact Oracle, 500 Oracle Parkway, Redwood Shores, CA 94065 USA
 * or visit www.oracle.com if you need additional information or have any
 * questions.
 */

import java.io.IOException;
import java.util.Arrays;
import java.util.List;
import java.util.stream.Collectors;

import org.testng.ITestResult;
import org.testng.annotations.AfterMethod;
import org.testng.annotations.Test;
import tools.javac.combo.JavacTemplateTestBase;

import static java.util.stream.Collectors.toList;

@Test
public class ScopeTest extends JavacTemplateTestBase {

    private static String st_block(String... statements) {
        return Arrays.stream(statements).collect(Collectors.joining("", "{", "}"));
    }

    private static String st_if(String condition, String then, String els) {
        return "if (" + condition + ") " + then + " else " + els;
    }

    private static String st_while(String condition, String body) {
        return "while (" + condition + ") " + body;
    }

    private static String st_do_while(String body, String condition) {
        return "do " + body + " while (" + condition + ");";
    }

    private static String st_for(String init, String condition, String update, String body) {
        return "for (" + init + "; " + condition + "; " + update + ") " + body;
    }

    private static String st_s_use() {
        return "s.length();";
    }

    private static String st_break() {
        return "break;";
    }

    private static String st_return() {
        return "return;";
    }

    private static String st_noop() {
        return ";";
    }

    private static String expr_empty() {
        return "";
    }

    private static String expr_o_match_str() {
        return "o instanceof String s";
    }

    private static String expr_not(String expr) {
        return "!(" + expr + ")";
    }

    @AfterMethod
    public void dumpTemplateIfError(ITestResult result) {
        // Make sure offending template ends up in log file on failure
        if (!result.isSuccess()) {
            System.err.printf("Diagnostics: %s%nTemplate: %s%n", diags.errorKeys(), sourceFiles.stream().map(p -> p.snd).collect(toList()));
        }
    }

    private void program(String block) {
        String s = "class C { void m(Object o) " + block + "}";
        addSourceFile("C.java", new StringTemplate(s));
    }

    private void assertOK(String block) {
        reset();
        program(block);
        try {
            compile();
        }
        catch (IOException e) {
            throw new RuntimeException(e);
        }
        assertCompileSucceeded();
    }

    private void assertFail(String expectedDiag, String block) {
        String sourceVersion = Integer.toString(Runtime.version().feature());

        reset();
<<<<<<< HEAD
        addCompileOptions("--enable-preview", "-source", "13");
=======
        addCompileOptions("--enable-preview", "-source", sourceVersion);
>>>>>>> 46ea0d36
        program(block);
        try {
            compile();
        }
        catch (IOException e) {
            throw new RuntimeException(e);
        }
        assertCompileFailed(expectedDiag);
    }

    public void testIf() {
        assertOK(st_block(st_if(expr_o_match_str(), st_s_use(), st_return()), st_s_use()));
        assertOK(st_block(st_if(expr_not(expr_o_match_str()), st_return(), st_s_use()), st_s_use()));
        assertFail("compiler.err.cant.resolve.location", st_block(st_if(expr_o_match_str(), st_s_use(), st_noop()), st_s_use()));
        assertFail("compiler.err.cant.resolve.location", st_block(st_if(expr_not(expr_o_match_str()), st_noop(), st_s_use()), st_s_use()));
    }

    public void testWhile() {
        assertOK(st_block(st_while(expr_not(expr_o_match_str()), st_noop()), st_s_use()));
        assertFail("compiler.err.cant.resolve.location", st_block(st_while(expr_not(expr_o_match_str()), st_break()), st_s_use()));
    }

    public void testDoWhile() {
        assertOK(st_block(st_do_while(st_noop(), expr_not(expr_o_match_str())), st_s_use()));
        assertFail("compiler.err.cant.resolve.location", st_block(st_do_while(st_break(), expr_not(expr_o_match_str())), st_s_use()));
    }

    public void testFor() {
        assertOK(st_block(st_for(expr_empty(), expr_not(expr_o_match_str()), expr_empty(), st_noop()), st_s_use()));
        assertFail("compiler.err.cant.resolve.location", st_block(st_for(expr_empty(), expr_not(expr_o_match_str()), expr_empty(), st_break()), st_s_use()));
    }

}<|MERGE_RESOLUTION|>--- conflicted
+++ resolved
@@ -113,11 +113,7 @@
         String sourceVersion = Integer.toString(Runtime.version().feature());
 
         reset();
-<<<<<<< HEAD
-        addCompileOptions("--enable-preview", "-source", "13");
-=======
         addCompileOptions("--enable-preview", "-source", sourceVersion);
->>>>>>> 46ea0d36
         program(block);
         try {
             compile();
