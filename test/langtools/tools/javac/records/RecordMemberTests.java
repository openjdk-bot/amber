--- conflicted
+++ resolved
@@ -24,13 +24,11 @@
  */
 
 /**
+ * RecordMemberTests
+ *
  * @test
-<<<<<<< HEAD
  * @bug 8246774
  * @summary test several assertions on record classes members
-=======
- * @compile RecordMemberTests.java
->>>>>>> 22d7639d
  * @run testng RecordMemberTests
  */
 
